/*
 * Copyright 2007-2008 Sun Microsystems, Inc.
 *
 * This file is part of Project Darkstar Server.
 *
 * Project Darkstar Server is free software: you can redistribute it
 * and/or modify it under the terms of the GNU General Public License
 * version 2 as published by the Free Software Foundation and
 * distributed hereunder to you.
 *
 * Project Darkstar Server is distributed in the hope that it will be useful,
 * but WITHOUT ANY WARRANTY; without even the implied warranty of
 * MERCHANTABILITY or FITNESS FOR A PARTICULAR PURPOSE.  See the
 * GNU General Public License for more details.
 *
 * You should have received a copy of the GNU General Public License
 * along with this program.  If not, see <http://www.gnu.org/licenses/>.
 */

package com.sun.sgs.service;

import com.sun.sgs.app.ManagedReference;
<<<<<<< HEAD
import com.sun.sgs.protocol.session.SessionProtocolConnection;
=======
import com.sun.sgs.protocol.SessionProtocol;

>>>>>>> c7e7e313
import java.math.BigInteger;

/**
 * The client session service manages client sessions.
 */
public interface ClientSessionService extends Service {

    /**
     * Registers the specified disconnect listener with this service.
     * This method is non-transactional and
     * should be called outside of a transaction.
     * 
     * TBD: This approach may be replaced with a scheme for registering
     * interest in notification of a ClientSession's managed object removal.
     *
     * @param   listener a listener to notify when a session disconnects
     */
    void registerSessionDisconnectListener(
        ClientSessionDisconnectListener listener);

    /**
<<<<<<< HEAD
     * Returns a session connection for the <i>local</i> client session
     * with the
     * specified {@code sessionRefId}. If the specified client session is
     * not connected to the local node, an {@code IllegalArgumentException}
     * is thrown.
=======
     * Returns a protocol for the <i>local</i> client session with the
     * specified {@code sessionRefId} or {@code null} if the specified
     * client session is not connected to the local node.
>>>>>>> c7e7e313
     *
     * <p> The {@code sessionRefId} is the ID obtained by invoking {@link
     * ManagedReference#getId getId} on a {@link ManagedReference} to the
     * associated {@code ClientSession}.
     *
     * @param	sessionRefId a client session ID, as a {@code BigInteger}
<<<<<<< HEAD
     * @return the {@code SessionProtocolConnection} associated with the
     * specified session
     */
    SessionProtocolConnection getSessionConnection(BigInteger sessionRefId);
=======
     * @return	a protocol, or {@code null}
     */
    SessionProtocol getSessionProtocol(BigInteger sessionRefId);
>>>>>>> c7e7e313
}<|MERGE_RESOLUTION|>--- conflicted
+++ resolved
@@ -20,12 +20,7 @@
 package com.sun.sgs.service;
 
 import com.sun.sgs.app.ManagedReference;
-<<<<<<< HEAD
-import com.sun.sgs.protocol.session.SessionProtocolConnection;
-=======
 import com.sun.sgs.protocol.SessionProtocol;
-
->>>>>>> c7e7e313
 import java.math.BigInteger;
 
 /**
@@ -47,31 +42,16 @@
         ClientSessionDisconnectListener listener);
 
     /**
-<<<<<<< HEAD
-     * Returns a session connection for the <i>local</i> client session
-     * with the
-     * specified {@code sessionRefId}. If the specified client session is
-     * not connected to the local node, an {@code IllegalArgumentException}
-     * is thrown.
-=======
      * Returns a protocol for the <i>local</i> client session with the
      * specified {@code sessionRefId} or {@code null} if the specified
      * client session is not connected to the local node.
->>>>>>> c7e7e313
      *
      * <p> The {@code sessionRefId} is the ID obtained by invoking {@link
      * ManagedReference#getId getId} on a {@link ManagedReference} to the
      * associated {@code ClientSession}.
      *
      * @param	sessionRefId a client session ID, as a {@code BigInteger}
-<<<<<<< HEAD
-     * @return the {@code SessionProtocolConnection} associated with the
-     * specified session
-     */
-    SessionProtocolConnection getSessionConnection(BigInteger sessionRefId);
-=======
      * @return	a protocol, or {@code null}
      */
     SessionProtocol getSessionProtocol(BigInteger sessionRefId);
->>>>>>> c7e7e313
 }