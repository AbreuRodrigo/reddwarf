/*
 * Copyright 2007-2008 Sun Microsystems, Inc.
 *
 * This file is part of Project Darkstar Server.
 *
 * Project Darkstar Server is free software: you can redistribute it
 * and/or modify it under the terms of the GNU General Public License
 * version 2 as published by the Free Software Foundation and
 * distributed hereunder to you.
 *
 * Project Darkstar Server is distributed in the hope that it will be useful,
 * but WITHOUT ANY WARRANTY; without even the implied warranty of
 * MERCHANTABILITY or FITNESS FOR A PARTICULAR PURPOSE.  See the
 * GNU General Public License for more details.
 *
 * You should have received a copy of the GNU General Public License
 * along with this program.  If not, see <http://www.gnu.org/licenses/>.
 */

package com.sun.sgs.service;

import java.util.Iterator;
import com.sun.sgs.app.TransactionException;

/**
 * The {@code WatchdogService} monitors the health of server nodes and
 * notifies registered listeners of node status change events.  It
 * also provides information and notification services about node
 * backup and recovery.
 */
public interface WatchdogService extends Service {

    /**
     * Returns the node ID for the local node.  The node ID for a node
     * remains fixed for the lifetime of the node (i.e., until it
     * fails).
     *
     * @return the node ID for the local node
     */
    long getLocalNodeId();

    /**
     * Returns {@code true} if the local node is considered alive,
     * otherwise returns {@code false}.  This method should only be
     * called from within a transaction.
     *
     * @return	{@code true} if the local node is considered alive, and
     * 		{@code false} otherwise
     * @throws 	TransactionException if there is a problem with the
     *		current transaction
     */
    boolean isLocalNodeAlive();

    /**
     * Returns {@code true} if the local node is considered alive,
     * otherwise returns {@code false}.  This method returns the most
     * recent information known to this service and may not be
     * definitive.  For definitive information, use the {@link
     * #isLocalNodeAlive isLocalNodeAlive} method.
     *
     * @return	{@code true} if the local node is considered alive, and
     * 		{@code false} otherwise
     */
    boolean isLocalNodeAliveNonTransactional();

    /**
     * Returns an iterator for the set of nodes that this service
     * monitors.  The {@code remove} operation of the returned
     * iterator is not supported and will throw {@code
     * UnsupportedOperationException} if invoked.  This method should
     * only be called within a transaction, and the returned iterator
     * should only be used within that transaction.
     *
     * @return	an iterator for the set of nodes that this service
     *		monitors
     * @throws 	TransactionException if there is a problem with the
     *		current transaction
     */
    Iterator<Node> getNodes();

    /**
     * Returns node status information for the node with the specified
     * {@code nodeId}, or {@code null} if the node is unknown.  This
     * method should only be called within a transaction.
     *
     * @param	nodeId	a node ID
     * @return	node status information for the specified {@code nodeId},
     *		or {@code null}
     * @throws	IllegalArgumentException if the specified {@code nodeId}
     *		is not within the range of valid IDs
     * @throws 	TransactionException if there is a problem with the
     *		current transaction
     */
    Node getNode(long nodeId);

    /**
     * Returns the node that is designated as the backup for the node
     * with the specified {@code nodeId}, or {@code null} if no backup
     * is currently designated.  This method must be called within a
     * transaction.
     *
     * <p><b>Note: this method should probably be moved to the Node
     * interface, or it should throw an exception in the case where
     * there is no existing node corresponding to {@code nodeId}.</b>
     *
     * @param	nodeId a node ID
     * @return	a backup node, or {@code null}
     * @throws	IllegalArgumentException if the specified {@code nodeId}
     *		is not within the range of valid IDs
     * @throws 	TransactionException if there is a problem with the
     *		current transaction
     */
    Node getBackup(long nodeId);

    /**
     * Registers a {@code listener} to be notified when any node that
     * this service monitors starts or fails.  Registered listeners
     * are notified outside of a transaction.
     *
     * @param	listener a node listener
     */
    void addNodeListener(NodeListener listener);

    /**
     * Adds the specified recovery {@code listener} for the local
     * node.  If the local node is designated as a backup for a node
     * that fails, the specified {@code listener} will be notified
     * (outside of a transaction) by having its {@link
     * RecoveryListener#recover recover} method invoked, passing the
     * failed node and a {@link RecoveryCompleteFuture} whose {@link
     * RecoveryCompleteFuture#done done} method must be invoked when
     * the recovery operations initiated by the {@code listener} are
     * complete.
     *
     * <p>This method should be called outside of a transaction.
     *
     * @param	listener a recovery listener
     */
    void addRecoveryListener(RecoveryListener listener);
<<<<<<< HEAD
=======

    /**
     * Informs the watchdog that a problem has occured in a service or 
     * component. The watchdog will notify the server of the failure and then
     * proceeed to shutting down the node. The node specified as the nodeId can
     * be a local node or a remote node.
     * 
     * @param nodeId the id of the node to shutdown
     * @param className the class name of the service that failed
     */
    void reportFailure(long nodeId, String className);
>>>>>>> 0d7b560f
}<|MERGE_RESOLUTION|>--- conflicted
+++ resolved
@@ -137,18 +137,15 @@
      * @param	listener a recovery listener
      */
     void addRecoveryListener(RecoveryListener listener);
-<<<<<<< HEAD
-=======
 
     /**
-     * Informs the watchdog that a problem has occured in a service or 
-     * component. The watchdog will notify the server of the failure and then
-     * proceeed to shutting down the node. The node specified as the nodeId can
-     * be a local node or a remote node.
+     * Informs the watchdog that a problem has occured in a service or
+     * component. The watchdog will notify the server of the failure and
+     * then proceeed to shutting down the node. The node specified as the
+     * {@code nodeId} can be a local node or a remote node.
      * 
      * @param nodeId the id of the node to shutdown
      * @param className the class name of the service that failed
      */
     void reportFailure(long nodeId, String className);
->>>>>>> 0d7b560f
 }