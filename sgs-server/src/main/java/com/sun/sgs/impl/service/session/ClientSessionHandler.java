--- conflicted
+++ resolved
@@ -21,34 +21,24 @@
 
 import com.sun.sgs.app.AppListener;
 import com.sun.sgs.app.ClientSessionListener;
-import com.sun.sgs.app.Delivery;
 import com.sun.sgs.auth.Identity;
 import com.sun.sgs.impl.auth.NamePasswordCredentials;
 import com.sun.sgs.impl.kernel.StandardProperties;
-import com.sun.sgs.impl.protocol.simple.SimpleSgsProtocolMessageChannel;
-import com.sun.sgs.impl.sharedutil.HexDumper;
 import com.sun.sgs.impl.sharedutil.LoggerWrapper;
-import com.sun.sgs.impl.sharedutil.MessageBuffer;
 import com.sun.sgs.impl.util.AbstractKernelRunnable;
 import static com.sun.sgs.impl.util.AbstractService.isRetryableException;
 import com.sun.sgs.kernel.KernelRunnable;
 import com.sun.sgs.kernel.TaskQueue;
-import com.sun.sgs.nio.channels.AsynchronousByteChannel;
 import com.sun.sgs.protocol.CompletionFuture;
-import com.sun.sgs.protocol.ProtocolFactory;
-import com.sun.sgs.protocol.ProtocolMessageChannel;
-import com.sun.sgs.protocol.ProtocolMessageHandler;
+import com.sun.sgs.protocol.ProtocolDescriptor;
+import com.sun.sgs.protocol.session.SessionMessageChannel;
+import com.sun.sgs.protocol.session.SessionMessageHandler;
 import com.sun.sgs.service.DataService;
 import com.sun.sgs.service.Node;
-import com.sun.sgs.transport.TransportDescriptor;
 import java.io.IOException;
 import java.io.Serializable;
 import java.math.BigInteger;
 import java.nio.ByteBuffer;
-import java.util.ArrayList;
-import java.util.LinkedList;
-import java.util.List;
-import java.util.concurrent.ExecutionException;
 import java.util.logging.Level;
 import java.util.logging.Logger;
 import javax.security.auth.login.LoginException;
@@ -57,7 +47,7 @@
  * Handles sending/receiving messages to/from a client session and
  * disconnecting a client session.
  */
-class ClientSessionHandler implements ProtocolMessageHandler {
+class ClientSessionHandler implements SessionMessageHandler {
 
     /** Connection state. */
     private static enum State {
@@ -86,25 +76,15 @@
     private final DataService dataService;
 
     /** The I/O channel for sending messages to the client. */
-<<<<<<< HEAD
-    private final AsynchronousMessageChannel sessionConnection;
+    private final SessionMessageChannel messageChannel;
 
     /**
      * The descriptor of the underlying transport for this session. If the
      * client is to be re-directed, they must be re-directed onto a transport
      * compatable with this one.
      */
-    private final TransportDescriptor transportDesc;
+    private final ProtocolDescriptor protocolDesc;
     
-    /** The completion handler for reading from the I/O channel. */
-    private volatile ReadHandler readHandler = new ConnectedReadHandler();
-
-    /** The completion handler for writing to the I/O channel. */
-    private volatile WriteHandler writeHandler = new ConnectedWriteHandler();
-=======
-    private final ProtocolMessageChannel messageChannel;
->>>>>>> 662e7417
-
     /** The session ID as a BigInteger. */
     private volatile BigInteger sessionRefId;
 
@@ -115,10 +95,10 @@
     private volatile boolean loggedIn;
 
     /** The lock for accessing the following fields: {@code state},
-     * {@code disconnectHandled}, and {@code shutdown}.
+     * {@code messageQueue}, {@code disconnectHandled}, and {@code shutdown}.
      */
     private final Object lock = new Object();
-
+    
     /** The connection state. */
     private State state = State.CONNECTED;
 
@@ -132,47 +112,31 @@
     private volatile TaskQueue taskQueue = null;
 
     /**
-     * Constructs an instance of this class using the provided byte channel,
+     * Constructs an instance of this class using the provided I/O connection,
      * and starts reading from the connection.
      *
      * @param	sessionService the ClientSessionService instance
      * @param	dataService the DataService instance
-     * @param	byteChannel the byte channel for communicating with the client
+     * @param	sessionConnection the connection associated with this handler
      */
     ClientSessionHandler(ClientSessionServiceImpl sessionService,
 			 DataService dataService,
-<<<<<<< HEAD
-			 AsynchronousMessageChannel sessionConnection,
-                         TransportDescriptor transportDesc)
-=======
-			 ProtocolFactory protocolFactory,
-			 AsynchronousByteChannel byteChannel)
->>>>>>> 662e7417
+			 SessionMessageChannel messageChannel,
+                         ProtocolDescriptor protocolDesc)
     {
 	if (sessionService == null) {
 	    throw new NullPointerException("null sessionService");
 	} else if (dataService == null) {
 	    throw new NullPointerException("null dataService");
-<<<<<<< HEAD
-	} else if (sessionConnection == null) {
-	    throw new NullPointerException("null sessionConnection");
-	} else if (transportDesc == null) {
-            throw new NullPointerException("null transportDesc");
+	} else if (messageChannel == null) {
+	    throw new NullPointerException("null messageChannel");
+	} else if (protocolDesc == null) {
+            throw new NullPointerException("null protocolDesc");
         }
 	this.sessionService = sessionService;
         this.dataService = dataService;
-	this.sessionConnection = sessionConnection;
-        this.transportDesc = transportDesc;
-=======
-	} else if (protocolFactory == null) {
-	    throw new NullPointerException("null messageChannel");
-	} else if (byteChannel == null) {
-	    throw new NullPointerException("null byteChannel");
-	}
-	this.sessionService = sessionService;
-        this.dataService = dataService;
-	this.messageChannel = protocolFactory.newChannel(byteChannel, this);
->>>>>>> 662e7417
+	this.messageChannel = messageChannel;
+        this.protocolDesc = protocolDesc;
 
 	if (logger.isLoggable(Level.FINEST)) {
 	    logger.log(Level.FINEST,
@@ -181,124 +145,12 @@
 	}
     }
 
-    /* -- Implement ProtocolMessageHandler -- */
+    /* -- Instance methods -- */
+
+    SessionMessageChannel getSessionMessageChannel() {
+        return messageChannel;
+    }
     
-    /** {@inheritDoc} */
-    public void loginRequest(final String name, final String password,
-			     CompletionFuture future)
-    {
-	scheduleNonTransactionalTask(
-	    new AbstractKernelRunnable("HandleLoginRequest") {
-		public void run() {
-		    handleLoginRequest(name, password);
-		} });
-	// Enable protocol message channel to read immediately
-	if (future != null) {
-	    future.done();
-	}
-    }
-    
-
-    /** {@inheritDoc} */
-    public void sessionMessage(
-	final ByteBuffer message, CompletionFuture future)
-    {
-	if (!loggedIn) {
-	    logger.log(
-		Level.WARNING,
-		"session message received before login completed:{0}",
-		this);
-	    if (future != null) {
-		future.done();
-	    }
-	    return;
-	}
-	taskQueue.addTask(
-	    new AbstractKernelRunnable("NotifyListenerMessageReceived") {
-		public void run() {
-		    ClientSessionImpl sessionImpl =
-			ClientSessionImpl.getSession(dataService, sessionRefId);
-		    if (sessionImpl != null) {
-			if (isConnected()) {
-			    sessionImpl.getClientSessionListener(dataService).
-				receivedMessage(
-				    message.asReadOnlyBuffer());
-			}
-		    } else {
-			scheduleHandleDisconnect(false, true);
-		    }
-		} }, identity);
-
-	// Wait until processing is complete before notifying future
-	if (future != null) {
-	    enqueueCompletionFuture(future);
-	}
-    }
-
-    /** {@inheritDoc} */
-    public void channelMessage(final BigInteger channelId,
-			       final ByteBuffer message,
-			       CompletionFuture future)
-    {
-	if (!loggedIn) {
-	    logger.log(
-		Level.WARNING,
-		"channel message received before login completed:{0}",
-		this);
-	    if (future != null) {
-		future.done();
-	    }
-	    return;
-	}
-
-	taskQueue.addTask(
-	    new AbstractKernelRunnable("HandleChannelMessage") {
-		public void run() {
-		    ClientSessionImpl sessionImpl =
-			ClientSessionImpl.getSession(dataService, sessionRefId);
-		    if (sessionImpl != null) {
-			if (isConnected()) {
-			    sessionService.getChannelService().
-				handleChannelMessage(
-				    channelId,
-				    sessionImpl.getWrappedClientSession(),
-				    message.asReadOnlyBuffer());
-			}
-		    } else {
-			scheduleHandleDisconnect(false, true);
-		    }
-		} }, identity);
-
-	// Wait until processing is complete before notifying future
-	if (future != null) {
-	    enqueueCompletionFuture(future);
-	}
-    }
-
-    /** {@inheritDoc} */
-    public void logoutRequest(CompletionFuture future) {
-	// TBD: identity may be null. Fix to pass a non-null identity
-	// when scheduling the task.
-	scheduleHandleDisconnect(isConnected(), false);
-
-	// Enable protocol message channel to read immediately
-	if (future != null) {
-	    future.done();
-	}
-    }
-
-    /** {@inheritDoc} */
-    public void disconnect(CompletionFuture future) {
-	scheduleHandleDisconnect(false, true);
-	
-	// TBD: should we wait to notify until client disconnects connection?
-	if (future != null) {
-	    future.done();
-	}
-    }
-
-    /* -- Instance methods -- */
-
     /**
      * Returns {@code true} if this handler is connected, otherwise
      * returns {@code false}.
@@ -320,17 +172,6 @@
      */
     boolean loginHandled() {
 	return getCurrentState() != State.CONNECTED;
-    }
-
-    /**
-     * Returns the protocol message channel with the specified {@code
-     * delivery} requirement.
-     *
-     * @param	delivery a delivery requirement
-     * @return	a protocol message channel
-     */
-    ProtocolMessageChannel getProtocolMessageChannel(Delivery delivery) {
-	return messageChannel;
     }
 
     /**
@@ -391,7 +232,7 @@
 	    // also happen even though 'notifyLoggedIn' was not invoked.
 	    // Are these behaviors okay?  -- ann (3/19/07)
 	    final Identity thisIdentity = identity;
-	    scheduleTask(new AbstractKernelRunnable("NotifyLoggedOut") {
+	    scheduleTask(new AbstractKernelRunnable() {
 		    public void run() {
 			thisIdentity.notifyLoggedOut();
 		    } });
@@ -406,7 +247,7 @@
 		// TBD: does anything special need to be done here?
 		// Bypass sendProtocolMessage method which prevents sending
 		// messages to disconnecting sessions.
-		messageChannel.logoutSuccess();
+                messageChannel.logoutSuccess();
 	    }
 
 	    if (closeConnection) {
@@ -417,9 +258,8 @@
 	}
 
 	if (sessionRefId != null) {
-	    scheduleTask(
-	      new AbstractKernelRunnable("NotifyListenerAndRemoveSession") {
-	        public void run() {
+	    scheduleTask(new AbstractKernelRunnable() {
+		public void run() {
 		    ClientSessionImpl sessionImpl = 
 			ClientSessionImpl.getSession(dataService, sessionRefId);
 		    sessionImpl.notifyListenerAndRemoveSession(
@@ -453,8 +293,7 @@
                 state = State.DISCONNECTING;
 	    }
         }
-	scheduleNonTransactionalTask(
-	  new AbstractKernelRunnable("HandleDisconnect") {
+	scheduleNonTransactionalTask(new AbstractKernelRunnable() {
 	    public void run() {
 		handleDisconnect(graceful, closeConnection);
 	    } });
@@ -500,20 +339,226 @@
 	return getClass().getName() + "[" + identity + "]@" + sessionRefId;
     }
 
-
     /**
      * Schedules a task to notify the completion handler.  Use this method
      * to delay notification until a task resulting from an earlier request
      * has been completed.
      *
-     * @param	future a completion future
+     * @param   future a completion future
      */
     private void enqueueCompletionFuture(final CompletionFuture future) {
-	taskQueue.addTask(
-	    new AbstractKernelRunnable("ScheduleCompletionNotification") {
-		public void run() {
-		    future.done();
-		} }, identity);
+        taskQueue.addTask(
+            new AbstractKernelRunnable() {
+//          new AbstractKernelRunnable("ScheduleCompletionNotification") {
+                public void run() {
+                    future.done();
+                } }, identity);
+    }
+    	
+    /**
+     * Handles a login request for the specified {@code name} and
+     * {@code password}, scheduling the appropriate response to be
+     * sent to the client (either LOGIN_SUCCESS, LOGIN_FAILURE, or
+     * LOGIN_REDIRECT).
+     */
+    private void handleLoginRequest(String name, String password) {
+
+        logger.log(
+            Level.FINEST, 
+            "handling login request for name:{0}", name);
+
+        /*
+         * Authenticate identity.
+         */
+        final Identity authenticatedIdentity;
+        try {
+            authenticatedIdentity = authenticate(name, password);
+        } catch (Exception e) {
+            logger.logThrow(
+                Level.FINEST, e,
+                "login authentication failed for name:{0}", name);
+            sendLoginFailureAndDisconnect(e);
+            return;
+        }
+
+        Node node;
+        try {
+            /*
+             * Get node assignment.
+             */
+            sessionService.nodeMapService.assignNode(
+                ClientSessionHandler.class, authenticatedIdentity);
+            GetNodeTask getNodeTask =
+                new GetNodeTask(authenticatedIdentity);		
+            sessionService.runTransactionalTask(
+                getNodeTask, authenticatedIdentity);
+            node = getNodeTask.getNode();
+            if (logger.isLoggable(Level.FINE)) {
+                logger.log(Level.FINE, "identity:{0} assigned to node:{1}",
+                           name, node);
+            }
+
+        } catch (Exception e) {
+            logger.logThrow(
+                Level.WARNING, e,
+                "getting node assignment for identity:{0} throws", name);
+            sendLoginFailureAndDisconnect(e);
+            return;
+        }
+
+        long assignedNodeId = node.getId();
+        if (assignedNodeId == sessionService.getLocalNodeId()) {
+            /*
+             * Handle this login request locally: Set the client
+             * session's identity, store the client session in the data
+             * store (which assigns it an ID--the ID of the reference
+             * to the client session object), inform the session
+             * service that this handler is available (by invoking
+             * "addHandler", and schedule a task to perform client
+             * login (call the AppListener.loggedIn method).
+             */
+            if (!sessionService.validateUserLogin(
+                    authenticatedIdentity, ClientSessionHandler.this))
+            {
+                // This login request is not allowed to proceed.
+                sendLoginFailureAndDisconnect(null);
+                return;
+            }
+            identity = authenticatedIdentity;
+            taskQueue = sessionService.createTaskQueue();
+            CreateClientSessionTask createTask =
+                new CreateClientSessionTask();
+            try {
+                sessionService.runTransactionalTask(createTask, identity);
+            } catch (Exception e) {
+                logger.logThrow(
+                    Level.WARNING, e,
+                    "Storing ClientSession for identity:{0} throws", name);
+                sendLoginFailureAndDisconnect(e);
+                return;
+            }
+            sessionService.addHandler(
+                sessionRefId, ClientSessionHandler.this);
+            scheduleTask(new LoginTask());
+
+        } else {
+            /*
+             * Redirect login to assigned (non-local) node.
+             */
+            if (logger.isLoggable(Level.FINE)) {
+                logger.log(
+                    Level.FINE,
+                    "redirecting login for identity:{0} " +
+                    "from nodeId:{1} to node:{2}",
+                    name, sessionService.getLocalNodeId(), node);
+            }
+            ProtocolDescriptor[] descriptors = node.getClientListeners();
+            for (ProtocolDescriptor descriptor : descriptors) {
+                if (descriptor.isCompatibleWith(protocolDesc)) {
+                    final ProtocolDescriptor newListener = descriptor;
+                    // TBD: identity may be null. Fix to pass a non-null identity
+                    // when scheduling the task.
+
+                    scheduleNonTransactionalTask(
+                        new AbstractKernelRunnable() {
+        //              new AbstractKernelRunnable("SendLoginRedirectMessage") {
+                            public void run() {
+                                loginRedirect(newListener);
+                                handleDisconnect(false, false);
+                            } });
+                    return;
+                }
+            }
+            logger.log(Level.SEVERE,
+                       "redirect node {0} does not support a compatable transport" +
+                       node);
+            sendLoginFailureAndDisconnect(null);
+        }
+    }
+        
+    /**
+     * Sends a login redirect message for the specified {@code host} and
+     * {@code port} to the client, and sets local state indicating that
+     * the login request has been handled.
+     *
+     * @param   host a redirect host
+     * @param   port a redirect port
+     */
+    private void loginRedirect(ProtocolDescriptor newListener) {
+        synchronized (lock) {
+            checkConnectedState();
+            messageChannel.loginRedirect(newListener);
+            state = State.LOGIN_HANDLED;
+        }
+    }
+    
+    /**
+     * Sends a login success message to the client, and sets local state
+     * indicating that the login request has been handled and the client is
+     * logged in.
+     */
+    void loginSuccess() {
+        synchronized (lock) {
+            checkConnectedState();
+            loggedIn = true;
+            messageChannel.loginSuccess(sessionRefId);
+            state = State.LOGIN_HANDLED;
+        }
+    }
+
+    /**
+     * Sends a login failure message for the specified {@code reason} to
+     * the client, and sets local state indicating that the login request
+     * has been handled.
+     *
+     * @param   reason a reason for the login failure
+     * @param   throwable an exception that occurred while processing the
+     *          login request, or {@code null}
+     */
+    void loginFailure(String reason, Throwable throwable) {
+        synchronized (lock) {
+            checkConnectedState();
+            messageChannel.loginFailure(reason, throwable);
+            state = State.LOGIN_HANDLED;
+        }
+    }
+
+    /**
+     * Throws an {@code IllegalStateException} if the associated client
+     * session handler is not in the {@code CONNECTED} state.
+     */
+    private void checkConnectedState() {
+        assert Thread.holdsLock(lock);
+
+        if (state != State.CONNECTED) {
+            if (logger.isLoggable(Level.WARNING)) {
+                logger.log(
+                    Level.WARNING,
+                    "unexpected state:{0} for login protocol message, " +
+                    "session:{1}", state.toString(), this);
+            }
+            throw new IllegalStateException("unexpected state: " +
+                                            state.toString());
+        }
+    }
+
+        /**
+     * Sends a {@code loginFailure} protocol message to the client and
+     * disconnects the client session.
+     *
+     * @param   throwable an exception that occurred while processing the
+     *          login request, or {@code null}
+     */
+    private void sendLoginFailureAndDisconnect(final Throwable throwable) {
+        // TBD: identity may be null. Fix to pass a non-null identity
+        // when scheduling the task.
+        scheduleNonTransactionalTask(
+            new AbstractKernelRunnable() {
+//            new AbstractKernelRunnable("SendLoginFailureMessage") {
+                public void run() {
+                    loginFailure(LOGIN_REFUSED_REASON, throwable);
+                    handleDisconnect(false, false);
+                } });
     }
 
     /* -- other private methods and classes -- */
@@ -562,278 +607,6 @@
     }
 
     /**
-     * Handles a login request for the specified {@code name} and {@code
-     * password}, scheduling the appropriate response to be sent to the client
-     * (either a login success, failure, or redirect acknowledgment.
-     *
-     * @param	name a user name
-     * @param	password a password
-     */
-    private void handleLoginRequest(String name, String password) {
-
-	logger.log(
-	    Level.FINEST, 
-	    "handling login request for name:{0}", name);
-
-	/*
-	 * Authenticate identity.
-	 */
-	final Identity authenticatedIdentity;
-	try {
-	    authenticatedIdentity = authenticate(name, password);
-	} catch (Exception e) {
-	    logger.logThrow(
-		Level.FINEST, e,
-		"login authentication failed for name:{0}", name);
-	    sendLoginFailureAndDisconnect(e);
-	    return;
-	}
-
-	Node node;
-	try {
-	    /*
-	     * Get node assignment.
-	     */
-	    sessionService.nodeMapService.assignNode(
-		ClientSessionHandler.class, authenticatedIdentity);
-	    GetNodeTask getNodeTask =
-		new GetNodeTask(authenticatedIdentity);		
-	    sessionService.runTransactionalTask(
-	        getNodeTask, authenticatedIdentity);
-	    node = getNodeTask.getNode();
-	    if (logger.isLoggable(Level.FINE)) {
-		logger.log(Level.FINE, "identity:{0} assigned to node:{1}",
-			   name, node);
-	    }
-	    
-	} catch (Exception e) {
-	    logger.logThrow(
-	        Level.WARNING, e,
-		"getting node assignment for identity:{0} throws", name);
-	    sendLoginFailureAndDisconnect(e);
-	    return;
-	}
-
-	long assignedNodeId = node.getId();
-	if (assignedNodeId == sessionService.getLocalNodeId()) {
-	    /*
-	     * Handle this login request locally: Set the client
-	     * session's identity, store the client session in the data
-	     * store (which assigns it an ID--the ID of the reference
-	     * to the client session object), inform the session
-	     * service that this handler is available (by invoking
-	     * "addHandler", and schedule a task to perform client
-	     * login (call the AppListener.loggedIn method).
-	     */
-	    if (!sessionService.validateUserLogin(
-		    authenticatedIdentity, ClientSessionHandler.this))
-	    {
-		// This login request is not allowed to proceed.
-		sendLoginFailureAndDisconnect(null);
-		return;
-	    }
-	    identity = authenticatedIdentity;
-	    taskQueue = sessionService.createTaskQueue();
-	    CreateClientSessionTask createTask =
-		new CreateClientSessionTask();
-	    try {
-		sessionService.runTransactionalTask(createTask, identity);
-	    } catch (Exception e) {
-		logger.logThrow(
-		    Level.WARNING, e,
-		    "Storing ClientSession for identity:{0} throws", name);
-		sendLoginFailureAndDisconnect(e);
-		return;
-	    }
-<<<<<<< HEAD
-
-	    long assignedNodeId = node.getId();
-	    if (assignedNodeId == sessionService.getLocalNodeId()) {
-		/*
-		 * Handle this login request locally: Set the client
-		 * session's identity, store the client session in the data
-		 * store (which assigns it an ID--the ID of the reference
-		 * to the client session object), inform the session
-		 * service that this handler is available (by invoking
-		 * "addHandler", and schedule a task to perform client
-		 * login (call the AppListener.loggedIn method).
-		 */
-		if (!sessionService.validateUserLogin(
-			authenticatedIdentity, ClientSessionHandler.this))
-		{
-		    // This login request is not allowed to proceed.
-		    sendLoginFailureAndDisconnect();
-		    return;
-		}
-		identity = authenticatedIdentity;
-		taskQueue = sessionService.createTaskQueue();
-		CreateClientSessionTask createTask =
-		    new CreateClientSessionTask();
-		try {
-		    sessionService.runTransactionalTask(createTask, identity);
-		} catch (Exception e) {
-		    logger.logThrow(
-			Level.WARNING, e,
-			"Storing ClientSession for identity:{0} throws", name);
-		    sendLoginFailureAndDisconnect();
-		    return;
-		}
-		sessionService.addHandler(
-		    sessionRefId, ClientSessionHandler.this);
-		scheduleTask(new LoginTask());
-		
-	    } else {
-		/*
-		 * Redirect login to assigned (non-local) node.
-		 */
-		if (logger.isLoggable(Level.FINE)) {
-		    logger.log(
-			Level.FINE,
-			"redirecting login for identity:{0} " +
-			"from nodeId:{1} to node:{2}",
-			name, sessionService.getLocalNodeId(), node);
-		}
-                TransportDescriptor[] descriptors = node.getClientListeners();
-                TransportDescriptor newListener = null;
-                for (TransportDescriptor descriptor : descriptors) {
-                    if (descriptor.isCompatibleWith(transportDesc)) {
-                        newListener = descriptor;
-                        break;
-                    }
-                }
-                if (newListener == null) {
-                    logger.log(Level.SEVERE,
-                               "redirect node {0} does not support a compatable transport" +
-                               node);
-                    sendLoginFailureAndDisconnect();
-                    return;
-                }
-		final byte[] loginRedirectMessage =
-		    getLoginRedirectMessage(newListener.getHostName(),
-                                            newListener.getListeningPort());
-		// TBD: identity may be null. Fix to pass a non-null identity
-		// when scheduling the task.
-		scheduleNonTransactionalTask(new AbstractKernelRunnable() {
-		    public void run() {
-			sendLoginProtocolMessage(
- 			    loginRedirectMessage, Delivery.RELIABLE, false);
-			handleDisconnect(false, false);
-		    } });
-=======
-	    sessionService.addHandler(
-		sessionRefId, ClientSessionHandler.this);
-	    scheduleTask(new LoginTask());
-	    
-	} else {
-	    /*
-	     * Redirect login to assigned (non-local) node.
-	     */
-	    if (logger.isLoggable(Level.FINE)) {
-		logger.log(
-		    Level.FINE,
-		    "redirecting login for identity:{0} " +
-		    "from nodeId:{1} to node:{2}",
-		    name, sessionService.getLocalNodeId(), node);
->>>>>>> 662e7417
-	    }
-	    // TBD: identity may be null. Fix to pass a non-null identity
-	    // when scheduling the task.
-	    final String host = node.getHostName();
-	    final int port = node.getPort();
-	    scheduleNonTransactionalTask(
-	        new AbstractKernelRunnable("SendLoginRedirectMessage") {
-		    public void run() {
-			loginRedirect(host, port);
-			handleDisconnect(false, false);
-		    } });
-	}
-    }
-
-    /**
-     * Sends a login redirect message for the specified {@code host} and
-     * {@code port} to the client, and sets local state indicating that
-     * the login request has been handled.
-     *
-     * @param	host a redirect host
-     * @param	port a redirect port
-     */
-    private void loginRedirect(String host, int port) {
-	synchronized (lock) {
-	    checkConnectedState();
-	    messageChannel.loginRedirect(host, port);
-	    state = State.LOGIN_HANDLED;
-	}
-    }
-
-    /**
-     * Sends a login success message to the client, and sets local state
-     * indicating that the login request has been handled and the client is
-     * logged in.
-     */
-    void loginSuccess() {
-	synchronized (lock) {
-	    checkConnectedState();
-	    loggedIn = true;
-	    messageChannel.loginSuccess(sessionRefId);
-	    state = State.LOGIN_HANDLED;
-	}
-    }
-	
-    /**
-     * Sends a login failure message for the specified {@code reason} to
-     * the client, and sets local state indicating that the login request
-     * has been handled.
-     *
-     * @param	reason a reason for the login failure
-     * @param	throwable an exception that occurred while processing the
-     *		login request, or {@code null}
-     */
-    void loginFailure(String reason, Throwable throwable) {
-	synchronized (lock) {
-	    checkConnectedState();
-	    messageChannel.loginFailure(reason, throwable);
-	    state = State.LOGIN_HANDLED;
-	}
-    }
-
-    /**
-     * Throws an {@code IllegalStateException} if the associated client
-     * session handler is not in the {@code CONNECTED} state.
-     */
-    private void checkConnectedState() {
-	assert Thread.holdsLock(lock);
-	
-	if (state != State.CONNECTED) {
-	    if (logger.isLoggable(Level.WARNING)) {
-		logger.log(
-		    Level.WARNING,
-		    "unexpected state:{0} for login protocol message, " +
-		    "session:{1}", state.toString(), this);
-	    }
-	    throw new IllegalStateException("unexpected state: " +
-					    state.toString());
-	}
-    }
-
-    /**
-     * Sends a {@code loginFailure} protocol message to the client and
-     * disconnects the client session.
-     *
-     * @param	throwable an exception that occurred while processing the
-     * 		login request, or {@code null}
-     */
-    private void sendLoginFailureAndDisconnect(final Throwable throwable) {
-	// TBD: identity may be null. Fix to pass a non-null identity
-	// when scheduling the task.
-	scheduleNonTransactionalTask(
-	    new AbstractKernelRunnable("SendLoginFailureMessage") {
-		public void run() {
-		    loginFailure(LOGIN_REFUSED_REASON, throwable);
-		    handleDisconnect(false, false);
-		} });
-    }
-    
-    /**
      * Schedules a non-durable, transactional task.
      */
     private void scheduleTask(KernelRunnable task) {
@@ -857,7 +630,6 @@
 	private volatile Node node = null;
 
 	GetNodeTask(Identity authenticatedIdentity) {
-	    super(null);
 	    this.authenticatedIdentity = authenticatedIdentity;
 	}
 
@@ -875,18 +647,12 @@
      * Constructs the ClientSession.
      */
     private class CreateClientSessionTask extends AbstractKernelRunnable {
-
-	/** Constructs and instance. */
-	CreateClientSessionTask() {
-	    super(null);
-	}
-
-	/** {@inheritDoc} */
+	
 	public void run() {
 	    ClientSessionImpl sessionImpl =
                     new ClientSessionImpl(sessionService,
                                           identity,
-                                          transportDesc);
+                                          protocolDesc);
 	    sessionRefId = sessionImpl.getId();
 	}
     }
@@ -896,12 +662,7 @@
      * {@code AppListener} that this session has logged in.
      */
     private class LoginTask extends AbstractKernelRunnable {
-	
-	/** Constructs an instance. */
-	LoginTask() {
-	    super(null);
-	}
-	
+
 	/**
 	 * Invokes the {@code AppListener}'s {@code loggedIn}
 	 * callback, which returns a client session listener.  If the
@@ -954,7 +715,7 @@
 		
 		final Identity thisIdentity = identity;
 		sessionService.scheduleTaskOnCommit(
-		    new AbstractKernelRunnable("NotifyLoggedIn") {
+		    new AbstractKernelRunnable() {
 			public void run() {
 			    logger.log(
 			        Level.FINE,
@@ -986,4 +747,128 @@
 	    }
 	}
     }
+
+    /* -- Implement ProtocolMessageHandler -- */
+
+    /** {@inheritDoc} */
+    @Override
+    public void loginRequest(final String name, final String password,
+                             CompletionFuture future)
+    {
+        scheduleNonTransactionalTask(
+            new AbstractKernelRunnable() {
+//          new AbstractKernelRunnable("HandleLoginRequest") {
+                public void run() {
+                    handleLoginRequest(name, password);
+                } });
+        // Enable protocol message channel to read immediately
+        if (future != null) {
+            future.done();
+        }
+    }
+   
+
+    /** {@inheritDoc} */
+    @Override
+    public void sessionMessage(final ByteBuffer message,
+                               CompletionFuture future)
+    {
+        if (!loggedIn) {
+            logger.log(
+                Level.WARNING,
+                "session message received before login completed:{0}",
+                this);
+            if (future != null) {
+                future.done();
+            }
+            return;
+        }
+        taskQueue.addTask(
+            new AbstractKernelRunnable() {
+//          new AbstractKernelRunnable("NotifyListenerMessageReceived") {
+                public void run() {
+                    ClientSessionImpl sessionImpl =
+                        ClientSessionImpl.getSession(dataService, sessionRefId);
+                    if (sessionImpl != null) {
+                        if (isConnected()) {
+                            sessionImpl.getClientSessionListener(dataService).
+                                receivedMessage(
+                                    message.asReadOnlyBuffer());
+                        }
+                    } else {
+                        scheduleHandleDisconnect(false, true);
+                    }
+                } }, identity);
+
+        // Wait until processing is complete before notifying future
+        if (future != null) {
+            enqueueCompletionFuture(future);
+        }
+    }
+    
+    /** {@inheritDoc} */
+    @Override
+    public void channelMessage(final BigInteger channelId,
+                               final ByteBuffer message,
+                               CompletionFuture future)
+    {
+        if (!loggedIn) {
+            logger.log(
+                Level.WARNING,
+                "channel message received before login completed:{0}",
+                this);
+            if (future != null) {
+                future.done();
+            }
+            return;
+        }
+
+        taskQueue.addTask(
+            new AbstractKernelRunnable() {
+//          new AbstractKernelRunnable("HandleChannelMessage") {
+                public void run() {
+                    ClientSessionImpl sessionImpl =
+                        ClientSessionImpl.getSession(dataService, sessionRefId);
+                    if (sessionImpl != null) {
+                        if (isConnected()) {
+                            sessionService.getChannelService().
+                                handleChannelMessage(
+                                    channelId,
+                                    sessionImpl.getWrappedClientSession(),
+                                    message.asReadOnlyBuffer());
+                        }
+                    } else {
+                        scheduleHandleDisconnect(false, true);
+                    }
+                } }, identity);
+
+        // Wait until processing is complete before notifying future
+        if (future != null) {
+            enqueueCompletionFuture(future);
+        }
+    }
+
+    /** {@inheritDoc} */
+    @Override
+    public void logoutRequest(CompletionFuture future) {
+        // TBD: identity may be null. Fix to pass a non-null identity
+        // when scheduling the task.
+        scheduleHandleDisconnect(isConnected(), false);
+
+        // Enable protocol message channel to read immediately
+        if (future != null) {
+            future.done();
+        }
+    }
+
+    /** {@inheritDoc} */
+    @Override
+    public void disconnect(CompletionFuture future) {
+        scheduleHandleDisconnect(false, true);
+
+        // TBD: should we wait to notify until client disconnects connection?
+        if (future != null) {
+            future.done();
+        }
+    }
 }