/*
 * Copyright 2007-2008 Sun Microsystems, Inc.
 *
 * This file is part of Project Darkstar Server.
 *
 * Project Darkstar Server is free software: you can redistribute it
 * and/or modify it under the terms of the GNU General Public License
 * version 2 as published by the Free Software Foundation and
 * distributed hereunder to you.
 *
 * Project Darkstar Server is distributed in the hope that it will be useful,
 * but WITHOUT ANY WARRANTY; without even the implied warranty of
 * MERCHANTABILITY or FITNESS FOR A PARTICULAR PURPOSE.  See the
 * GNU General Public License for more details.
 *
 * You should have received a copy of the GNU General Public License
 * along with this program.  If not, see <http://www.gnu.org/licenses/>.
 */

package com.sun.sgs.impl.service.session;

import com.sun.sgs.app.AppListener;
import com.sun.sgs.app.ClientSessionListener;
import com.sun.sgs.auth.Identity;
import com.sun.sgs.impl.kernel.StandardProperties;
import com.sun.sgs.impl.sharedutil.LoggerWrapper;
import com.sun.sgs.impl.util.AbstractKernelRunnable;
import static com.sun.sgs.impl.util.AbstractService.isRetryableException;
import com.sun.sgs.kernel.KernelRunnable;
import com.sun.sgs.kernel.TaskQueue;
<<<<<<< HEAD
import com.sun.sgs.protocol.session.CompletionFuture;
import com.sun.sgs.protocol.session.ProtocolDescriptor;
import com.sun.sgs.protocol.session.SessionProtocolConnection;
import com.sun.sgs.protocol.session.SessionProtocolHandler;
=======
import com.sun.sgs.protocol.CompletionFuture;
import com.sun.sgs.protocol.LoginCompletionFuture;
import com.sun.sgs.protocol.LoginFailureException;
import com.sun.sgs.protocol.LoginFailureException.FailureReason;
import com.sun.sgs.protocol.LoginRedirectException;
import com.sun.sgs.protocol.SessionProtocol;
import com.sun.sgs.protocol.SessionProtocolHandler;
>>>>>>> c7e7e313
import com.sun.sgs.service.DataService;
import com.sun.sgs.service.Node;
import java.io.IOException;
import java.io.Serializable;
import java.math.BigInteger;
import java.nio.ByteBuffer;
<<<<<<< HEAD
import java.util.concurrent.TimeUnit;
=======
import java.util.concurrent.ExecutionException;
import java.util.concurrent.TimeUnit;
import java.util.concurrent.TimeoutException;
>>>>>>> c7e7e313
import java.util.logging.Level;
import java.util.logging.Logger;

/**
 * Handles sending/receiving messages to/from a client session and
 * disconnecting a client session.
 */
class ClientSessionHandler implements SessionProtocolHandler {

    /** Connection state. */
    private static enum State {
        /** Session is connected */
        CONNECTED,
	/** Session login ack (success, failure, redirect) has been sent */
	LOGIN_HANDLED,
        /** Disconnection is in progress */
        DISCONNECTING, 
        /** Session is disconnected */
        DISCONNECTED
    }

    /** The logger for this class. */
    private static final LoggerWrapper logger =
	new LoggerWrapper(Logger.getLogger(
	    "com.sun.sgs.impl.service.session.handler"));

    /** Message for indicating login/authentication failure. */
    private static final String LOGIN_REFUSED_REASON = "Login refused";

    /** The client session service that created this client session. */
    private final ClientSessionServiceImpl sessionService;

    /** The data service. */
    private final DataService dataService;

    /** The I/O channel for sending messages to the client. */
<<<<<<< HEAD
    private final SessionProtocolConnection sessionConnection;
=======
    private final SessionProtocol protocol;
>>>>>>> c7e7e313

    /**
     * The descriptor of the underlying transport for this session. If the
     * client is to be re-directed, they must be re-directed onto a transport
     * compatible with this one.
     */
    private final ProtocolDescriptor protocolDesc;
    
    /** The session ID as a BigInteger. */
    private volatile BigInteger sessionRefId;

    /** The identity for this session. */
    private final Identity identity;

    /** The login status. */
    private volatile boolean loggedIn;

    /** The lock for accessing the following fields: {@code state},
     * {@code disconnectHandled}, and {@code shutdown}.
     */
    private final Object lock = new Object();
<<<<<<< HEAD
    
=======

>>>>>>> c7e7e313
    /** The connection state. */
    private State state = State.CONNECTED;

    private final LoginCompletionFutureImpl loginCompletionFuture =
	new LoginCompletionFutureImpl(this);

    /** Indicates whether session disconnection has been handled. */
    private boolean disconnectHandled = false;

    /** Indicates whether this session is shut down. */
    private boolean shutdown = false;

    /** The queue of tasks for notifying listeners of received messages. */
    private volatile TaskQueue taskQueue = null;

    /**
     * Constructs an instance of this class using the provided byte channel,
     * and starts reading from the connection.
     *
     * @param	sessionService the ClientSessionService instance
     * @param	dataService the DataService instance
<<<<<<< HEAD
     * @param	connection the connection associated with this handler
     * @param protocolDesc the protocol descriptor for the connection
     */
    ClientSessionHandler(ClientSessionServiceImpl sessionService,
			 DataService dataService,
			 SessionProtocolConnection connection,
                         ProtocolDescriptor protocolDesc)
    {
	if (sessionService == null) {
	    throw new NullPointerException("null sessionService");
	} else if (dataService == null) {
	    throw new NullPointerException("null dataService");
	} else if (connection == null) {
	    throw new NullPointerException("null messageChannel");
	} else if (protocolDesc == null) {
            throw new NullPointerException("null protocolDesc");
        }
	this.sessionService = sessionService;
        this.dataService = dataService;
	this.sessionConnection = connection;
        this.protocolDesc = protocolDesc;
=======
     * @param	sessionProtocol a session protocol
     * @param	identity an identity
     */
    ClientSessionHandler(ClientSessionServiceImpl sessionService,
			 DataService dataService,
			 SessionProtocol sessionProtocol,
			 Identity identity)
    {
	checkNull("sessionService", sessionService);
	checkNull("dataService", dataService);
	checkNull("sessionProtocol", sessionProtocol);
	checkNull("identity", identity);
	this.sessionService = sessionService;
        this.dataService = dataService;
	this.protocol = sessionProtocol;
	this.identity = identity;
	
	scheduleNonTransactionalTask(
	    new AbstractKernelRunnable("HandleLoginRequest") {
		public void run() {
		    handleLoginRequest();
		} });
>>>>>>> c7e7e313

	if (logger.isLoggable(Level.FINEST)) {
	    logger.log(Level.FINEST,
		       "creating new ClientSessionHandler on nodeId:{0}",
		        sessionService.getLocalNodeId());
	}
<<<<<<< HEAD
=======
    }

    /* -- Implement SessionProtocolHandler -- */
    
    /** {@inheritDoc} */
    public CompletionFuture sessionMessage(final ByteBuffer message) {
	CompletionFutureImpl future = new CompletionFutureImpl();
	if (!loggedIn) {
	    logger.log(
		Level.WARNING,
		"session message received before login completed:{0}",
		this);
	    return future.done();
	}
	taskQueue.addTask(
	    new AbstractKernelRunnable("NotifyListenerMessageReceived") {
		public void run() {
		    ClientSessionImpl sessionImpl =
			ClientSessionImpl.getSession(dataService, sessionRefId);
		    if (sessionImpl != null) {
			if (isConnected()) {
			    sessionImpl.getClientSessionListener(dataService).
				receivedMessage(
				    message.asReadOnlyBuffer());
			}
		    } else {
			scheduleHandleDisconnect(false, true);
		    }
		} }, identity);

	// Wait until processing is complete before notifying future
	enqueueCompletionFuture(future);
	return future;
    }

    /** {@inheritDoc} */
    public CompletionFuture channelMessage(final BigInteger channelId,
					   final ByteBuffer message)
    {
	CompletionFutureImpl future = new CompletionFutureImpl();
	if (!loggedIn) {
	    logger.log(
		Level.WARNING,
		"channel message received before login completed:{0}",
		this);
	    return future.done();
	}

	taskQueue.addTask(
	    new AbstractKernelRunnable("HandleChannelMessage") {
		public void run() {
		    ClientSessionImpl sessionImpl =
			ClientSessionImpl.getSession(dataService, sessionRefId);
		    if (sessionImpl != null) {
			if (isConnected()) {
			    sessionService.getChannelService().
				handleChannelMessage(
				    channelId,
				    sessionImpl.getWrappedClientSession(),
				    message.asReadOnlyBuffer());
			}
		    } else {
			scheduleHandleDisconnect(false, true);
		    }
		} }, identity);

	// Wait until processing is complete before notifying future
	enqueueCompletionFuture(future);
	return future;
    }

    /** {@inheritDoc} */
    public CompletionFuture logoutRequest() {
	scheduleHandleDisconnect(isConnected(), false);

	// Enable protocol message channel to read immediately
	return (new CompletionFutureImpl()).done();
    }

    /** {@inheritDoc} */
    public CompletionFuture disconnect() {
	scheduleHandleDisconnect(false, true);
	
	// TBD: should we wait to notify until client disconnects connection?
	return (new CompletionFutureImpl()).done();
>>>>>>> c7e7e313
    }

    /* -- Instance methods -- */

<<<<<<< HEAD
    SessionProtocolConnection getSessionMessageChannel() {
        return sessionConnection;
    }
    
=======
    /** Returns the login completion future for this handler. */
    LoginCompletionFuture getLoginCompletionFuture() {
	return loginCompletionFuture;
    }

>>>>>>> c7e7e313
    /**
     * Returns {@code true} if this handler is connected, otherwise
     * returns {@code false}.
     *
     * @return	{@code true} if this handler is connected
     */
    boolean isConnected() {

	State currentState = getCurrentState();
	return
	    currentState == State.CONNECTED ||
	    currentState == State.LOGIN_HANDLED;
    }

    /**
     * Returns {@code true} if the login for this session has been handled,
     * otherwise returns {@code false}.
     *
     * @return	{@code true} if the login for this session has been handled
     */
    boolean loginHandled() {
	return getCurrentState() != State.CONNECTED;
    }

    /**
<<<<<<< HEAD
=======
     * Returns the protocol for the associated client session.
     *
     * @return	a protocol
     */
    SessionProtocol getSessionProtocol() {
	return protocol;
    }

    /**
>>>>>>> c7e7e313
     * Handles a disconnect request (if not already handled) by doing
     * the following: <ol>
     *
     * <li> sending a disconnect acknowledgment (logout success)
     *    if 'graceful' is true
     *
     * <li> if {@code closeConnection} is {@code true}, closing this
     *    session's connection, otherwise monitor the connection's status
     *    to ensure that the client disconnects it. 
     *
     * <li> submitting a transactional task to call the 'disconnected'
     *    callback on the listener for this session.
     *
     * <li> notifying the identity that the session has
     *    logged out.
     *
     * <li> notifying the node mapping service that the identity is no
     *	  longer active. 
     * </ol>
     *
     * <p>Note:if {@code graceful} is {@code true}, then {@code
     * closeConnection} must be {@code false} so that the client will receive
     * the logout success message.  The client may not
     * receive the message if the connection is disconnected immediately
     * after sending the message.
     *
     * @param	graceful if {@code true}, the disconnection was graceful
     *		(i.e., due to a logout request).
     * @param	closeConnection if {@code true}, close this session's
     *		connection immediately, otherwise monitor the connection to
     *		ensure that it is terminated in a timely manner by the client
     */
    void handleDisconnect(final boolean graceful, boolean closeConnection) {

	logger.log(Level.FINEST, "handleDisconnect handler:{0}", this);
        
	synchronized (lock) {
	    if (disconnectHandled) {
		return;
	    }
	    disconnectHandled = true;
	    if (state != State.DISCONNECTED) {
		state = State.DISCONNECTING;
	    }
	}

	if (sessionRefId != null) {
	    sessionService.removeHandler(sessionRefId);
	}
	
	// TBD: Due to the scheduler's behavior, this notification
	// may happen out of order with respect to the
	// 'notifyLoggedIn' callback.  Also, this notification may
	// also happen even though 'notifyLoggedIn' was not invoked.
	// Are these behaviors okay?  -- ann (3/19/07)
	scheduleTask(new AbstractKernelRunnable("NotifyLoggedOut") {
		public void run() {
		    identity.notifyLoggedOut();
		} });
	if (sessionService.removeUserLogin(identity, this)) {
	    deactivateIdentity();
	}

	if (getCurrentState() != State.DISCONNECTED) {
	    if (graceful) {
		assert !closeConnection;
		// TBD: does anything special need to be done here?
		// Bypass sendProtocolMessage method which prevents sending
		// messages to disconnecting sessions.
<<<<<<< HEAD
                sessionConnection.logoutSuccess();
=======
		//protocol.logoutSuccess();
>>>>>>> c7e7e313
	    }

	    if (closeConnection) {
		closeConnection();
	    }
	}

	if (sessionRefId != null) {
	    scheduleTask(
	      new AbstractKernelRunnable("NotifyListenerAndRemoveSession") {
	        public void run() {
		    ClientSessionImpl sessionImpl = 
			ClientSessionImpl.getSession(dataService, sessionRefId);
		    sessionImpl.notifyListenerAndRemoveSession(
			dataService, graceful, true);
		}
	    });
	}
    }

    /**
     * Schedule a non-transactional task for disconnecting the client.
     *
     * <p>Note:if {@code graceful} is {@code true}, then {@code
     * closeConnection} must be {@code false} so that the client will receive
     * the logout success message.  The client may not
     * receive the message if the connection is disconnected immediately
     * after sending the message.
     *
     * @param	graceful if {@code true}, disconnection is graceful (i.e.,
     * 		a logout success message is sent before
     * 		disconnecting the client session)
     * @param	closeConnection if {@code true}, close this session's
     *		connection immediately, otherwise monitor the connection to
     *		ensure that it is terminated in a timely manner by the client
     */
    private void scheduleHandleDisconnect(
	final boolean graceful, final boolean closeConnection)
    {
        synchronized (lock) {
            if (state != State.DISCONNECTED) {
                state = State.DISCONNECTING;
	    }
        }
	scheduleNonTransactionalTask(
	  new AbstractKernelRunnable("HandleDisconnect") {
	    public void run() {
		handleDisconnect(graceful, closeConnection);
	    } });
    }

    /**
     * Closes the connection associated with this instance.
     */
    void closeConnection() {
	if (protocol.isOpen()) {
	    try {
		protocol.close();
	    } catch (IOException e) {
		if (logger.isLoggable(Level.WARNING)) {
		    logger.logThrow(
			Level.WARNING, e,
			"closing connection for handle:{0} throws",
			protocol);
		}
	    }
	}
    }

    /**
     * Flags this session as shut down, and closes the connection.
     */
    void shutdown() {
	synchronized (lock) {
	    if (shutdown) {
		return;
	    }
	    shutdown = true;
	    disconnectHandled = true;
	    state = State.DISCONNECTED;
	    closeConnection();
	}
    }
    
    /* -- Implement Object -- */

    /** {@inheritDoc} */
    @Override
    public String toString() {
	return getClass().getName() + "[" + identity + "]@" + sessionRefId;
    }

<<<<<<< HEAD
=======

>>>>>>> c7e7e313
    /**
     * Schedules a task to notify the completion handler.  Use this method
     * to delay notification until a task resulting from an earlier request
     * has been completed.
     *
<<<<<<< HEAD
     * @param   future a completion future
     */
    private void enqueueCompletionFuture(final CompletionFutureImpl future) {
        taskQueue.addTask(
          new AbstractKernelRunnable("ScheduleCompletionNotification") {
                public void run() {
                    future.done();
                } }, identity);
    }
    	
    /**
     * Handles a login request for the specified {@code authenticatedIdentity},
     * scheduling the appropriate response to be
     * sent to the client (either logout success, login failure, or
     * login redirect).
     */
    private void handleLoginRequest(Identity authenticatedIdentity) {

        logger.log(
            Level.FINEST, 
            "handling login request for name:{0}",
            authenticatedIdentity.getName());

        final Node node;
        try {
            /*
             * Get node assignment.
             */
            sessionService.nodeMapService.assignNode(
                ClientSessionHandler.class, authenticatedIdentity);
            GetNodeTask getNodeTask =
                new GetNodeTask(authenticatedIdentity);		
            sessionService.runTransactionalTask(
                getNodeTask, authenticatedIdentity);
            node = getNodeTask.getNode();
            if (logger.isLoggable(Level.FINE)) {
                logger.log(Level.FINE, "identity:{0} assigned to node:{1}",
                           authenticatedIdentity.getName(), node);
            }

        } catch (Exception e) {
            logger.logThrow(
                Level.WARNING, e,
                "getting node assignment for identity:{0} throws",
                authenticatedIdentity.getName());
            sendLoginFailureAndDisconnect(e);
            return;
        }

        long assignedNodeId = node.getId();
        if (assignedNodeId == sessionService.getLocalNodeId()) {
            /*
             * Handle this login request locally: Set the client
             * session's identity, store the client session in the data
             * store (which assigns it an ID--the ID of the reference
             * to the client session object), inform the session
             * service that this handler is available (by invoking
             * "addHandler", and schedule a task to perform client
             * login (call the AppListener.loggedIn method).
             */
            if (!sessionService.validateUserLogin(
                    authenticatedIdentity, ClientSessionHandler.this))
            {
                // This login request is not allowed to proceed.
                sendLoginFailureAndDisconnect(null);
                return;
            }
            identity = authenticatedIdentity;
            taskQueue = sessionService.createTaskQueue();
            CreateClientSessionTask createTask =
                new CreateClientSessionTask();
            try {
                sessionService.runTransactionalTask(createTask, identity);
            } catch (Exception e) {
                logger.logThrow(
                    Level.WARNING, e,
                    "Storing ClientSession for identity:{0} throws",
                    authenticatedIdentity.getName());
                sendLoginFailureAndDisconnect(e);
                return;
            }
            sessionService.addHandler(
                sessionRefId, ClientSessionHandler.this);
            scheduleTask(new LoginTask());

        } else {
            /*
             * Redirect login to assigned (non-local) node.
             */
            if (logger.isLoggable(Level.FINE)) {
                logger.log(
                    Level.FINE,
                    "redirecting login for identity:{0} " +
                    "from nodeId:{1} to node:{2}",
                    authenticatedIdentity.getName(),
                    sessionService.getLocalNodeId(), node);
            }
//            ProtocolDescriptor[] descriptors = node.getClientListeners();
//            for (ProtocolDescriptor descriptor : descriptors) {
//                if (descriptor.isCompatibleWith(protocolDesc)) {
//                    final ProtocolDescriptor newListener = descriptor;
                    // TBD: identity may be null. Fix to pass a non-null identity
                    // when scheduling the task.

                    scheduleNonTransactionalTask(
                      new AbstractKernelRunnable("SendLoginRedirectMessage") {
                            public void run() {
                                loginRedirect(node);
                                handleDisconnect(false, false);
                            } });
//                    return;
//                }
//            }
//            logger.log(Level.SEVERE,
//                       "redirect node {0} does not support a compatable transport" +
//                       node);
//            sendLoginFailureAndDisconnect(null);
        }
    }
        
    /**
     * Sends a login redirect message for the specified {@code host} and
     * {@code port} to the client, and sets local state indicating that
     * the login request has been handled.
     *
     * @param   host a redirect host
     * @param   port a redirect port
     */
    private void loginRedirect(Node node) {
        synchronized (lock) {
            checkConnectedState();
            sessionConnection.loginRedirect(node);
            state = State.LOGIN_HANDLED;
        }
    }
    
    /**
     * Sends a login success message to the client, and sets local state
     * indicating that the login request has been handled and the client is
     * logged in.
     */
    void loginSuccess() {
        synchronized (lock) {
            checkConnectedState();
            loggedIn = true;
            sessionConnection.loginSuccess(sessionRefId);
            state = State.LOGIN_HANDLED;
        }
    }

    /**
     * Sends a login failure message for the specified {@code reason} to
     * the client, and sets local state indicating that the login request
     * has been handled.
     *
     * @param   reason a reason for the login failure
     * @param   throwable an exception that occurred while processing the
     *          login request, or {@code null}
     */
    void loginFailure(String reason, Throwable throwable) {
        synchronized (lock) {
            checkConnectedState();
            sessionConnection.loginFailure(reason, throwable);
            state = State.LOGIN_HANDLED;
        }
    }

    /**
     * Throws an {@code IllegalStateException} if the associated client
     * session handler is not in the {@code CONNECTED} state.
     */
    private void checkConnectedState() {
        assert Thread.holdsLock(lock);

        if (state != State.CONNECTED) {
            if (logger.isLoggable(Level.WARNING)) {
                logger.log(
                    Level.WARNING,
                    "unexpected state:{0} for login protocol message, " +
                    "session:{1}", state.toString(), this);
            }
            throw new IllegalStateException("unexpected state: " +
                                            state.toString());
        }
    }

        /**
     * Sends a login failure message to the client and
     * disconnects the client session.
     *
     * @param   throwable an exception that occurred while processing the
     *          login request, or {@code null}
     */
    private void sendLoginFailureAndDisconnect(final Throwable throwable) {
        // TBD: identity may be null. Fix to pass a non-null identity
        // when scheduling the task.
        scheduleNonTransactionalTask(
            new AbstractKernelRunnable("SendLoginFailureMessage") {
                public void run() {
                    loginFailure(LOGIN_REFUSED_REASON, throwable);
                    handleDisconnect(false, false);
                } });
    }

    /* -- other private methods and classes -- */

=======
     * @param	future a completion future
     */
    private void enqueueCompletionFuture(final CompletionFutureImpl future) {
	taskQueue.addTask(
	    new AbstractKernelRunnable("ScheduleCompletionNotification") {
		public void run() {
		    future.done();
		} }, identity);
    }

    /* -- other private methods and classes -- */

    /**
     * Invokes the {@code setStatus} method on the node mapping service
     * with the given {@code inactiveIdentity} and {@code false} to mark
     * the identity as inactive.  This method is invoked when a login is
     * redirected and also when a this client session is disconnected.
     */
    private void deactivateIdentity() {
	try {
	    /*
	     * Set identity's status for this class to 'false'.
	     */
	    sessionService.nodeMapService.setStatus(
		ClientSessionHandler.class, identity, false);
	} catch (Exception e) {
	    logger.logThrow(
		Level.WARNING, e,
		"setting status for identity:{0} throws",
		identity.getName());
	}
    }
    
    /**
     * Returns the current state.
     */
    private State getCurrentState() {
	State currentState;
	synchronized (lock) {
	    currentState = state;
	}
	return currentState;
    }

    /**
     * Handles a login request, notifying the specified {@code future} when
     * the request is completed.
     */
    private void handleLoginRequest() {

	logger.log(
	    Level.FINEST, 
	    "handling login request for identity:{0}", identity);
	
	final Node node;
	try {
	    /*
	     * Get node assignment.
	     */
	    sessionService.nodeMapService.assignNode(
		ClientSessionHandler.class, identity);
	    GetNodeTask getNodeTask = new GetNodeTask(identity);		
	    sessionService.runTransactionalTask(getNodeTask, identity);
	    node = getNodeTask.getNode();
	    if (logger.isLoggable(Level.FINE)) {
		logger.log(Level.FINE, "identity:{0} assigned to node:{1}",
			   identity, node);
	    }
	    
	} catch (Exception e) {
	    logger.logThrow(
	        Level.WARNING, e,
		"getting node assignment for identity:{0} throws", identity);
	    sendLoginFailureAndDisconnect(
		new LoginFailureException(LOGIN_REFUSED_REASON, e));
	    return;
	}

	long assignedNodeId = node.getId();
	if (assignedNodeId == sessionService.getLocalNodeId()) {
	    /*
	     * Handle this login request locally: Validate that the
	     * user is allowed to log in, store the client session in
	     * the data store (which assigns it an ID--the ID of the
	     * reference to the client session object), inform the
	     * session service that this handler is available (by
	     * invoking "addHandler"), and schedule a task to perform
	     * client login (call the AppListener.loggedIn method).
	     */
	    if (!sessionService.validateUserLogin(
		    identity, ClientSessionHandler.this))
	    {
		// This login request is not allowed to proceed.
		sendLoginFailureAndDisconnect(
		    new LoginFailureException(
			LOGIN_REFUSED_REASON, FailureReason.DUPLICATE_LOGIN));
		return;
	    }
	    taskQueue = sessionService.createTaskQueue();
	    CreateClientSessionTask createTask =
		new CreateClientSessionTask();
	    try {
		sessionService.runTransactionalTask(createTask, identity);
	    } catch (Exception e) {
		logger.logThrow(
		    Level.WARNING, e,
		    "Storing ClientSession for identity:{0} throws", identity);
		sendLoginFailureAndDisconnect(
		    new LoginFailureException(LOGIN_REFUSED_REASON, e));
		return;
	    }
	    sessionService.addHandler(
		sessionRefId, ClientSessionHandler.this);
	    scheduleTask(new LoginTask());
	    
	} else {
	    /*
	     * Redirect login to assigned (non-local) node.
	     */
	    if (logger.isLoggable(Level.FINE)) {
		logger.log(
		    Level.FINE,
		    "redirecting login for identity:{0} " +
		    "from nodeId:{1} to node:{2}",
		    identity, sessionService.getLocalNodeId(), node);
	    }
	    // TBD: identity may be null. Fix to pass a non-null identity
	    // when scheduling the task.
	    scheduleNonTransactionalTask(
	        new AbstractKernelRunnable("SendLoginRedirectMessage") {
		    public void run() {
			loginRedirect(node);
			handleDisconnect(false, false);
		    } });
	}
    }

    /**
     * Sends a login redirect message for the specified {@code host} and
     * {@code port} to the client, and sets local state indicating that
     * the login request has been handled.
     *
     * @param	node a node
     */
    private void loginRedirect( Node node) {
	synchronized (lock) {
	    checkConnectedState();
	    loginCompletionFuture.loginRedirect(node);
	    state = State.LOGIN_HANDLED;
	}
    }

    /**
     * Sends a login success message to the client, and sets local state
     * indicating that the login request has been handled and the client is
     * logged in.
     */
    void loginSuccess() {
	synchronized (lock) {
	    checkConnectedState();
	    loggedIn = true;
	    loginCompletionFuture.loginSuccess();
	    state = State.LOGIN_HANDLED;
	}
    }
	
>>>>>>> c7e7e313
    /**
     * Sends a login failure message for the specified {@code reason} to
     * the client, and sets local state indicating that the login request
     * has been handled.
     *
     * @param	exception the login failure exception
     */
    void loginFailure(LoginFailureException exception) {
	if (exception == null) {
	    throw new NullPointerException("null exception");
	}
	synchronized (lock) {
	    checkConnectedState();
	    loginCompletionFuture.loginFailure(exception);
	    state = State.LOGIN_HANDLED;
	}
    }

    /**
     * Throws an {@code IllegalStateException} if the associated client
     * session handler is not in the {@code CONNECTED} state.
     */
    private void checkConnectedState() {
	assert Thread.holdsLock(lock);
	
	if (state != State.CONNECTED) {
	    if (logger.isLoggable(Level.WARNING)) {
		logger.log(
		    Level.WARNING,
		    "unexpected state:{0} for login protocol message, " +
		    "session:{1}", state.toString(), this);
	    }
	    throw new IllegalStateException("unexpected state: " +
					    state.toString());
	}
    }

    /**
<<<<<<< HEAD
=======
     * Sends a {@code loginFailure} protocol message to the client and
     * disconnects the client session.
     *
     * @param	throwable an exception that occurred while processing the
     * 		login request, or {@code null}
     */
    private void sendLoginFailureAndDisconnect(
 	final LoginFailureException exception)
    {
	scheduleNonTransactionalTask(
	    new AbstractKernelRunnable("SendLoginFailureMessage") {
		public void run() {
		    loginFailure(exception);
		    handleDisconnect(false, false);
		} });
    }
    
    /**
>>>>>>> c7e7e313
     * Schedules a non-durable, transactional task.
     */
    private void scheduleTask(KernelRunnable task) {
	sessionService.scheduleTask(task, identity);
    }

    /**
     * Schedules a non-durable, non-transactional task.
     */
    private void scheduleNonTransactionalTask(KernelRunnable task) {
	sessionService.scheduleNonTransactionalTask(task, identity);
    }

    /**
     * This is a transactional task to obtain the node assignment for
     * a given identity.
     */
    private class GetNodeTask extends AbstractKernelRunnable {

	private final Identity authenticatedIdentity;
	private volatile Node node = null;

	GetNodeTask(Identity authenticatedIdentity) {
	    super(null);
	    this.authenticatedIdentity = authenticatedIdentity;
	}

	public void run() throws Exception {
	    node = sessionService.
		nodeMapService.getNode(authenticatedIdentity);
	}

	Node getNode() {
	    return node;
	}
    }

    /**
     * Constructs the ClientSession.
     */
    private class CreateClientSessionTask extends AbstractKernelRunnable {

	/** Constructs and instance. */
	CreateClientSessionTask() {
	    super(null);
	}

	/** {@inheritDoc} */
	public void run() {
	    ClientSessionImpl sessionImpl =
<<<<<<< HEAD
                    new ClientSessionImpl(sessionService,
                                          identity,
                                          protocolDesc);
=======
		new ClientSessionImpl(sessionService, identity,
				      protocol.supportedDeliveries());
>>>>>>> c7e7e313
	    sessionRefId = sessionImpl.getId();
	}
    }
    
    /**
     * This is a transactional task to notify the application's
     * {@code AppListener} that this session has logged in.
     */
    private class LoginTask extends AbstractKernelRunnable {
	
	/** Constructs an instance. */
	LoginTask() {
	    super(null);
	}
	
	/**
	 * Invokes the {@code AppListener}'s {@code loggedIn}
	 * callback, which returns a client session listener.  If the
	 * returned listener is serializable, then this method does
	 * the following:
	 *
	 * a) queues the appropriate acknowledgment to be
	 * sent when this transaction commits, and
	 * b) schedules a task (on transaction commit) to call
	 * {@code notifyLoggedIn} on the identity.
	 *
	 * If the client session needs to be disconnected (if {@code
	 * loggedIn} returns a non-serializable listener (including
	 * {@code null}), or throws a non-retryable {@code
	 * RuntimeException}, then this method submits a
	 * non-transactional task to disconnect the client session.
	 * If {@code loggedIn} throws a retryable {@code
	 * RuntimeException}, then that exception is thrown to the
	 * caller.
	 */
	public void run() {
	    AppListener appListener =
		(AppListener) dataService.getServiceBinding(
		    StandardProperties.APP_LISTENER);
	    logger.log(
		Level.FINEST,
		"invoking AppListener.loggedIn session:{0}", identity);

	    ClientSessionListener returnedListener = null;
	    RuntimeException ex = null;

	    ClientSessionImpl sessionImpl =
		ClientSessionImpl.getSession(dataService, sessionRefId);
	    try {
		returnedListener =
		    appListener.loggedIn(sessionImpl.getWrappedClientSession());
	    } catch (RuntimeException e) {
		ex = e;
	    }
		
	    if (returnedListener instanceof Serializable) {
		logger.log(
		    Level.FINEST,
		    "AppListener.loggedIn returned {0}", returnedListener);

		sessionImpl.putClientSessionListener(
		    dataService, returnedListener);

		sessionService.addLoginResult(sessionImpl, true, null);
		
		final Identity thisIdentity = identity;
		sessionService.scheduleTaskOnCommit(
		    new AbstractKernelRunnable("NotifyLoggedIn") {
			public void run() {
			    logger.log(
			        Level.FINE,
				"calling notifyLoggedIn on identity:{0}",
				thisIdentity);
			    // notify that this identity logged in,
			    // whether or not this session is connected at
			    // the time of notification.
			    thisIdentity.notifyLoggedIn();
			} });
		
	    } else {
		LoginFailureException loginFailureEx;
		if (ex == null) {
		    logger.log(
		        Level.WARNING,
			"AppListener.loggedIn returned non-serializable " +
			"ClientSessionListener:{0}", returnedListener);
		    loginFailureEx = new LoginFailureException(
			LOGIN_REFUSED_REASON, FailureReason.REJECTED_LOGIN);
		} else if (!isRetryableException(ex)) {
		    logger.logThrow(
			Level.WARNING, ex,
			"Invoking loggedIn on AppListener:{0} with " +
			"session: {1} throws",
			appListener, ClientSessionHandler.this);
		    loginFailureEx =
			new LoginFailureException(LOGIN_REFUSED_REASON, ex);
		} else {
		    throw ex;
		}
<<<<<<< HEAD
		sessionService.addLoginResult(sessionImpl, false, ex);
//		sessionService.sendLoginAck(
//		    sessionImpl, loginFailureMessage, Delivery.RELIABLE, false);
=======
		sessionService.addLoginResult(
		    sessionImpl, false, loginFailureEx);

>>>>>>> c7e7e313
		sessionImpl.disconnect();
	    }
	}
    }

<<<<<<< HEAD
    /* -- Implement SessionProtocolHandler -- */

    /** {@inheritDoc} */
    @Override
    public CompletionFuture loginRequest(final Identity authenticatedIdentity)
    {
        scheduleNonTransactionalTask(
          new AbstractKernelRunnable("HandleLoginRequest") {
                public void run() {
                    handleLoginRequest(authenticatedIdentity);
                } });
        // Enable connection to read immediately
        return (new CompletionFutureImpl()).done();
=======
    /**
     * This future is returned from {@link SessionProtocolHandler}
     * operations.
     */
    private static class CompletionFutureImpl implements CompletionFuture {

	/**
	 * Indicates whether the operation associated with this future
	 * is complete.
	 */
	private boolean done = false;

	/** Lock for accessing the {@code done} field. */
	private Object lock = new Object();
	
	/** Constructs an instance. */
	CompletionFutureImpl() {
	}

	/** {@inheritDoc} */
	public boolean cancel(boolean mayInterruptIfRunning) {
	    return false;
	}

	/** {@inheritDoc} */
	public Void get() throws InterruptedException {
	    synchronized (lock) {
		while (!done) {
		    lock.wait();
		}
	    }
	    return null;
	}

	/** {@inheritDoc} */
	public Void get(long timeout, TimeUnit unit)
	    throws InterruptedException, TimeoutException
	{
	    synchronized (lock) {
		if (!done) {
		    unit.timedWait(lock, timeout);
		}
		if (!done) {
		    throw new TimeoutException();
		}
	    }
	    return null;
	}

	/** {@inheritDoc} */
	public boolean isCancelled() {
	    return false;
	}

	/** {@inheritDoc} */
	public boolean isDone() {
	    synchronized (lock) {
		return done;
	    }
	}

	/**
	 * Indicates that the operation associated with this future
	 * is complete. Subsequent invocations to {@link #isDone
	 * isDone} will return {@code true}.
	 */
	CompletionFuture done() {
	    synchronized (lock) {
		done = true;
		lock.notifyAll();
	    }
	    return this;
	}
>>>>>>> c7e7e313
    }
   

    /** {@inheritDoc} */
    @Override
    public CompletionFuture sessionMessage(final ByteBuffer message) {
        CompletionFutureImpl future = new CompletionFutureImpl();
        if (!loggedIn) {
            logger.log(Level.WARNING,
                       "session message received before login completed: {0}",
                       this);
            return future.done();
        }
        taskQueue.addTask(
          new AbstractKernelRunnable("NotifyListenerMessageReceived") {
                public void run() {
                    ClientSessionImpl sessionImpl =
                        ClientSessionImpl.getSession(dataService, sessionRefId);
                    if (sessionImpl != null) {
                        if (isConnected()) {
                            sessionImpl.getClientSessionListener(dataService).
                                receivedMessage(
                                    message.asReadOnlyBuffer());
                        }
                    } else {
                        scheduleHandleDisconnect(false, true);
                    }
                } }, identity);

	// Wait until processing is complete before notifying future
	enqueueCompletionFuture(future);
	return future;
    }
    
    /** {@inheritDoc} */
    @Override
    public CompletionFuture channelMessage(final BigInteger channelId,
                                           final ByteBuffer message)
    {
        CompletionFutureImpl future = new CompletionFutureImpl();
        if (!loggedIn) {
            logger.log(
                Level.WARNING,
                "channel message received before login completed:{0}",
                this);
            return future.done();
        }
        taskQueue.addTask(
          new AbstractKernelRunnable("HandleChannelMessage") {
                public void run() {
                    ClientSessionImpl sessionImpl =
                        ClientSessionImpl.getSession(dataService, sessionRefId);
                    if (sessionImpl != null) {
                        if (isConnected()) {
                            sessionService.getChannelService().
                                handleChannelMessage(
                                    channelId,
                                    sessionImpl.getWrappedClientSession(),
                                    message.asReadOnlyBuffer());
                        }
                    } else {
                        scheduleHandleDisconnect(false, true);
                    }
                } }, identity);

	// Wait until processing is complete before notifying future
	enqueueCompletionFuture(future);
	return future;
    }

    /** {@inheritDoc} */
    @Override
    public CompletionFuture logoutRequest() {
        // TBD: identity may be null. Fix to pass a non-null identity
        // when scheduling the task.
        scheduleHandleDisconnect(isConnected(), false);

        // Enable protocol message channel to read immediately
        return (new CompletionFutureImpl()).done();
    }

    /** {@inheritDoc} */
    @Override
    public CompletionFuture disconnect() {
        scheduleHandleDisconnect(false, true);

        // TBD: should we wait to notify until client disconnects connection?
        return (new CompletionFutureImpl()).done();
    }
    
    /**
<<<<<<< HEAD
     * This future is returned from {@link ProtocolHandler} operations.
     */
    private static class CompletionFutureImpl implements CompletionFuture {

=======
     * This future is returned from {@link SessionProtocolHandler}
     * operations.
     */
    private static class LoginCompletionFutureImpl
	implements LoginCompletionFuture
    {
	/** Lock for accessing this object's fields. */
	private Object lock = new Object();
	
>>>>>>> c7e7e313
	/**
	 * Indicates whether the operation associated with this future
	 * is complete.
	 */
	private boolean done = false;

<<<<<<< HEAD
	/** Lock for accessing the {@code done} field. */
	private Object lock = new Object();
	
	/** Constructs an instance. */
	CompletionFutureImpl() {
	}

	/** {@inheritDoc} */
        @Override
=======
	/** A session protocol handler. */
	private final SessionProtocolHandler handler;

	/** An exception cause, or {@code null}. */
	private Throwable exceptionCause = null;

	/** Constructs an instance. */
	LoginCompletionFutureImpl(SessionProtocolHandler handler) {
	    this.handler = handler;
	}

	/** {@inheritDoc} */
>>>>>>> c7e7e313
	public boolean cancel(boolean mayInterruptIfRunning) {
	    return false;
	}

	/** {@inheritDoc} */
<<<<<<< HEAD
        @Override
	public Void get() {
	    synchronized (lock) {
		while (!done) {
		    try {
			lock.wait();
		    } catch (InterruptedException ignore) {
		    }
		}
	    }
	    return null;
	}

	/** {@inheritDoc} */
        @Override
	public Void get(long timeout, TimeUnit unit) {
	    synchronized (lock) {
		if (!done) {
		    try {
			unit.timedWait(lock, timeout);
		    } catch (InterruptedException ignore) {
		    }
		}
	    }
	    return null;
	}

	/** {@inheritDoc} */
        @Override
=======
	public SessionProtocolHandler get()
	    throws InterruptedException, ExecutionException
	{
	    synchronized (lock) {
		while (!done) {
		    lock.wait();
		}
		if (exceptionCause != null) {
		    throw new ExecutionException(exceptionCause);
		} else {
		    return handler;
		}
	    }
	}

	/** {@inheritDoc} */
	public SessionProtocolHandler get(long timeout, TimeUnit unit)
	    throws InterruptedException, ExecutionException, TimeoutException
	{
	    synchronized (lock) {
		if (!done) {
		    unit.timedWait(lock, timeout);
		}
		if (!done) {
		    throw new TimeoutException();
		} else if (exceptionCause != null) {
		    throw new ExecutionException(exceptionCause);
		} else {
		    return handler;
		}
	    }
	}

	/** {@inheritDoc} */
>>>>>>> c7e7e313
	public boolean isCancelled() {
	    return false;
	}

	/** {@inheritDoc} */
<<<<<<< HEAD
        @Override
=======
>>>>>>> c7e7e313
	public boolean isDone() {
	    synchronized (lock) {
		return done;
	    }
	}

	/**
	 * Indicates that the operation associated with this future
	 * is complete. Subsequent invocations to {@link #isDone
	 * isDone} will return {@code true}.
	 */
<<<<<<< HEAD
	CompletionFuture done() {
	    synchronized (lock) {
		done = true;
		lock.notifyAll();
	    }
	    return this;
=======
	void loginSuccess() {
	    synchronized (lock) {
		done = true;
		lock.notifyAll();
	    }
	}

	void loginRedirect(Node node) {
	    if (node == null) {
		throw new NullPointerException("null node");
	    }
	    synchronized (lock) {
		exceptionCause = new LoginRedirectException(node);
		done = true;
		lock.notifyAll();
	    }
	}
	void loginFailure(LoginFailureException loginFailureException) {
	    synchronized (lock) {
		exceptionCause = loginFailureException;
		done = true;
		lock.notifyAll();
	    }
	}
    }
    
    private static void checkNull(String varName, Object var) {
	if (var == null) {
	    throw new NullPointerException("null " + varName);
>>>>>>> c7e7e313
	}
    }
}<|MERGE_RESOLUTION|>--- conflicted
+++ resolved
@@ -28,12 +28,6 @@
 import static com.sun.sgs.impl.util.AbstractService.isRetryableException;
 import com.sun.sgs.kernel.KernelRunnable;
 import com.sun.sgs.kernel.TaskQueue;
-<<<<<<< HEAD
-import com.sun.sgs.protocol.session.CompletionFuture;
-import com.sun.sgs.protocol.session.ProtocolDescriptor;
-import com.sun.sgs.protocol.session.SessionProtocolConnection;
-import com.sun.sgs.protocol.session.SessionProtocolHandler;
-=======
 import com.sun.sgs.protocol.CompletionFuture;
 import com.sun.sgs.protocol.LoginCompletionFuture;
 import com.sun.sgs.protocol.LoginFailureException;
@@ -41,20 +35,16 @@
 import com.sun.sgs.protocol.LoginRedirectException;
 import com.sun.sgs.protocol.SessionProtocol;
 import com.sun.sgs.protocol.SessionProtocolHandler;
->>>>>>> c7e7e313
+import com.sun.sgs.service.ProtocolDescriptor;
 import com.sun.sgs.service.DataService;
 import com.sun.sgs.service.Node;
 import java.io.IOException;
 import java.io.Serializable;
 import java.math.BigInteger;
 import java.nio.ByteBuffer;
-<<<<<<< HEAD
-import java.util.concurrent.TimeUnit;
-=======
 import java.util.concurrent.ExecutionException;
 import java.util.concurrent.TimeUnit;
 import java.util.concurrent.TimeoutException;
->>>>>>> c7e7e313
 import java.util.logging.Level;
 import java.util.logging.Logger;
 
@@ -91,18 +81,7 @@
     private final DataService dataService;
 
     /** The I/O channel for sending messages to the client. */
-<<<<<<< HEAD
-    private final SessionProtocolConnection sessionConnection;
-=======
     private final SessionProtocol protocol;
->>>>>>> c7e7e313
-
-    /**
-     * The descriptor of the underlying transport for this session. If the
-     * client is to be re-directed, they must be re-directed onto a transport
-     * compatible with this one.
-     */
-    private final ProtocolDescriptor protocolDesc;
     
     /** The session ID as a BigInteger. */
     private volatile BigInteger sessionRefId;
@@ -117,11 +96,7 @@
      * {@code disconnectHandled}, and {@code shutdown}.
      */
     private final Object lock = new Object();
-<<<<<<< HEAD
-    
-=======
-
->>>>>>> c7e7e313
+
     /** The connection state. */
     private State state = State.CONNECTED;
 
@@ -143,29 +118,6 @@
      *
      * @param	sessionService the ClientSessionService instance
      * @param	dataService the DataService instance
-<<<<<<< HEAD
-     * @param	connection the connection associated with this handler
-     * @param protocolDesc the protocol descriptor for the connection
-     */
-    ClientSessionHandler(ClientSessionServiceImpl sessionService,
-			 DataService dataService,
-			 SessionProtocolConnection connection,
-                         ProtocolDescriptor protocolDesc)
-    {
-	if (sessionService == null) {
-	    throw new NullPointerException("null sessionService");
-	} else if (dataService == null) {
-	    throw new NullPointerException("null dataService");
-	} else if (connection == null) {
-	    throw new NullPointerException("null messageChannel");
-	} else if (protocolDesc == null) {
-            throw new NullPointerException("null protocolDesc");
-        }
-	this.sessionService = sessionService;
-        this.dataService = dataService;
-	this.sessionConnection = connection;
-        this.protocolDesc = protocolDesc;
-=======
      * @param	sessionProtocol a session protocol
      * @param	identity an identity
      */
@@ -188,15 +140,12 @@
 		public void run() {
 		    handleLoginRequest();
 		} });
->>>>>>> c7e7e313
 
 	if (logger.isLoggable(Level.FINEST)) {
 	    logger.log(Level.FINEST,
 		       "creating new ClientSessionHandler on nodeId:{0}",
 		        sessionService.getLocalNodeId());
 	}
-<<<<<<< HEAD
-=======
     }
 
     /* -- Implement SessionProtocolHandler -- */
@@ -282,23 +231,15 @@
 	
 	// TBD: should we wait to notify until client disconnects connection?
 	return (new CompletionFutureImpl()).done();
->>>>>>> c7e7e313
     }
 
     /* -- Instance methods -- */
 
-<<<<<<< HEAD
-    SessionProtocolConnection getSessionMessageChannel() {
-        return sessionConnection;
-    }
-    
-=======
     /** Returns the login completion future for this handler. */
     LoginCompletionFuture getLoginCompletionFuture() {
 	return loginCompletionFuture;
     }
 
->>>>>>> c7e7e313
     /**
      * Returns {@code true} if this handler is connected, otherwise
      * returns {@code false}.
@@ -324,8 +265,6 @@
     }
 
     /**
-<<<<<<< HEAD
-=======
      * Returns the protocol for the associated client session.
      *
      * @return	a protocol
@@ -335,7 +274,6 @@
     }
 
     /**
->>>>>>> c7e7e313
      * Handles a disconnect request (if not already handled) by doing
      * the following: <ol>
      *
@@ -371,7 +309,7 @@
     void handleDisconnect(final boolean graceful, boolean closeConnection) {
 
 	logger.log(Level.FINEST, "handleDisconnect handler:{0}", this);
-        
+	
 	synchronized (lock) {
 	    if (disconnectHandled) {
 		return;
@@ -405,11 +343,7 @@
 		// TBD: does anything special need to be done here?
 		// Bypass sendProtocolMessage method which prevents sending
 		// messages to disconnecting sessions.
-<<<<<<< HEAD
-                sessionConnection.logoutSuccess();
-=======
 		//protocol.logoutSuccess();
->>>>>>> c7e7e313
 	    }
 
 	    if (closeConnection) {
@@ -497,228 +431,16 @@
     /* -- Implement Object -- */
 
     /** {@inheritDoc} */
-    @Override
     public String toString() {
 	return getClass().getName() + "[" + identity + "]@" + sessionRefId;
     }
 
-<<<<<<< HEAD
-=======
-
->>>>>>> c7e7e313
+
     /**
      * Schedules a task to notify the completion handler.  Use this method
      * to delay notification until a task resulting from an earlier request
      * has been completed.
      *
-<<<<<<< HEAD
-     * @param   future a completion future
-     */
-    private void enqueueCompletionFuture(final CompletionFutureImpl future) {
-        taskQueue.addTask(
-          new AbstractKernelRunnable("ScheduleCompletionNotification") {
-                public void run() {
-                    future.done();
-                } }, identity);
-    }
-    	
-    /**
-     * Handles a login request for the specified {@code authenticatedIdentity},
-     * scheduling the appropriate response to be
-     * sent to the client (either logout success, login failure, or
-     * login redirect).
-     */
-    private void handleLoginRequest(Identity authenticatedIdentity) {
-
-        logger.log(
-            Level.FINEST, 
-            "handling login request for name:{0}",
-            authenticatedIdentity.getName());
-
-        final Node node;
-        try {
-            /*
-             * Get node assignment.
-             */
-            sessionService.nodeMapService.assignNode(
-                ClientSessionHandler.class, authenticatedIdentity);
-            GetNodeTask getNodeTask =
-                new GetNodeTask(authenticatedIdentity);		
-            sessionService.runTransactionalTask(
-                getNodeTask, authenticatedIdentity);
-            node = getNodeTask.getNode();
-            if (logger.isLoggable(Level.FINE)) {
-                logger.log(Level.FINE, "identity:{0} assigned to node:{1}",
-                           authenticatedIdentity.getName(), node);
-            }
-
-        } catch (Exception e) {
-            logger.logThrow(
-                Level.WARNING, e,
-                "getting node assignment for identity:{0} throws",
-                authenticatedIdentity.getName());
-            sendLoginFailureAndDisconnect(e);
-            return;
-        }
-
-        long assignedNodeId = node.getId();
-        if (assignedNodeId == sessionService.getLocalNodeId()) {
-            /*
-             * Handle this login request locally: Set the client
-             * session's identity, store the client session in the data
-             * store (which assigns it an ID--the ID of the reference
-             * to the client session object), inform the session
-             * service that this handler is available (by invoking
-             * "addHandler", and schedule a task to perform client
-             * login (call the AppListener.loggedIn method).
-             */
-            if (!sessionService.validateUserLogin(
-                    authenticatedIdentity, ClientSessionHandler.this))
-            {
-                // This login request is not allowed to proceed.
-                sendLoginFailureAndDisconnect(null);
-                return;
-            }
-            identity = authenticatedIdentity;
-            taskQueue = sessionService.createTaskQueue();
-            CreateClientSessionTask createTask =
-                new CreateClientSessionTask();
-            try {
-                sessionService.runTransactionalTask(createTask, identity);
-            } catch (Exception e) {
-                logger.logThrow(
-                    Level.WARNING, e,
-                    "Storing ClientSession for identity:{0} throws",
-                    authenticatedIdentity.getName());
-                sendLoginFailureAndDisconnect(e);
-                return;
-            }
-            sessionService.addHandler(
-                sessionRefId, ClientSessionHandler.this);
-            scheduleTask(new LoginTask());
-
-        } else {
-            /*
-             * Redirect login to assigned (non-local) node.
-             */
-            if (logger.isLoggable(Level.FINE)) {
-                logger.log(
-                    Level.FINE,
-                    "redirecting login for identity:{0} " +
-                    "from nodeId:{1} to node:{2}",
-                    authenticatedIdentity.getName(),
-                    sessionService.getLocalNodeId(), node);
-            }
-//            ProtocolDescriptor[] descriptors = node.getClientListeners();
-//            for (ProtocolDescriptor descriptor : descriptors) {
-//                if (descriptor.isCompatibleWith(protocolDesc)) {
-//                    final ProtocolDescriptor newListener = descriptor;
-                    // TBD: identity may be null. Fix to pass a non-null identity
-                    // when scheduling the task.
-
-                    scheduleNonTransactionalTask(
-                      new AbstractKernelRunnable("SendLoginRedirectMessage") {
-                            public void run() {
-                                loginRedirect(node);
-                                handleDisconnect(false, false);
-                            } });
-//                    return;
-//                }
-//            }
-//            logger.log(Level.SEVERE,
-//                       "redirect node {0} does not support a compatable transport" +
-//                       node);
-//            sendLoginFailureAndDisconnect(null);
-        }
-    }
-        
-    /**
-     * Sends a login redirect message for the specified {@code host} and
-     * {@code port} to the client, and sets local state indicating that
-     * the login request has been handled.
-     *
-     * @param   host a redirect host
-     * @param   port a redirect port
-     */
-    private void loginRedirect(Node node) {
-        synchronized (lock) {
-            checkConnectedState();
-            sessionConnection.loginRedirect(node);
-            state = State.LOGIN_HANDLED;
-        }
-    }
-    
-    /**
-     * Sends a login success message to the client, and sets local state
-     * indicating that the login request has been handled and the client is
-     * logged in.
-     */
-    void loginSuccess() {
-        synchronized (lock) {
-            checkConnectedState();
-            loggedIn = true;
-            sessionConnection.loginSuccess(sessionRefId);
-            state = State.LOGIN_HANDLED;
-        }
-    }
-
-    /**
-     * Sends a login failure message for the specified {@code reason} to
-     * the client, and sets local state indicating that the login request
-     * has been handled.
-     *
-     * @param   reason a reason for the login failure
-     * @param   throwable an exception that occurred while processing the
-     *          login request, or {@code null}
-     */
-    void loginFailure(String reason, Throwable throwable) {
-        synchronized (lock) {
-            checkConnectedState();
-            sessionConnection.loginFailure(reason, throwable);
-            state = State.LOGIN_HANDLED;
-        }
-    }
-
-    /**
-     * Throws an {@code IllegalStateException} if the associated client
-     * session handler is not in the {@code CONNECTED} state.
-     */
-    private void checkConnectedState() {
-        assert Thread.holdsLock(lock);
-
-        if (state != State.CONNECTED) {
-            if (logger.isLoggable(Level.WARNING)) {
-                logger.log(
-                    Level.WARNING,
-                    "unexpected state:{0} for login protocol message, " +
-                    "session:{1}", state.toString(), this);
-            }
-            throw new IllegalStateException("unexpected state: " +
-                                            state.toString());
-        }
-    }
-
-        /**
-     * Sends a login failure message to the client and
-     * disconnects the client session.
-     *
-     * @param   throwable an exception that occurred while processing the
-     *          login request, or {@code null}
-     */
-    private void sendLoginFailureAndDisconnect(final Throwable throwable) {
-        // TBD: identity may be null. Fix to pass a non-null identity
-        // when scheduling the task.
-        scheduleNonTransactionalTask(
-            new AbstractKernelRunnable("SendLoginFailureMessage") {
-                public void run() {
-                    loginFailure(LOGIN_REFUSED_REASON, throwable);
-                    handleDisconnect(false, false);
-                } });
-    }
-
-    /* -- other private methods and classes -- */
-
-=======
      * @param	future a completion future
      */
     private void enqueueCompletionFuture(final CompletionFutureImpl future) {
@@ -885,7 +607,6 @@
 	}
     }
 	
->>>>>>> c7e7e313
     /**
      * Sends a login failure message for the specified {@code reason} to
      * the client, and sets local state indicating that the login request
@@ -923,10 +644,8 @@
 	}
     }
 
-    /**
-<<<<<<< HEAD
-=======
-     * Sends a {@code loginFailure} protocol message to the client and
+        /**
+     * Sends a login failure message to the client and
      * disconnects the client session.
      *
      * @param	throwable an exception that occurred while processing the
@@ -944,7 +663,6 @@
     }
     
     /**
->>>>>>> c7e7e313
      * Schedules a non-durable, transactional task.
      */
     private void scheduleTask(KernelRunnable task) {
@@ -995,14 +713,9 @@
 	/** {@inheritDoc} */
 	public void run() {
 	    ClientSessionImpl sessionImpl =
-<<<<<<< HEAD
                     new ClientSessionImpl(sessionService,
                                           identity,
-                                          protocolDesc);
-=======
-		new ClientSessionImpl(sessionService, identity,
-				      protocol.supportedDeliveries());
->>>>>>> c7e7e313
+                                          protocol.supportedDeliveries());
 	    sessionRefId = sessionImpl.getId();
 	}
     }
@@ -1102,35 +815,14 @@
 		} else {
 		    throw ex;
 		}
-<<<<<<< HEAD
-		sessionService.addLoginResult(sessionImpl, false, ex);
-//		sessionService.sendLoginAck(
-//		    sessionImpl, loginFailureMessage, Delivery.RELIABLE, false);
-=======
 		sessionService.addLoginResult(
 		    sessionImpl, false, loginFailureEx);
 
->>>>>>> c7e7e313
 		sessionImpl.disconnect();
 	    }
 	}
     }
 
-<<<<<<< HEAD
-    /* -- Implement SessionProtocolHandler -- */
-
-    /** {@inheritDoc} */
-    @Override
-    public CompletionFuture loginRequest(final Identity authenticatedIdentity)
-    {
-        scheduleNonTransactionalTask(
-          new AbstractKernelRunnable("HandleLoginRequest") {
-                public void run() {
-                    handleLoginRequest(authenticatedIdentity);
-                } });
-        // Enable connection to read immediately
-        return (new CompletionFutureImpl()).done();
-=======
     /**
      * This future is returned from {@link SessionProtocolHandler}
      * operations.
@@ -1204,104 +896,9 @@
 	    }
 	    return this;
 	}
->>>>>>> c7e7e313
-    }
-   
-
-    /** {@inheritDoc} */
-    @Override
-    public CompletionFuture sessionMessage(final ByteBuffer message) {
-        CompletionFutureImpl future = new CompletionFutureImpl();
-        if (!loggedIn) {
-            logger.log(Level.WARNING,
-                       "session message received before login completed: {0}",
-                       this);
-            return future.done();
-        }
-        taskQueue.addTask(
-          new AbstractKernelRunnable("NotifyListenerMessageReceived") {
-                public void run() {
-                    ClientSessionImpl sessionImpl =
-                        ClientSessionImpl.getSession(dataService, sessionRefId);
-                    if (sessionImpl != null) {
-                        if (isConnected()) {
-                            sessionImpl.getClientSessionListener(dataService).
-                                receivedMessage(
-                                    message.asReadOnlyBuffer());
-                        }
-                    } else {
-                        scheduleHandleDisconnect(false, true);
-                    }
-                } }, identity);
-
-	// Wait until processing is complete before notifying future
-	enqueueCompletionFuture(future);
-	return future;
-    }
-    
-    /** {@inheritDoc} */
-    @Override
-    public CompletionFuture channelMessage(final BigInteger channelId,
-                                           final ByteBuffer message)
-    {
-        CompletionFutureImpl future = new CompletionFutureImpl();
-        if (!loggedIn) {
-            logger.log(
-                Level.WARNING,
-                "channel message received before login completed:{0}",
-                this);
-            return future.done();
-        }
-        taskQueue.addTask(
-          new AbstractKernelRunnable("HandleChannelMessage") {
-                public void run() {
-                    ClientSessionImpl sessionImpl =
-                        ClientSessionImpl.getSession(dataService, sessionRefId);
-                    if (sessionImpl != null) {
-                        if (isConnected()) {
-                            sessionService.getChannelService().
-                                handleChannelMessage(
-                                    channelId,
-                                    sessionImpl.getWrappedClientSession(),
-                                    message.asReadOnlyBuffer());
-                        }
-                    } else {
-                        scheduleHandleDisconnect(false, true);
-                    }
-                } }, identity);
-
-	// Wait until processing is complete before notifying future
-	enqueueCompletionFuture(future);
-	return future;
-    }
-
-    /** {@inheritDoc} */
-    @Override
-    public CompletionFuture logoutRequest() {
-        // TBD: identity may be null. Fix to pass a non-null identity
-        // when scheduling the task.
-        scheduleHandleDisconnect(isConnected(), false);
-
-        // Enable protocol message channel to read immediately
-        return (new CompletionFutureImpl()).done();
-    }
-
-    /** {@inheritDoc} */
-    @Override
-    public CompletionFuture disconnect() {
-        scheduleHandleDisconnect(false, true);
-
-        // TBD: should we wait to notify until client disconnects connection?
-        return (new CompletionFutureImpl()).done();
-    }
-    
-    /**
-<<<<<<< HEAD
-     * This future is returned from {@link ProtocolHandler} operations.
-     */
-    private static class CompletionFutureImpl implements CompletionFuture {
-
-=======
+    }
+
+    /**
      * This future is returned from {@link SessionProtocolHandler}
      * operations.
      */
@@ -1311,24 +908,12 @@
 	/** Lock for accessing this object's fields. */
 	private Object lock = new Object();
 	
->>>>>>> c7e7e313
 	/**
 	 * Indicates whether the operation associated with this future
 	 * is complete.
 	 */
 	private boolean done = false;
 
-<<<<<<< HEAD
-	/** Lock for accessing the {@code done} field. */
-	private Object lock = new Object();
-	
-	/** Constructs an instance. */
-	CompletionFutureImpl() {
-	}
-
-	/** {@inheritDoc} */
-        @Override
-=======
 	/** A session protocol handler. */
 	private final SessionProtocolHandler handler;
 
@@ -1341,43 +926,11 @@
 	}
 
 	/** {@inheritDoc} */
->>>>>>> c7e7e313
 	public boolean cancel(boolean mayInterruptIfRunning) {
 	    return false;
 	}
 
 	/** {@inheritDoc} */
-<<<<<<< HEAD
-        @Override
-	public Void get() {
-	    synchronized (lock) {
-		while (!done) {
-		    try {
-			lock.wait();
-		    } catch (InterruptedException ignore) {
-		    }
-		}
-	    }
-	    return null;
-	}
-
-	/** {@inheritDoc} */
-        @Override
-	public Void get(long timeout, TimeUnit unit) {
-	    synchronized (lock) {
-		if (!done) {
-		    try {
-			unit.timedWait(lock, timeout);
-		    } catch (InterruptedException ignore) {
-		    }
-		}
-	    }
-	    return null;
-	}
-
-	/** {@inheritDoc} */
-        @Override
-=======
 	public SessionProtocolHandler get()
 	    throws InterruptedException, ExecutionException
 	{
@@ -1412,16 +965,11 @@
 	}
 
 	/** {@inheritDoc} */
->>>>>>> c7e7e313
 	public boolean isCancelled() {
 	    return false;
 	}
 
 	/** {@inheritDoc} */
-<<<<<<< HEAD
-        @Override
-=======
->>>>>>> c7e7e313
 	public boolean isDone() {
 	    synchronized (lock) {
 		return done;
@@ -1433,14 +981,6 @@
 	 * is complete. Subsequent invocations to {@link #isDone
 	 * isDone} will return {@code true}.
 	 */
-<<<<<<< HEAD
-	CompletionFuture done() {
-	    synchronized (lock) {
-		done = true;
-		lock.notifyAll();
-	    }
-	    return this;
-=======
 	void loginSuccess() {
 	    synchronized (lock) {
 		done = true;
@@ -1470,7 +1010,6 @@
     private static void checkNull(String varName, Object var) {
 	if (var == null) {
 	    throw new NullPointerException("null " + varName);
->>>>>>> c7e7e313
 	}
     }
 }