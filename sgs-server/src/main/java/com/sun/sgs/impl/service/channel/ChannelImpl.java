--- conflicted
+++ resolved
@@ -24,11 +24,13 @@
 import com.sun.sgs.app.ClientSession;
 import com.sun.sgs.app.Delivery;
 import com.sun.sgs.app.ManagedObject;
+import com.sun.sgs.app.ManagedObjectRemoval;
 import com.sun.sgs.app.ManagedReference;
 import com.sun.sgs.app.MessageRejectedException;
 import com.sun.sgs.app.NameNotBoundException;
 import com.sun.sgs.app.ObjectNotFoundException;
 import com.sun.sgs.app.ResourceUnavailableException;
+import com.sun.sgs.app.Task;
 import com.sun.sgs.app.TransactionException;
 import com.sun.sgs.impl.service.session.ClientSessionImpl;
 import com.sun.sgs.impl.service.session.ClientSessionWrapper;
@@ -43,6 +45,7 @@
 import com.sun.sgs.protocol.simple.SimpleSgsProtocol;
 import com.sun.sgs.service.DataService;
 import com.sun.sgs.service.Node;
+import com.sun.sgs.service.TaskService;
 import com.sun.sgs.service.Transaction;
 import com.sun.sgs.service.WatchdogService;
 import java.io.IOException;
@@ -51,10 +54,11 @@
 import java.io.Serializable;
 import java.math.BigInteger;
 import java.nio.ByteBuffer;
+import java.util.ArrayList;
 import java.util.Arrays;
-import java.util.Collections;
 import java.util.HashSet;
 import java.util.Iterator;
+import java.util.List;
 import java.util.NoSuchElementException;
 import java.util.Random;
 import java.util.Set;
@@ -362,27 +366,6 @@
 		ChannelServiceImpl.getChannelService();
 	    channelService.getTaskService().scheduleNonDurableTask(
 	        new AbstractKernelRunnable() {
-<<<<<<< HEAD
-		    public void run() {
-			try {
-			    coordinator.serviceEventQueue(channelId);
-			} catch (IOException e) {
-			    /*
-			     * It is likely that the coordinator's node failed
-			     * and hasn't recovered yet.   When the
-			     * coordinator recovers, it will resume
-			     * servicing events, so ignore this exception.
-			     */
-			    if (logger.isLoggable(Level.FINEST)) {
-				logger.logThrow(
-				    Level.FINEST, e,
-				    "serviceEventQueue channel:{0} coord:{1} " +
-				    "throws", HexDumper.toHexString(channelId),
-				    coord);
-			    }
-			}
-		    }
-=======
 		  public void run() {
 		      channelService.runIoTask(
  			new IoRunnable() {
@@ -390,7 +373,6 @@
 			      coordinator.serviceEventQueue(channelId);
 			  }}, coord);
 		  }
->>>>>>> 60b5c97a
 		}, false);
 	}
     }
@@ -621,11 +603,22 @@
      * com.sun.sgs.impl.service.channel.
      *		session.<channelId>.
      */
-    private String getSessionPrefix() {
+    private static String getSessionPrefix(byte[] channelId) {
 	return PKG_NAME +
 	    SESSION_COMPONENT + HexDumper.toHexString(channelId) + ".";
     }
 
+    /**
+     * Returns the prefix for accessing all client sessions on this
+     * channel.  The prefix has the following form:
+     *
+     * com.sun.sgs.impl.service.channel.
+     *		session.<channelId>.
+     */
+    private String getSessionPrefix() {
+	return getSessionPrefix(channelId);
+    }
+    
     /**
      * Returns the prefix for accessing all the client sessions on
      * this channel that are connected to the node with the specified
@@ -634,8 +627,8 @@
      * com.sun.sgs.impl.service.channel.
      *		session.<channelId>.<nodeId>.
      */
-    private String getSessionNodePrefix(long nodeId) {
-	return getSessionPrefix() + nodeId + ".";
+    private static String getSessionNodePrefix(byte[] channelId, long nodeId) {
+	return getSessionPrefix(channelId) + nodeId + ".";
     }
 
     /**
@@ -659,10 +652,18 @@
      *		session.<channelId>.<nodeId>.<sessionId>
      */
     private String getSessionKey(long nodeId, byte[] sessionIdBytes) {
-	return getSessionNodePrefix(nodeId) +
+	return getSessionNodePrefix(channelId, nodeId) +
 	    HexDumper.toHexString(sessionIdBytes);
     }
 
+    /**
+     * Returns a prefix for accessing the event queues for channels
+     * coordinated on the given {@code nodeId}.  The prefix has the
+     * following form:
+     *
+     * com.sun.sgs.impl.service.channel.
+     *		eventq.<nodeId>.
+     */
     private static String getEventQueuePrefix(long nodeId) {
 	return PKG_NAME + QUEUE_COMPONENT + nodeId + ".";
     }
@@ -672,7 +673,7 @@
      * coordinator.  The key has the following form:
      *
      * com.sun.sgs.impl.service.channel.
-     *		queue.<coordNodeId>.<channelId>
+     *		eventq.<coordNodeId>.<channelId>
      */
     private String getEventQueueKey() {
 	return getEventQueueKey(coordNodeId, channelId);
@@ -684,50 +685,11 @@
      * nodeId}. The key has the following form:
      *
      * com.sun.sgs.impl.service.channel.
-     *		queue.<nodeId>.<channelId>
+     *		eventq.<nodeId>.<channelId>
      */
     private static String getEventQueueKey(long nodeId, byte[] channelId) {
 	return getEventQueuePrefix(nodeId) +
 	    HexDumper.toHexString(channelId);
-    }
-
-    /**
-     * Returns the prefix for accessing channel sets for all sessions
-     * connected to the node with the specified {@code nodeId}.  The
-     * prefix has the following form:
-     *
-     * com.sun.sgs.impl.service.channel.
-     *		set.<nodeId>.
-     */
-    private static String getChannelSetPrefix(long nodeId) {
-	return PKG_NAME +
-	    SET_COMPONENT + nodeId + ".";
-    }
-
-    /**
-     * Returns a key for accessing the channel set for the specified
-     * {@code session}.  The key has the following form:
-     *
-     * com.sun.sgs.impl.service.channel.
-     *		set.<nodeId>.<sessionId>
-     */
-    private static String getChannelSetKey(ClientSession session) {
-	return getChannelSetKey(
-	    getNodeId(session), getSessionIdBytes(session));
-    }
-
-    /**
-     * Returns a key for accessing the channel set for the session
-     * with the specified {@code sessionIdBytes} that is connected to
-     * the node with the specified {@code nodeId}.  The key has the
-     * following form:
-     *
-     * com.sun.sgs.impl.service.channel.
-     *		set.<nodeId>.<sessionId>
-     */
-    private static String getChannelSetKey(long nodeId, byte[] sessionIdBytes) {
-	return getChannelSetPrefix(nodeId) +
-	    HexDumper.toHexString(sessionIdBytes);
     }
 
     /* -- Other methods -- */
@@ -824,27 +786,6 @@
 	dataService.setServiceBinding(
 	    sessionKey, new ClientSessionInfo(dataService, session));
 
-	/*
-	 * Add channel to session's channel set.
-	 */
-	String channelSetKey = getChannelSetKey(session);
-	ChannelSet channelSet;
-	try {
-	    channelSet =
-		(ChannelSet) dataService.getServiceBinding(channelSetKey);
-	} catch (NameNotBoundException e) {
-	    channelSet = new ChannelSet(dataService, session);
-	    dataService.setServiceBinding(channelSetKey, channelSet);
-	} catch (ObjectNotFoundException e) {
-	    logger.logThrow(
-		Level.SEVERE, e,
-		"ChannelSet binding:{0} exists, but object removed",
-		channelSetKey);
-	    throw e;
-	}
-	if (channelSet.add(this)) {
-	    dataService.markForUpdate(channelSet);
-	}
 	return true;
     }
 
@@ -855,6 +796,18 @@
      */
     private boolean removeSession(ClientSession session) {
 	return removeSession(getNodeId(session), getSessionIdBytes(session));
+    }
+
+    /**
+     * Removes the binding with the given {@code sessionKey} (and the
+     * associated object) and throws {@code NameNotBoundException} if the
+     * key is not bound.
+     */
+    private void removeSessionBinding(String sessionKey) {
+	ClientSessionInfo sessionInfo = (ClientSessionInfo)
+	    dataService.getServiceBinding(sessionKey);
+	dataService.removeServiceBinding(sessionKey);
+	dataService.removeObject(sessionInfo);
     }
 
     /**
@@ -866,11 +819,13 @@
      * invoked.  If the session is not a member of this channel, then no
      * action is taken and {@code false} is returned.
      */
-    private boolean removeSession(long nodeId, final byte[] sessionIdBytes) {
+    private boolean removeSession(
+	final long nodeId, final byte[] sessionIdBytes)
+    {
 	// Remove session binding.
 	String sessionKey = getSessionKey(nodeId, sessionIdBytes);
 	try {
-	    dataService.removeServiceBinding(sessionKey);
+	    removeSessionBinding(sessionKey);
 	} catch (NameNotBoundException e) {
 	    return false;
 	}
@@ -883,30 +838,6 @@
 	if (!hasSessionsOnNode(nodeId)) {
 	    dataService.markForUpdate(this);
 	    servers.remove(nodeId);
-	}
-
-	/*
-	 * Remove channel from session's channel set.  If the channel
-	 * is the last one to be removed from the session's channel
-	 * set, then remove the channel set object and binding.
-	 */
-	try {
-	    String channelSetKey = getChannelSetKey(nodeId, sessionIdBytes);
-	    ChannelSet channelSet =
-		(ChannelSet) dataService.getServiceBinding(channelSetKey);
-	    boolean removed = channelSet.remove(this);
-	    if (channelSet.isEmpty()) {
-		dataService.removeServiceBinding(channelSetKey);
-		dataService.removeObject(channelSet);
-	    } else if (removed) {
-		dataService.markForUpdate(channelSet);
-	    }
-
-	} catch (NameNotBoundException e) {
-	    logger.logThrow(
-		Level.WARNING, e,
-		"Channel set for session:{0} prematurely removed",
-		HexDumper.toHexString(sessionIdBytes));
 	}
 
 	final ChannelServer server = getChannelServer(nodeId);
@@ -920,32 +851,11 @@
 	if (server != null) {
 	    ChannelServiceImpl.getChannelService().addChannelTask(
 		new BigInteger(1, channelId),
-<<<<<<< HEAD
-		new AbstractKernelRunnable() {
-		    public void run() {
-			try {
-			    server.leave(channelId, sessionIdBytes);
-			} catch (IOException e) {
-			    /*
-			     * If the channel server can't be contacted, it
-			     * has failed or is shut down, so there is no
-			     * need to contact it to update its membership
-			     * cache, so ignore this exception.
-			     */
-			    logger.logThrow(
-			        Level.FINE, e,
-				"unable to contact channel server:{0} to " +
-				"handle event:{1}", server, this);
-			}
-		    }
-		});
-=======
 		new IoRunnable() {
 		    public void run() throws IOException {
 			server.leave(channelId, sessionIdBytes);
 		    }},
 		nodeId);
->>>>>>> 60b5c97a
 	}
 	return true;
     }
@@ -1039,28 +949,27 @@
     }
 
     /**
-     * Removes the client session with the specified {@code
-     * sessionIdBytes} that is connected to the node with the
-     * specified {@code nodeId} from all channels that it is currently
-     * a member of.  This method is invoked when a session is
-     * disconnected from this node, gracefully or otherwise, or if
-     * this node is recovering for a failed node whose sessions all
-     * became disconnected.
+     * Removes the client session with the specified {@code sessionIdBytes}
+     * from the channel with the specified {@code channelRefId}.  This
+     * method is invoked when a session is disconnected from this node
+     * (with the specified {@code nodeId}) gracefully or otherwise, or if
+     * this node is recovering for a failed node whose sessions all became
+     * disconnected.  The {@code nodeId} specifies the node that the
+     * session was previously connected to, which is not necessarily
+     * the local node's ID.
      *
      * This method should be called within a transaction.
      */
-    static void removeSessionFromAllChannels(
-	long nodeId, byte[] sessionIdBytes)
+    static void removeSessionFromChannel(
+	long nodeId, byte[] sessionIdBytes, BigInteger channelRefId)
     {
-	Set<byte[]> channelIds = getChannelsForSession(nodeId, sessionIdBytes);
-	for (byte[] channelId : channelIds) {
-	    ChannelImpl channel = (ChannelImpl) getObjectForId(
-		new BigInteger(1, channelId));
-	    if (channel != null) {
-		channel.removeSession(nodeId, sessionIdBytes);
-	    } else {
+	ChannelImpl channel = (ChannelImpl) getObjectForId(channelRefId);
+	if (channel != null) {
+	    channel.removeSession(nodeId, sessionIdBytes);
+	} else {
+	    if (logger.isLoggable(Level.FINE)) {
 		logger.log(Level.FINE, "channel already removed:{0}",
-			   HexDumper.toHexString(channelId));
+		    HexDumper.toHexString(channelRefId.toByteArray()));
 	    }
 	}
     }
@@ -1070,6 +979,17 @@
      */
     private static long getLocalNodeId() {
 	return ChannelServiceImpl.getLocalNodeId();
+    }
+
+    /**
+     * Returns {@code true} if the node with the associated {@code nodeId}
+     * is alive, otherwise returns {@code false}.
+     *
+     * This method must be called from outside a transaction or an
+     * {@code IllegalStateException} will be thrown.
+     */
+    private static boolean isAlive(long nodeId) {
+	return ChannelServiceImpl.getChannelService().isAlive(nodeId);
     }
 
     /**
@@ -1099,46 +1019,13 @@
     }
 
     /**
-     * Returns a set containing the IDs of each channel that the
-     * client session (specified by {@code nodeId} and {@code
-     * sessionIdBytes} is a member of.
-     */
-    private static Set<byte[]> getChannelsForSession(
-		long nodeId, byte[] sessionIdBytes)
-    {
-	DataService dataService = ChannelServiceImpl.getDataService();
-	ChannelSet channelSet = null;
-
-	try {
-	    String channelSetKey = getChannelSetKey(nodeId, sessionIdBytes);
-	    channelSet =
-		(ChannelSet) dataService.getServiceBinding(channelSetKey);
-	} catch (NameNotBoundException e) {
-	    // ignore; session may not be a member of any channel
-	}
-
-	if (channelSet != null) {
-	    return channelSet.getChannelIds();
-	} else {
-	    Set<byte[]> emptySet = Collections.emptySet();
-	    return emptySet;
-	}
-    }
-
-    /**
-     * Returns a set containing all the channel servers for this channel.
-     */
-    private Set<ChannelServer> getChannelServers() {
-	Set<ChannelServer> channelServers = new HashSet<ChannelServer>();
-	for (Long nodeId : servers) {
-	    ChannelServer channelServer = getChannelServer(nodeId);
-	    if (channelServer != null) {
-		channelServers.add(channelServer);
-	    }
-	}
-	return channelServers;
-    }
-
+     * Returns a list containing the node IDs of the channel servers for
+     * this channel. 
+     */
+    private List<Long> getChannelServerNodeIds() {
+	return new ArrayList<Long>(servers);
+    }
+    
     /**
      * Removes all sessions from this channel and clears the list of
      * channel servers for this channel.  This method should be called
@@ -1192,7 +1079,7 @@
      * to the node with the specified {@code nodeId}.
      */
     private boolean hasSessionsOnNode(long nodeId) {
-	String keyPrefix = getSessionNodePrefix(nodeId);
+	String keyPrefix = getSessionNodePrefix(channelId, nodeId);
 	return dataService.nextServiceBoundName(keyPrefix).
 	    startsWith(keyPrefix);
     }
@@ -1359,47 +1246,21 @@
 		return null;
 	    }
 	}
-    }
-
-    /**
-     * Contains a set of channels (by ID) that a session is a member of.
-     */
-    private static class ChannelSet extends ClientSessionInfo {
-
-	private static final long serialVersionUID = 1L;
-
-	/** The set of channel IDs that the client session is a member of. */
-	private final Set<BigInteger> set = new HashSet<BigInteger>();
-
-	ChannelSet(DataService dataService, ClientSession session) {
-	    super(dataService, session);
-	}
-
-	boolean add(ChannelImpl channel) {
-	    return set.add(new BigInteger(1, channel.channelId));
-	}
-
-	boolean remove(ChannelImpl channel) {
-	    return set.remove(new BigInteger(1, channel.channelId));
-	}
-
-	Set<byte[]> getChannelIds() {
-	    HashSet<byte[]> ids = new HashSet<byte[]>();
-	    for (BigInteger refId : set) {
-		ids.add(refId.toByteArray());
-	    }
-	    return ids;
-	}
-
-	boolean isEmpty() {
-	    return set.isEmpty();
-	}
-    }
-
+
+	/** {@inheritDoc} */
+	@Override
+	public String toString() {
+	    return getClass().getName() +
+		"[" + HexDumper.toHexString(sessionIdBytes) + "]";
+	}
+    }
+    
     /**
      * The channel's event queue.
      */
-    private static class EventQueue implements ManagedObject, Serializable {
+    private static class EventQueue
+	implements ManagedObjectRemoval, Serializable
+    {
 
 	/** The serialVersionUID for this class. */
 	private static final long serialVersionUID = 1L;
@@ -1544,42 +1405,13 @@
 	     */
 	    boolean serviceAllEvents = sendRefresh;
 	    if (sendRefresh) {
-<<<<<<< HEAD
-		final Set<ChannelServer> channelServers =
-		    channel.getChannelServers();
-		final BigInteger channelRefId = getChannelRefId();
-=======
 		BigInteger channelRefId = getChannelRefId();
->>>>>>> 60b5c97a
 		final byte[] channelIdBytes = channel.channelId;
 		final String channelName = channel.name;
 		if (logger.isLoggable(Level.FINEST)) {
 		    logger.log(Level.FINEST, "sending refresh, channel:{0}",
 			       HexDumper.toHexString(channelIdBytes));
 		}
-<<<<<<< HEAD
-		ChannelServiceImpl.addChannelTask(
-		    channelRefId,
-		    new AbstractKernelRunnable() {
-			public void run() {
-			    for (ChannelServer server : channelServers) {
-				try {
-				    server.refresh(channelName, channelIdBytes);
-				} catch (IOException e) {
-				    /*
-				     * It is possible that the channel server's
-				     * node is no longer running (because of
-				     * shutdown/crash), so ignore this exception
-				     * and continue.
-				     */
-				    logger.log(
-					Level.FINE,
-					"unable to contact server:{0}", server);
-				}
-			    }
-			}
-		    });
-=======
 		for (final long nodeId : channel.getChannelServerNodeIds()) {
 		    channelService.addChannelTask(
 		    	channelRefId,
@@ -1592,7 +1424,6 @@
 			    }},
 			nodeId);
 		}
->>>>>>> 60b5c97a
 		dataService.markForUpdate(this);
 		sendRefresh = false;
 	    }
@@ -1626,6 +1457,18 @@
 
 	    } while (serviceAllEvents || --eventsToService > 0);
 	}
+
+	/* -- Implement ManagedObjectRemoval -- */
+
+	/** {@inheritDoc} */
+	public void removingObject() {
+	    try {
+		DataService dataService = ChannelServiceImpl.getDataService();
+		dataService.removeObject(queueRef.get());
+	    } catch (ObjectNotFoundException e) {
+		// already removed.
+	    }
+	}
     }
 
     /**
@@ -1703,33 +1546,11 @@
 	    final byte[] channelIdBytes = channel.channelId;
 	    ChannelServiceImpl.getChannelService().addChannelTask(
 		eventQueue.getChannelRefId(),
-<<<<<<< HEAD
-		new AbstractKernelRunnable() {
-		    public void run() {
-		        try {
-			    server.join(channel.name, channel.channelId,
-					sessionId);
-			} catch (IOException e) {
-			    /*
-			     * If the channel server can't be contacted, it
-			     * has failed or is shut down, so there is no
-			     * need to contact it to update its membership
-			     * cache, so ignore this exception.
-			     */
-			    logger.logThrow(
-			        Level.FINE, e,
-				"unable to contact channel server:{0} to " +
-				"handle event:{1}", server, this);
-			}
-		    }
-		});
-=======
 		new IoRunnable() {
 		    public void run() throws IOException {
 			server.join(channelName, channelIdBytes, sessionId);
 		    }},
 		nodeId);
->>>>>>> 60b5c97a
 	}
 
 	/** {@inheritDoc} */
@@ -1799,32 +1620,6 @@
 
 	    ChannelImpl channel = eventQueue.getChannel();
 	    channel.removeAllSessions();
-<<<<<<< HEAD
-	    final Set<ChannelServer> servers = channel.getChannelServers();
-	    ChannelServiceImpl.addChannelTask(
-		eventQueue.getChannelRefId(),
-		new AbstractKernelRunnable() {
-		    public void run() {
-			for (ChannelServer server : servers) {
-			    try {
-				server.leaveAll(channel.channelId);
-			    } catch (IOException e) {
-				/*
-				 * If a channel server can't be contacted,
-				 * it has failed or is shut down, so there
-				 * is no need to contact it to update its
-				 * membership cache, so ignore this
-				 * exception and continue.
-				 */
-				logger.logThrow(
-				    Level.FINE, e,
-				    "unable to contact channel server:{0} " +
-				    "to handle event:{1}", server, this);
-			    }
-			}
-		    }
-		});
-=======
 	    ChannelServiceImpl channelService =
 		ChannelServiceImpl.getChannelService();
 	    final byte[] channelIdBytes = channel.channelId;
@@ -1840,7 +1635,6 @@
 			}},
 		    nodeId);
 	    }
->>>>>>> 60b5c97a
 	}
 
 	/** {@inheritDoc} */
@@ -1900,37 +1694,6 @@
 	     * Enqueue a channel task to forward the message to the
 	     * channel's servers for delivery.
 	     */
-<<<<<<< HEAD
-	    final Set<ChannelServer> servers = channel.getChannelServers();
-	    ChannelServiceImpl.addChannelTask(
-		eventQueue.getChannelRefId(),
-		new AbstractKernelRunnable() {
-		    public void run() {
-			for (ChannelServer server : servers) {
-			    try {
-				server.send(channel.channelId, message);
-			    } catch (IOException e) {
-				/*
-				 * If a channel server can't be contacted, it
-				 * has failed or is shut down and the sessions
-				 * connected to that node have been
-				 * disconnected, so there is no need to contact
-				 * it to forward the message to its local
-				 * member sessions, so ignore this exception
-				 * and continue.
-				 */
-				logger.logThrow(
-				    Level.FINE, e,
-				    "unable to contact channel server:{0} " +
-				    "to handle event:{1}", server, this);
-			    }
-			    // TBD: need to update queue that all
-			    // channel servers have been notified of
-			    // the 'send'.
-			}
-		    }
-		});
-=======
 	    ChannelServiceImpl channelService =
 		ChannelServiceImpl.getChannelService();
 	    final byte[] channelIdBytes = channel.channelId;
@@ -1950,7 +1713,6 @@
 	    // TBD: need to add a task to update queue that all
 	    // channel servers have been notified of
 	    // the 'send'.
->>>>>>> 60b5c97a
 	}
 
 	/** Use the message length as the cost for sending messages. */
@@ -1991,12 +1753,7 @@
 	/** {@inheritDoc} */
 	public void serviceEvent(EventQueue eventQueue) {
 
-<<<<<<< HEAD
-	    final ChannelImpl channel = eventQueue.getChannel();
-	    final Set<ChannelServer> servers = channel.getChannelServers();
-=======
 	    ChannelImpl channel = eventQueue.getChannel();
->>>>>>> 60b5c97a
 	    final BigInteger channelRefId = eventQueue.getChannelRefId();
 	    channel.removeChannel();
 	    final ChannelServiceImpl channelService =
@@ -2019,32 +1776,8 @@
 		channelRefId,
 		new AbstractKernelRunnable() {
 		    public void run() {
-<<<<<<< HEAD
-			for (ChannelServer server : servers) {
-			    try {
-				server.close(channel.channelId);
-			    } catch (IOException e) {
-				/*
-				 * If a channel server can't be contacted,
-				 * it has failed or is shut down, so there
-				 * is no need to contact it to update its
-				 * membership cache, so ignore this
-				 * exception and continue.
-				 */
-				logger.logThrow(
-			            Level.FINE, e,
-				    "unable to contact channel server:{0} " +
-				    "to handle event:{1}", server, this);
-			    }
-			}
-			ChannelServiceImpl.getChannelService().
-			    closedChannel(channelRefId);
-		    }
-		});
-=======
 			channelService.closedChannel(channelRefId);
 		    }});
->>>>>>> 60b5c97a
 	}
 
 	/** {@inheritDoc} */
@@ -2119,65 +1852,204 @@
     }
 
     /**
-     * Returns the next service bound name that starts with the given
-     * {@code prefix}, or {@code null} if there is none.
+     * Returns the next service bound name after the given {@code key} that
+     * starts with the given {@code prefix}, or {@code null} if there is none.
      */
     private static String nextServiceBoundNameWithPrefix(
-	DataService dataService, String prefix)
+ 	DataService dataService, String key, String prefix)
     {
-	String name = dataService.nextServiceBoundName(prefix);
+	String name = dataService.nextServiceBoundName(key);
 	return
 	    (name != null && name.startsWith(prefix)) ? name : null;
     }
 
     /**
-     * Removes the next client session for the specified {@code nodeId}
-     * from all channels that it is currently a member of and returns
-     * {@code true}.  If there is no client session for the specified
-     * {@code nodeId}, then {@code false} is returned.
-     */
-    static boolean removeNextSessionFromAllChannels(
-	DataService dataService, long nodeId)
+     * A persistent task to reassign channel coordinators on a failed node
+     * to another node. In a single task, only one failed coordinator is
+     * reassigned.  A task for one coordinator schedules a task for the
+     * next reassignment, if there are coordinators on the failed node left
+     * to be reassigned.
+     */
+    static class ReassignCoordinatorsTask
+	implements Task, Serializable
     {
-	String key = nextServiceBoundNameWithPrefix(
-	    dataService, getChannelSetPrefix(nodeId));
-	if (key == null) {
-	    return false;
-	}
-	ChannelSet channelSet =
-	    (ChannelSet) dataService.getServiceBinding(key);
-	removeSessionFromAllChannels(nodeId, channelSet.sessionIdBytes);
-	return true;
-    }
-
-    /**
-     * Reassigns the next coordinator for the specified {@code nodeId} to
-     * another node with member sessions, or the local node if there are no
-     * member sessions and returns {@code true}.  If there is no
-     * coordinator for the specified {@code nodeId}, then {@code false} is
-     * returned.
-     */
-    static boolean reassignNextCoordinator(
-	DataService dataService, long nodeId)
+	/** The serialVersionUID for this class. */
+	private final static long serialVersionUID = 1L;
+
+	/** The node ID of the failed node. */
+	private final long nodeId;
+
+	/**
+	 * Constructs an instance of this class with the specified
+	 * {@code nodeId} of the failed node.
+	 */
+	ReassignCoordinatorsTask(long nodeId) {
+	    this.nodeId = nodeId;
+	}
+
+	/**
+	 * Reassigns the next coordinator for the {@code nodeId} to another
+	 * node with member sessions (or the local node if there are no
+	 * member sessions), schedules a task to remove failed sessions for
+	 * the channel, and then reschedules this task to reassign the next
+	 * coordinator.  If there are no more coordinators for the
+	 * specified {@code nodeId}, then no action is taken.
+	 */
+	public void run() {
+	    WatchdogService watchdogService =
+		ChannelServiceImpl.getWatchdogService();
+	    DataService dataService = ChannelServiceImpl.getDataService();
+	    TaskService taskService = ChannelServiceImpl.getTaskService();
+	    String prefix = getEventQueuePrefix(nodeId);
+	    String key = nextServiceBoundNameWithPrefix(
+ 		dataService, prefix, prefix);
+	    if (key == null) {
+		return;
+	    }
+	    EventQueue eventQueue =
+		(EventQueue) dataService.getServiceBinding(key);
+	    BigInteger channelRefId = eventQueue.getChannelRefId();
+	    ChannelImpl channel = (ChannelImpl) getObjectForId(channelRefId);
+	    if (channel != null) {
+		channel.reassignCoordinator(nodeId);
+		byte[] channelId = channel.channelId;
+		// Schedule a task to remove failed sessions for channel.
+		taskService.scheduleTask(
+		    new RemoveFailedSessionsFromChannelTask(
+			channelId, nodeId, channelRefId));
+		/*
+		 * If other channel servers have failed, remove their
+		 * sessions too.  This covers the case where a channel
+		 * coordinator (informed of a node failure) fails before it
+		 * has a chance to schedule a task to remove member
+		 * sessions for another failed node (cascading failure
+		 * during recovery).
+		 */
+		for (long serverNodeId : channel.servers) {
+		    if (serverNodeId != nodeId) {
+			Node serverNode = watchdogService.getNode(serverNodeId);
+			if (serverNode == null || !serverNode.isAlive()) {
+			    taskService.scheduleTask(
+			        new RemoveFailedSessionsFromChannelTask(
+				    channelId, serverNodeId, channelRefId));
+			}
+		    }
+		}
+	    } else {
+		// channel removed, so just remove the service binding.
+		dataService.removeServiceBinding(key);
+	    }
+	    // Schedule a task to reassign the next channel coordinator.
+	    taskService.scheduleTask(this);
+	}
+    }
+
+    /**
+     * A persistent task to remove sessions, connected to a failed node,
+     * from locally coordinated channels.  This task handles a single
+     * locally-coordinated channel, and then schedules another task to
+     * handle the next one.
+     */
+    static class RemoveFailedSessionsFromLocalChannelsTask
+	implements Task, Serializable
     {
-	String key = nextServiceBoundNameWithPrefix(
-	    dataService, getEventQueuePrefix(nodeId));
-	if (key == null) {
-	    return false;
-	}
-	EventQueue eventQueue =
-	    (EventQueue) dataService.getServiceBinding(key);
-	BigInteger channelRefId = eventQueue.getChannelRefId();
-	ChannelImpl channel = (ChannelImpl) getObjectForId(channelRefId);
-	if (channel != null) {
-	    channel.reassignCoordinator(nodeId);
-	} else {
-	    // channel removed, so just remove the service binding.
-	    dataService.removeServiceBinding(key);
-	}
-	return true;
-    }
-
+	/** The serialVersionUID for this class. */
+	private static final long serialVersionUID = 1L;
+
+	private String localNodePrefix;
+	private String eventQueueKey;
+	private final long failedNodeId;
+
+	/**
+	 * Constructs an instance with the specified {@code localNodeId}
+	 * and {@code failedNodeId}.
+	 */
+	RemoveFailedSessionsFromLocalChannelsTask(
+	    long localNodeId, long failedNodeId)
+	{
+	    this.localNodePrefix = getEventQueuePrefix(localNodeId);
+	    this.eventQueueKey = this.localNodePrefix;
+	    this.failedNodeId = failedNodeId;
+	}
+
+	/**
+	 * Finds the next locally-coordinated channel and schedules a
+	 * task to remove the failed sessions from that channel, and
+	 * reschedules this task to handle the next locally-coordinated
+	 * channel. If there are no more locally-coordinated channels,
+	 * then this task takes no action.
+	 */
+	public void run() {
+	    DataService dataService = ChannelServiceImpl.getDataService();
+	    TaskService taskService = ChannelServiceImpl.getTaskService();
+	    eventQueueKey = nextServiceBoundNameWithPrefix(
+		dataService, eventQueueKey, localNodePrefix);
+	    if (eventQueueKey != null) {
+		BigInteger channelRefId =
+		    getLastComponentAsBigInteger(eventQueueKey);
+		taskService.scheduleTask(
+		    new RemoveFailedSessionsFromChannelTask(
+			    channelRefId.toByteArray(), failedNodeId,
+			    channelRefId));
+		    
+		// Schedule a task to remove failed sessions from next
+		// locally coordinated channel.
+		taskService.scheduleTask(this);
+	    }
+	}
+    }
+
+    /**
+     * A persistent task to remove all failed sessions (specified by the
+     * {@code sessionPrefix} on a given node for a channel.  In a single
+     * task, only one failed session is removed from the channel.  A task
+     * for one session schedules a task for the next session to be removed
+     * if there are sessions left to be removed.
+     */
+    private static class RemoveFailedSessionsFromChannelTask
+	implements Task, Serializable
+    {
+	/** The serialVersionUID for this class. */
+	private static final long serialVersionUID = 1L;
+
+	private final String sessionPrefix;
+	private String sessionKey;
+	private final BigInteger channelRefId;
+	private final long failedNodeId;
+
+	/** Constructs an instance. */
+	RemoveFailedSessionsFromChannelTask(
+ 	    byte[] channelId, long failedNodeId, BigInteger channelRefId)
+	{
+	    this.sessionPrefix = getSessionNodePrefix(channelId, failedNodeId);
+	    this.sessionKey = sessionPrefix;
+	    this.channelRefId = channelRefId;
+	    this.failedNodeId = failedNodeId;
+	}
+
+	/** {@inheritDoc} */
+	public void run() {
+	    DataService dataService = ChannelServiceImpl.getDataService();
+	    sessionKey =
+		nextServiceBoundNameWithPrefix(
+		    dataService, sessionKey, sessionPrefix);
+	    if (sessionKey != null) {
+		ChannelImpl channel =
+		    (ChannelImpl) getObjectForId(channelRefId);
+		if (channel != null) {
+		    BigInteger sessionRefId =
+			getLastComponentAsBigInteger(sessionKey);
+		    channel.removeSession(
+			failedNodeId, sessionRefId.toByteArray());
+		} else {
+		    // This shouldn't happen, but remove the binding anyway.
+		    channel.removeSessionBinding(sessionKey);
+		}	
+		ChannelServiceImpl.getTaskService().scheduleTask(this);
+	    }
+	}
+    }
+    
     /**
      * Returns a set containing session identifiers (as obtained by
      * {@link ManagedReference#getId ManagedReference.getId}) for all
@@ -2193,15 +2065,22 @@
 	if (channel != null) {
 	    for (String sessionKey :
 		     BoundNamesUtil.getServiceBoundNamesIterable(
-			dataService, channel.getSessionNodePrefix(nodeId)))
+			dataService,
+			channel.getSessionNodePrefix(channel.channelId, nodeId)))
 	    {
-		int index = sessionKey.lastIndexOf('.');
-		sessionKey = sessionKey.substring(index + 1);
-		// convert to BigInteger
-		BigInteger sessionRefId = new BigInteger(sessionKey, 16);
+		BigInteger sessionRefId =
+		    getLastComponentAsBigInteger(sessionKey);
 		members.add(sessionRefId);
 	    }
 	}
 	return members;
     }
+
+    /**
+     * Returns the last component of the given {@code key} as a BigInteger.
+     */
+    private static BigInteger getLastComponentAsBigInteger(String key) {
+	int index = key.lastIndexOf('.');
+	return new BigInteger(key.substring(index + 1), 16);
+    }
 }