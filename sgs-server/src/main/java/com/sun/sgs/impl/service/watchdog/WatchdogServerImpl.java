--- conflicted
+++ resolved
@@ -245,11 +245,12 @@
 	/*
 	 * Check service version.
 	 */
-	transactionScheduler.runTask(new AbstractKernelRunnable() {
+	transactionScheduler.runTask(
+	    new AbstractKernelRunnable("CheckServiceVersion") {
 		public void run() {
 		    checkServiceVersion(
 			VERSION_KEY, MAJOR_VERSION, MINOR_VERSION);
-		}},  taskOwner);
+		} },  taskOwner);
 	
 	int requestedPort = wrappedProps.getIntProperty(
  	    PORT_PROPERTY, DEFAULT_PORT, 0, 65535);
@@ -299,7 +300,6 @@
 
     /** Calls NodeImpl.markAllNodesFailed. */
     private class FailedNodesRunnable extends AbstractKernelRunnable {
-<<<<<<< HEAD
 	Collection<NodeImpl> nodes = null;
 
 	/** Constructs an instance. */
@@ -308,9 +308,6 @@
 	}
 
 	/** {@inheritDoc} */
-=======
-	Collection<NodeImpl> nodes;
->>>>>>> bfa70bd9
 	public void run() {
 	    nodes = NodeImpl.markAllNodesFailed(dataService);
 	}
@@ -329,7 +326,7 @@
     
     /** {@inheritDoc} */
     protected void doReady() {
-        assert(!notifyClientsThread.isAlive());
+        assert !notifyClientsThread.isAlive();
         // Don't notify clients until other services have had a chance
         // to register themselves with the watchdog.
         notifyClientsThread.start();      
@@ -357,12 +354,13 @@
 	// of failure.
 	final Collection<NodeImpl> failedNodes = aliveNodes.values();
 	try {
-	    transactionScheduler.runTask(new AbstractKernelRunnable() {
+	    transactionScheduler.runTask(
+	      new AbstractKernelRunnable("MarkAllNodesFailed") {
 		public void run() {
 		    for (NodeImpl node : failedNodes) {
 			node.setFailed(dataService, null);
 		    }
-		}}, taskOwner);
+		} }, taskOwner);
 	} catch (Exception e) {
 	    logger.logThrow(
 		Level.WARNING, e,
@@ -427,10 +425,11 @@
             
 	    // Persist node
 	    try {
-		transactionScheduler.runTask(new AbstractKernelRunnable() {
+		transactionScheduler.runTask(
+		  new AbstractKernelRunnable("StoreNewNode") {
 		    public void run() {
 			node.putNode(dataService);
-		    }}, taskOwner);
+		    } }, taskOwner);
 	    } catch (Exception e) {
                 aliveNodes.remove(nodeId);
 		throw new NodeRegistrationFailedException(
@@ -465,7 +464,7 @@
 
 	try {
 	    NodeImpl node = aliveNodes.get(nodeId);
-	    if (node == null || ! node.isAlive() || node.isExpired()) {
+	    if (node == null || !node.isAlive() || node.isExpired()) {
 		return false;
 	    }
 
@@ -493,10 +492,11 @@
 		// TBD: should the node be removed if the current
 		// backup ID for the node with the given node ID
 		// is not the given backup ID?
-		transactionScheduler.runTask(new AbstractKernelRunnable() {
+		transactionScheduler.runTask(
+		  new AbstractKernelRunnable("RemoveRecoveredNode") {
 		    public void run() {
 			NodeImpl.removeNode(dataService,  nodeId);
-		    }}, taskOwner);
+		    } }, taskOwner);
 	    } catch (Exception e) {
 		logger.logThrow(
 		    Level.WARNING, e,
@@ -514,7 +514,7 @@
     /**
      * Returns the port being used for this server.
      *
-     * @return	the port
+     * @return	the server port
      */
     public int getPort() {
 	return serverPort;
@@ -549,14 +549,14 @@
 
 	    Collection<NodeImpl> expiredNodes = new ArrayList<NodeImpl>();
 	    
-	    while (! shuttingDown()) {
+	    while (!shuttingDown()) {
 		/*
 		 * Determine which nodes have failed because they
 		 * haven't renewed before their expiration time.
 		 */
 		long now = System.currentTimeMillis();
 		synchronized (expirationSet) {
-		    while (! expirationSet.isEmpty()) {
+		    while (!expirationSet.isEmpty()) {
 			NodeImpl node = expirationSet.first();
 			if (node.getExpiration() > now) {
 			    break;
@@ -566,13 +566,13 @@
 		    }
 		}
 		
-		if (! expiredNodes.isEmpty()) {
+		if (!expiredNodes.isEmpty()) {
 		    /*
 		     * Remove failed nodes from map of "alive" nodes so
 		     * that a failed node won't be assigned as a backup.
                      * Also, clean up the host port map entry.
 		     */
-		    for (NodeImpl node: expiredNodes) {
+		    for (NodeImpl node : expiredNodes) {
 			aliveNodes.remove(node.getId());
 		    }
                     
@@ -597,9 +597,9 @@
 		 * node doesn't have a backup, assign it a backup if
 		 * an "alive" node is available to serve as one.
 		 */
-		if (! recoveringNodes.isEmpty()) {
+		if (!recoveringNodes.isEmpty()) {
 		    for (NodeImpl recoveringNode : recoveringNodes.values()) {
-			if (! recoveringNode.hasBackup()) {
+			if (!recoveringNode.hasBackup()) {
 			    NodeImpl backup = chooseBackup(recoveringNode);
 			    if (backup != null) {
 				assignBackup(recoveringNode, backup);
@@ -615,7 +615,7 @@
 		/*
 		 * Notify thread to send out node status change notifications.
 		 */
-		if (! statusChangedNodes.isEmpty()) {
+		if (!statusChangedNodes.isEmpty()) {
 		    synchronized (notifyClientsLock) {
 			notifyClientsLock.notifyAll();
 		    }
@@ -733,13 +733,14 @@
 	 */
 	private void assignBackup(final NodeImpl node, final NodeImpl backup) {
 	    try {
-		transactionScheduler.runTask(new AbstractKernelRunnable() {
+		transactionScheduler.runTask(
+		    new AbstractKernelRunnable("SetNodeFailed") {
 			public void run() {
 			    node.setFailed(dataService, backup);
 			    if (backup != null) {
 				backup.addPrimary(dataService, node.getId());
 			    }
-			}}, taskOwner);
+			} }, taskOwner);
 	    } catch (Exception e) {
 		logger.logThrow(
 		    Level.SEVERE, e,
