--- conflicted
+++ resolved
@@ -53,21 +53,13 @@
      * any more events.
      *
      * @param	name a channel name
-<<<<<<< HEAD
      * @param	channelRefId a channel ID
-     * @throws	IOException if a communication problem occurs while
-     * 		invoking this method
-     */
-    void refresh(String name, BigInteger channelRefId) throws IOException;
-=======
-     * @param	channelId the channel's ID
      * @param	delivery the channel's delivery requirement
      * @throws	IOException if a communication problem occurs while
      * 		invoking this method
      */
-    void refresh(String name, byte[] channelId, Delivery delivery)
+    void refresh(String name, BigInteger channelRefId, Delivery delivery)
 	throws IOException;
->>>>>>> e5f5aba7
 
     /**
      * Notifies this server that the locally-connected session with
@@ -75,23 +67,14 @@
      * the specified {@code name} and {@code channelRefId}.
      *
      * @param	name a channel name
-<<<<<<< HEAD
      * @param	channelRefId a channel ID
      * @param	sessionRefId a session ID
+     * @param	delivery the channel's delivery requirement
      * @throws	IOException if a communication problem occurs while
      * 		invoking this method
      */
-    void join(String name, BigInteger channelRefId, BigInteger sessionRefId)
-=======
-     * @param	channelId the channel's ID
-     * @param	delivery the channel's delivery requirement
-     * @param	sessionId a session ID
-     * @throws	IOException if a communication problem occurs while
-     * 		invoking this method
-     */
-    void join(
-	String name, byte[] channelId, Delivery delivery, byte[] sessionId)
->>>>>>> e5f5aba7
+    void join(String name, BigInteger channelRefId, Delivery delivery,
+	      BigInteger sessionRefId)
 	throws IOException;
 
     /**
