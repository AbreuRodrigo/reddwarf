/*
 * Copyright 2007-2010 Sun Microsystems, Inc.
 *
 * This file is part of Project Darkstar Server.
 *
 * Project Darkstar Server is free software: you can redistribute it
 * and/or modify it under the terms of the GNU General Public License
 * version 2 as published by the Free Software Foundation and
 * distributed hereunder to you.
 *
 * Project Darkstar Server is distributed in the hope that it will be useful,
 * but WITHOUT ANY WARRANTY; without even the implied warranty of
 * MERCHANTABILITY or FITNESS FOR A PARTICULAR PURPOSE.  See the
 * GNU General Public License for more details.
 *
 * You should have received a copy of the GNU General Public License
 * along with this program.  If not, see <http://www.gnu.org/licenses/>.
 *
 * --
 */

package com.sun.sgs.impl.util;

import com.sun.sgs.app.ManagedObject;
import com.sun.sgs.app.NameNotBoundException;
import com.sun.sgs.app.TransactionException;
<<<<<<< HEAD
=======
import com.sun.sgs.auth.Identity;
import com.sun.sgs.impl.kernel.StandardProperties;
>>>>>>> e7a531df
import com.sun.sgs.impl.sharedutil.LoggerWrapper;
import com.sun.sgs.kernel.ComponentRegistry;
import com.sun.sgs.service.DataService;
import com.sun.sgs.service.TransactionProxy;
import java.io.Serializable;
import java.util.Properties;

/**
 * An abstract implementation of a service, with support for checking service
 * versions in addition to the facilities provided by {@link
 * AbstractBasicService}. <p>
 *
 * An {@link #AbstractService} supports the following properties: <p>
 *
 * <dl style="margin-left: 1em">
 *
 * <dt> <i>Property:</i> <code><b>
 *	com.sun.sgs.impl.util.io.task.max.retries
 *	</b></code><br>
 *	<i>Default:</i> 5 retries <br>
 *
 * <dd style="padding-top: .5em">
 *	Specifies how many times an {@link IoRunnable IoRunnable} task should 
 *      be retried before performing failure procedures. The value
 *	must be greater than or equal to {@code 0}.<p>
 *
 * <dt> <i>Property:</i> <code><b>
 *	com.sun.sgs.impl.util.io.task.wait.time
 *	</b></code><br>
 *	<i>Default:</i> 100 milliseconds <br>
 *
 * <dd style="padding-top: .5em">
 *      Specifies the wait time between {@link IoRunnable IoRunnable} task
 *      retries. The value must be greater than or equal to {@code 0}.
 *
 * </dl>
 */
public abstract class AbstractService extends AbstractBasicService {

    /** The data service. */
    protected final DataService dataService;

    /**
     * Constructs an instance with the specified {@code properties}, {@code
     * systemRegistry}, {@code txnProxy}, and {@code logger}.  It sets this
     * service's state to {@code INITIALIZED}.
     *
     * @param	properties service properties
     * @param	systemRegistry system registry
     * @param	txnProxy transaction proxy
     * @param	logger the service's logger
     */
    protected AbstractService(Properties properties,
			      ComponentRegistry systemRegistry,
			      TransactionProxy txnProxy,
			      LoggerWrapper logger)
    {
	super(properties, systemRegistry, txnProxy, logger);
	this.dataService = txnProxy.getService(DataService.class);
    }

    /**
     * Checks the service version.  If a version is not associated with the
     * given {@code versionKey}, then a new {@link Version} object
     * (constructed with the specified {@code majorVersion} and {@code
     * minorVersion}) is bound in the data service with the specified key.
     *
     * <p>If an old version is bound to the specified key and that old
     * version is not equal to the current version (as specified by {@code
     * majorVersion}/{@code minorVersion}), then the {@link
     * #handleServiceVersionMismatch handleServiceVersionMismatch} method is
     * invoked to convert the old version to the new version.  If the {@code
     * handleVersionMismatch} method returns normally, the old version is
     * removed and the current version is bound to the specified key.
     *
     * <p>This method must be called within a transaction.
     *
     * @param	versionKey a key for the version
     * @param	majorVersion a major version
     * @param	minorVersion a minor version
     * @throws 	TransactionException if there is a problem with the
     *		current transaction
     * @throws	IllegalStateException if {@code handleVersionMismatch} is
     *		invoked and throws a {@code RuntimeException}
     */
    protected final void checkServiceVersion(
	String versionKey, int majorVersion, int minorVersion)
    {
	if (versionKey ==  null) {
	    throw new NullPointerException("null versionKey");
	}
	Version currentVersion = new Version(majorVersion, minorVersion);
	try {
	    Version oldVersion = (Version)
		dataService.getServiceBinding(versionKey);
	    
	    if (!currentVersion.equals(oldVersion)) {
		try {
		    handleServiceVersionMismatch(oldVersion, currentVersion);
		    dataService.removeObject(oldVersion);
		    dataService.setServiceBinding(versionKey, currentVersion);
		} catch (IllegalStateException e) {
		    throw e;
		} catch (RuntimeException e) {
		    throw new IllegalStateException(
		        "exception occurred while upgrading from version: " +
		        oldVersion + ", to: " + currentVersion, e);
		}
	    }

	} catch (NameNotBoundException e) {
	    // No version exists yet; store first version in data service.
	    dataService.setServiceBinding(versionKey, currentVersion);
	}
    }
    
    /**
     * Handles conversion from the {@code oldVersion} to the {@code
     * currentVersion}.  This method is invoked by {@link #checkServiceVersion
     * checkServiceVersion} if a version mismatch is detected and is invoked
     * from within a transaction.
     *
     * @param	oldVersion the old version
     * @param	currentVersion the current version
     * @throws	IllegalStateException if the old version cannot be upgraded
     *		to the current version
     */
    protected abstract void handleServiceVersionMismatch(
	Version oldVersion, Version currentVersion);
    
    /**
<<<<<<< HEAD
     * Returns the data service relevant to the current context.
=======
     * Returns this service's state.
     *
     * @return this service's state
     */
    protected State getState() {
	synchronized (lock) {
	    return state;
	}
    }
    
    /**
     * Increments the number of calls in progress.  This method should
     * be invoked by remote methods to both increment in progress call
     * count and to check the state of this server.  When the call has
     * completed processing, the remote method should invoke {@link
     * #callFinished callFinished} before returning.
     *
     * @throws	IllegalStateException if this service is shutting down
     */
    protected void callStarted() {
	synchronized (lock) {
	    if (shuttingDown()) {
		throw new IllegalStateException("service is shutting down");
	    }
	    callsInProgress++;
	}
    }

    /**
     * Decrements the in progress call count, and if this server is
     * shutting down and the count reaches 0, then notifies the waiting
     * shutdown thread that it is safe to continue.  A remote method
     * should invoke this method when it has completed processing.
     */
    protected void callFinished() {
	synchronized (lock) {
	    callsInProgress--;
	    if (state == State.SHUTTING_DOWN && callsInProgress == 0) {
		lock.notifyAll();
	    }
	}
    }

    /**
     * Returns {@code true} if this service is shutting down.
     *
     * @return	{@code true} if this service is shutting down
     */
    public boolean shuttingDown() {
	synchronized (lock) {
	    return
		state == State.SHUTTING_DOWN ||
		state == State.SHUTDOWN;
	}
    }
    
    /** 
     * Returns {@code true} if this service is in the initialized state
     * but is not yet ready to run.
     * 
     * @return {@code true} if this service is in the initialized state
     */
    protected boolean isInInitializedState() {
        synchronized (lock) {
            return state == State.INITIALIZED;
        }
    }
    
    /**
     * Runs a transactional task to query the status of the node with the
     * specified {@code nodeId} and returns {@code true} if the node is alive
     * and {@code false} otherwise.
     *
     * <p>This method must be called from outside a transaction or {@code
     * IllegalStateException} will be thrown.
     *
     * @param	nodeId a node ID
     * @return	{@code true} if the node with the associated ID is
     *		considered alive, otherwise returns {@code false}
     * @throws	IllegalStateException if this method is invoked inside a
     *		transactional context 
     */
    public boolean isAlive(long nodeId) {
	checkNonTransactionalContext();
	try {
	    CheckNodeStatusTask nodeStatus =
		new CheckNodeStatusTask(nodeId);
	    transactionScheduler.runTask(nodeStatus, taskOwner);
	    return nodeStatus.isAlive;
	} catch (IllegalStateException ignore) {
	    // Ignore because the service is shutting down.
	} catch (Exception e) {
	    // This shouldn't happen, so log.
	    if (logger.isLoggable(Level.WARNING)) {
		logger.logThrow(
		    Level.WARNING, e, "running CheckNodeStatusTask throws");
	    }
	}
	// TBD: is this the correct value to return?  We can't really tell
	// what the status of a non-local node is if the local node is
	// shutting down.
	return false;
    } 

    /**
     * Creates a {@code TaskQueue} for dependent, transactional tasks.
     *
     * @return	the task queue
     */
    public TaskQueue createTaskQueue() {
	return transactionScheduler.createTaskQueue();
    }

    /**
     * Executes the specified {@code ioTask} by invoking its {@link
     * IoRunnable#run run} method. If the specified task throws an
     * {@code IOException}, this method will retry the task for a fixed 
     * number of times. The method will stop retrying if the node with
     * the given {@code nodeId} is no longer alive. The number of retries
     * and the wait time between retries are configurable properties.
     *
     * <p>
     * This method must be called from outside a transaction or {@code
     * IllegalStateException} will be thrown.
     *
     * @param	ioTask a task with IO-related operations
     * @param	nodeId the node that is the target of the IO operations
     * @return	{@code true} if the task was successfully executed and
     * 		{@code false} if the specified node is no longer alive
     * @throws	IllegalStateException if this method is invoked within a
     *		transactional context
     */
    public boolean runIoTask(IoRunnable ioTask, long nodeId) {
        int maxAttempts = maxIoAttempts;
        checkNonTransactionalContext();
        do {
            try {
                ioTask.run();
                return true;
            } catch (IOException e) {
                if (logger.isLoggable(Level.FINEST)) {
                    logger.logThrow(Level.FINEST, e,
                            "IoRunnable {0} throws", ioTask);
                }
                if (maxAttempts-- == 0) {
                    logger.logThrow(Level.WARNING, e,
                            "A communication error occured while running an " +
                            "IO task. Reporting node {0} as failed.", nodeId);

                    // Report failure of remote node since are
                    // having trouble contacting it
                    txnProxy.getService(WatchdogService.class).
                            reportFailure(nodeId, this.getClass().toString());
                    
                    break;
                }
                try {
                    // TBD: what back-off policy do we want here?
                    Thread.sleep(retryWaitTime);
                } catch (InterruptedException ie) {
                }
            }
        } while (isAlive(nodeId));
	return false;
    }
    
    /**
     * Returns the data service.
>>>>>>> e7a531df
     *
     * @return the data service
     */
    public DataService getDataService() {
	return dataService;
    }
    
    /**
<<<<<<< HEAD
=======
     * Returns {@code true} if the specified exception is retryable, and
     * {@code false} otherwise.  A retryable exception is one that
     * implements {@link ExceptionRetryStatus} and invoking its {@link
     * ExceptionRetryStatus#shouldRetry shouldRetry} method returns {@code
     * true}.
     *
     * @param	e an exception
     * @return	{@code true} if the specified exception is retryable, and
     *		{@code false} otherwise
     */
    public static boolean isRetryableException(Exception e) {
	return (e instanceof ExceptionRetryStatus) &&
	    ((ExceptionRetryStatus) e).shouldRetry();
    }
    
    /**
>>>>>>> e7a531df
     * An immutable class to hold the current version of the keys
     * and data persisted by a service.
     */   
    public static class Version implements ManagedObject, Serializable {
        /** Serialization version. */
        private static final long serialVersionUID = 1L;
        
        private final int majorVersion;
        private final int minorVersion;

	/**
	 * Constructs an instance with the specified {@code major} and
	 * {@code minor} version numbers.
	 *
	 * @param major a major version number
	 * @param minor a minor version number
	 */
        public Version(int major, int minor) {
            majorVersion = major;
            minorVersion = minor;
        }
        
        /**
         * Returns the major version number.
         * @return the major version number
         */
        public int getMajorVersion() {
            return majorVersion;
        }
        
        /**
         * Returns the minor version number.
         * @return the minor version number
         */
        public int getMinorVersion() {
            return minorVersion;
        }
        
        /** {@inheritDoc} */
        @Override
        public String toString() {
            return "Version[major:" + majorVersion + 
                    ", minor:" + minorVersion + "]";
        }

        /** {@inheritDoc} */
        @Override
        public boolean equals(Object obj) {
            if (this == obj) {
                return true;
            } else if (obj == null) {
                return false;
            } else if (obj.getClass() == this.getClass()) {
                Version other = (Version) obj;
                return majorVersion == other.majorVersion && 
                       minorVersion == other.minorVersion;

            }
            return false;
        }

        /** {@inheritDoc} */
        @Override
        public int hashCode() {
            int result = 17;
            result = 37 * result + majorVersion;
            result = 37 * result + minorVersion;
            return result;              
        }
    }
<<<<<<< HEAD
=======

    /* -- Private methods and classes -- */
    
    /**
     * Sets this service's state to {@code newState}.
     *
     * @param	newState a new state.
     */
    private void setState(State newState) {
	synchronized (lock) {
	    state = newState;
	}
    }

    /**
     * Checks that the current thread is not in a transactional context
     * and throws {@code IllegalStateException} if the thread is in a
     * transactional context.
     */
    public void checkNonTransactionalContext() {
        if (txnProxy.inTransaction()) {
	    throw new IllegalStateException(
		"operation not allowed from a transactional context");
	}
    }
	
    /**
     * A task to obtain the status of a given node.
     */
    private static class CheckNodeStatusTask extends AbstractKernelRunnable {
	private final long nodeId;
	volatile boolean isAlive = false;

	/** Constructs an instance with the specified {@code nodeId}. */
	CheckNodeStatusTask(long nodeId) {
	    super(null);
	    this.nodeId = nodeId;
	}

	/** {@inheritDoc} */
	public void run() {
	    WatchdogService watchdogService =
		txnProxy.getService(WatchdogService.class);
	    Node node = watchdogService.getNode(nodeId);
	    isAlive = node != null && node.isAlive();
	}
    }
    
    /**
     * Thread for shutting down service/server.
     */
    private final class ShutdownThread extends Thread {

	/** Constructs an instance of this class as a daemon thread. */
	ShutdownThread() {
	    super(ShutdownThread.class.getName());
	    setDaemon(true);
	}

	/** {@inheritDoc} */
	public void run() {
	    try {
		doShutdown();
	    } catch (RuntimeException e) {
		logger.logThrow(
		    Level.WARNING, e, "shutting down service throws");
		// swallow exception
	    }
	    setState(AbstractService.State.SHUTDOWN);
	}
    }
>>>>>>> e7a531df
}<|MERGE_RESOLUTION|>--- conflicted
+++ resolved
@@ -24,11 +24,6 @@
 import com.sun.sgs.app.ManagedObject;
 import com.sun.sgs.app.NameNotBoundException;
 import com.sun.sgs.app.TransactionException;
-<<<<<<< HEAD
-=======
-import com.sun.sgs.auth.Identity;
-import com.sun.sgs.impl.kernel.StandardProperties;
->>>>>>> e7a531df
 import com.sun.sgs.impl.sharedutil.LoggerWrapper;
 import com.sun.sgs.kernel.ComponentRegistry;
 import com.sun.sgs.service.DataService;
@@ -160,205 +155,15 @@
 	Version oldVersion, Version currentVersion);
     
     /**
-<<<<<<< HEAD
-     * Returns the data service relevant to the current context.
-=======
-     * Returns this service's state.
-     *
-     * @return this service's state
-     */
-    protected State getState() {
-	synchronized (lock) {
-	    return state;
-	}
-    }
-    
-    /**
-     * Increments the number of calls in progress.  This method should
-     * be invoked by remote methods to both increment in progress call
-     * count and to check the state of this server.  When the call has
-     * completed processing, the remote method should invoke {@link
-     * #callFinished callFinished} before returning.
-     *
-     * @throws	IllegalStateException if this service is shutting down
-     */
-    protected void callStarted() {
-	synchronized (lock) {
-	    if (shuttingDown()) {
-		throw new IllegalStateException("service is shutting down");
-	    }
-	    callsInProgress++;
-	}
-    }
-
-    /**
-     * Decrements the in progress call count, and if this server is
-     * shutting down and the count reaches 0, then notifies the waiting
-     * shutdown thread that it is safe to continue.  A remote method
-     * should invoke this method when it has completed processing.
-     */
-    protected void callFinished() {
-	synchronized (lock) {
-	    callsInProgress--;
-	    if (state == State.SHUTTING_DOWN && callsInProgress == 0) {
-		lock.notifyAll();
-	    }
-	}
-    }
-
-    /**
-     * Returns {@code true} if this service is shutting down.
-     *
-     * @return	{@code true} if this service is shutting down
-     */
-    public boolean shuttingDown() {
-	synchronized (lock) {
-	    return
-		state == State.SHUTTING_DOWN ||
-		state == State.SHUTDOWN;
-	}
-    }
-    
-    /** 
-     * Returns {@code true} if this service is in the initialized state
-     * but is not yet ready to run.
-     * 
-     * @return {@code true} if this service is in the initialized state
-     */
-    protected boolean isInInitializedState() {
-        synchronized (lock) {
-            return state == State.INITIALIZED;
-        }
-    }
-    
-    /**
-     * Runs a transactional task to query the status of the node with the
-     * specified {@code nodeId} and returns {@code true} if the node is alive
-     * and {@code false} otherwise.
-     *
-     * <p>This method must be called from outside a transaction or {@code
-     * IllegalStateException} will be thrown.
-     *
-     * @param	nodeId a node ID
-     * @return	{@code true} if the node with the associated ID is
-     *		considered alive, otherwise returns {@code false}
-     * @throws	IllegalStateException if this method is invoked inside a
-     *		transactional context 
-     */
-    public boolean isAlive(long nodeId) {
-	checkNonTransactionalContext();
-	try {
-	    CheckNodeStatusTask nodeStatus =
-		new CheckNodeStatusTask(nodeId);
-	    transactionScheduler.runTask(nodeStatus, taskOwner);
-	    return nodeStatus.isAlive;
-	} catch (IllegalStateException ignore) {
-	    // Ignore because the service is shutting down.
-	} catch (Exception e) {
-	    // This shouldn't happen, so log.
-	    if (logger.isLoggable(Level.WARNING)) {
-		logger.logThrow(
-		    Level.WARNING, e, "running CheckNodeStatusTask throws");
-	    }
-	}
-	// TBD: is this the correct value to return?  We can't really tell
-	// what the status of a non-local node is if the local node is
-	// shutting down.
-	return false;
-    } 
-
-    /**
-     * Creates a {@code TaskQueue} for dependent, transactional tasks.
-     *
-     * @return	the task queue
-     */
-    public TaskQueue createTaskQueue() {
-	return transactionScheduler.createTaskQueue();
-    }
-
-    /**
-     * Executes the specified {@code ioTask} by invoking its {@link
-     * IoRunnable#run run} method. If the specified task throws an
-     * {@code IOException}, this method will retry the task for a fixed 
-     * number of times. The method will stop retrying if the node with
-     * the given {@code nodeId} is no longer alive. The number of retries
-     * and the wait time between retries are configurable properties.
-     *
-     * <p>
-     * This method must be called from outside a transaction or {@code
-     * IllegalStateException} will be thrown.
-     *
-     * @param	ioTask a task with IO-related operations
-     * @param	nodeId the node that is the target of the IO operations
-     * @return	{@code true} if the task was successfully executed and
-     * 		{@code false} if the specified node is no longer alive
-     * @throws	IllegalStateException if this method is invoked within a
-     *		transactional context
-     */
-    public boolean runIoTask(IoRunnable ioTask, long nodeId) {
-        int maxAttempts = maxIoAttempts;
-        checkNonTransactionalContext();
-        do {
-            try {
-                ioTask.run();
-                return true;
-            } catch (IOException e) {
-                if (logger.isLoggable(Level.FINEST)) {
-                    logger.logThrow(Level.FINEST, e,
-                            "IoRunnable {0} throws", ioTask);
-                }
-                if (maxAttempts-- == 0) {
-                    logger.logThrow(Level.WARNING, e,
-                            "A communication error occured while running an " +
-                            "IO task. Reporting node {0} as failed.", nodeId);
-
-                    // Report failure of remote node since are
-                    // having trouble contacting it
-                    txnProxy.getService(WatchdogService.class).
-                            reportFailure(nodeId, this.getClass().toString());
-                    
-                    break;
-                }
-                try {
-                    // TBD: what back-off policy do we want here?
-                    Thread.sleep(retryWaitTime);
-                } catch (InterruptedException ie) {
-                }
-            }
-        } while (isAlive(nodeId));
-	return false;
-    }
-    
-    /**
      * Returns the data service.
->>>>>>> e7a531df
      *
      * @return the data service
      */
     public DataService getDataService() {
 	return dataService;
     }
-    
-    /**
-<<<<<<< HEAD
-=======
-     * Returns {@code true} if the specified exception is retryable, and
-     * {@code false} otherwise.  A retryable exception is one that
-     * implements {@link ExceptionRetryStatus} and invoking its {@link
-     * ExceptionRetryStatus#shouldRetry shouldRetry} method returns {@code
-     * true}.
-     *
-     * @param	e an exception
-     * @return	{@code true} if the specified exception is retryable, and
-     *		{@code false} otherwise
-     */
-    public static boolean isRetryableException(Exception e) {
-	return (e instanceof ExceptionRetryStatus) &&
-	    ((ExceptionRetryStatus) e).shouldRetry();
-    }
-    
-    /**
->>>>>>> e7a531df
+
+    /**
      * An immutable class to hold the current version of the keys
      * and data persisted by a service.
      */   
@@ -429,78 +234,4 @@
             return result;              
         }
     }
-<<<<<<< HEAD
-=======
-
-    /* -- Private methods and classes -- */
-    
-    /**
-     * Sets this service's state to {@code newState}.
-     *
-     * @param	newState a new state.
-     */
-    private void setState(State newState) {
-	synchronized (lock) {
-	    state = newState;
-	}
-    }
-
-    /**
-     * Checks that the current thread is not in a transactional context
-     * and throws {@code IllegalStateException} if the thread is in a
-     * transactional context.
-     */
-    public void checkNonTransactionalContext() {
-        if (txnProxy.inTransaction()) {
-	    throw new IllegalStateException(
-		"operation not allowed from a transactional context");
-	}
-    }
-	
-    /**
-     * A task to obtain the status of a given node.
-     */
-    private static class CheckNodeStatusTask extends AbstractKernelRunnable {
-	private final long nodeId;
-	volatile boolean isAlive = false;
-
-	/** Constructs an instance with the specified {@code nodeId}. */
-	CheckNodeStatusTask(long nodeId) {
-	    super(null);
-	    this.nodeId = nodeId;
-	}
-
-	/** {@inheritDoc} */
-	public void run() {
-	    WatchdogService watchdogService =
-		txnProxy.getService(WatchdogService.class);
-	    Node node = watchdogService.getNode(nodeId);
-	    isAlive = node != null && node.isAlive();
-	}
-    }
-    
-    /**
-     * Thread for shutting down service/server.
-     */
-    private final class ShutdownThread extends Thread {
-
-	/** Constructs an instance of this class as a daemon thread. */
-	ShutdownThread() {
-	    super(ShutdownThread.class.getName());
-	    setDaemon(true);
-	}
-
-	/** {@inheritDoc} */
-	public void run() {
-	    try {
-		doShutdown();
-	    } catch (RuntimeException e) {
-		logger.logThrow(
-		    Level.WARNING, e, "shutting down service throws");
-		// swallow exception
-	    }
-	    setState(AbstractService.State.SHUTDOWN);
-	}
-    }
->>>>>>> e7a531df
 }