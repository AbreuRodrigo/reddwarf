/*
 * Copyright 2007-2008 Sun Microsystems, Inc.
 *
 * This file is part of Project Darkstar Server.
 *
 * Project Darkstar Server is free software: you can redistribute it
 * and/or modify it under the terms of the GNU General Public License
 * version 2 as published by the Free Software Foundation and
 * distributed hereunder to you.
 *
 * Project Darkstar Server is distributed in the hope that it will be useful,
 * but WITHOUT ANY WARRANTY; without even the implied warranty of
 * MERCHANTABILITY or FITNESS FOR A PARTICULAR PURPOSE.  See the
 * GNU General Public License for more details.
 *
 * You should have received a copy of the GNU General Public License
 * along with this program.  If not, see <http://www.gnu.org/licenses/>.
 */

package com.sun.sgs.impl.profile;

import com.sun.sgs.auth.Identity;

import com.sun.sgs.impl.auth.IdentityImpl;

import com.sun.sgs.impl.sharedutil.LoggerWrapper;

import com.sun.sgs.kernel.ComponentRegistry;
import com.sun.sgs.kernel.KernelRunnable;

import com.sun.sgs.profile.AccessedObjectsDetail;
import com.sun.sgs.profile.ProfileCollector;
import com.sun.sgs.profile.ProfileConsumer;
import com.sun.sgs.profile.ProfileListener;
import com.sun.sgs.profile.ProfileOperation;
import com.sun.sgs.profile.ProfileParticipantDetail;

import java.beans.PropertyChangeEvent;

import java.lang.reflect.Constructor;

import java.util.ArrayList;
import java.util.Collections;
import java.util.EmptyStackException;
import java.util.List;
import java.util.Map;
import java.util.Properties;
import java.util.Stack;

import java.util.concurrent.ConcurrentHashMap;
import java.util.concurrent.LinkedBlockingQueue;

import java.util.logging.Level;
import java.util.logging.Logger;


/**
 * This is the implementation of {@code ProfileCollector} used by the
 * kernel to collect and report profiling data. It uses a single thread to
 * consume and report profiling data.
 */
public final class ProfileCollectorImpl implements ProfileCollector {

    // the logger for this class
    private static final LoggerWrapper logger =
	new LoggerWrapper(Logger.getLogger(ProfileCollectorImpl.
                                           class.getName()));
    
    // A map from profile consumer name to profile consumer object
    private final ConcurrentHashMap<String, ProfileConsumerImpl> consumers;
    
    // the number of threads currently in the scheduler
    private volatile int schedulerThreadCount;

    // A map from registered listener to whether it can be removed or shutdown
    private final ConcurrentHashMap<ProfileListener, Boolean> listeners;

    // thread-local detail about the current task, used to let us
    // aggregate data across all participants in a given task
    private ThreadLocal<Stack<ProfileReportImpl>> profileReports =
        new ThreadLocal<Stack<ProfileReportImpl>>() {
            protected Stack<ProfileReportImpl> initialValue() {
                return new Stack<ProfileReportImpl>();
            }
        };

    // the incoming report queue
    private LinkedBlockingQueue<ProfileReportImpl> queue;

    // long-running thread to report data
    private final Thread reporterThread;
    
    // The default profiling level.  This is initially set from 
    // properties at startup.
    private ProfileLevel defaultProfileLevel;
    
    // The application properties, used to instantiate {@code ProfileListener}s
    private final Properties appProperties;
    
    // The system registry, used to instantiate {@code ProfileListener}s
    private final ComponentRegistry systemRegistry;
    
    /**
     * Creates an instance of {@code ProfileCollectorImpl}.
     * @param level the default system profiling level
     * @param appProperties the application properties, used for instantiating
     *          {@code ProfileListener}s
     * @param systemRegistry the system registry, used for instantiating
     *          {@code ProfileListener}s
     */
    public ProfileCollectorImpl(ProfileLevel level, 
                                Properties appProperties, 
                                ComponentRegistry systemRegistry) 
    {
        this.appProperties = appProperties;
        this.systemRegistry = systemRegistry;
        
        schedulerThreadCount = 0;
        listeners = new ConcurrentHashMap<ProfileListener, Boolean>();
        queue = new LinkedBlockingQueue<ProfileReportImpl>();
        consumers = new ConcurrentHashMap<String, ProfileConsumerImpl>();

        defaultProfileLevel = level;
        
        // start a long-lived task to consume the other end of the queue
        reporterThread = new CollectorThread();
        reporterThread.start();
     }

    /** {@inheritDoc} */
    public void shutdown() {
        // Shut down the reporterThread, waiting for it to finish what
        // its doing
        reporterThread.interrupt();
	try {
	    reporterThread.join();
	} catch (InterruptedException e) {
	    // do nothing
	}

        // Shut down each of the listeners if it was added with remove and
        // shutdown enabled.
        for (Map.Entry<ProfileListener, Boolean> entry : listeners.entrySet()) {
            if (entry.getValue().equals(Boolean.TRUE)) {
                entry.getKey().shutdown();
            }
        }
    }

    /** {@inheritDoc} */
    public ProfileLevel getDefaultProfileLevel() {
        return defaultProfileLevel;
    }

    /** {@inheritDoc} */
    public void setDefaultProfileLevel(ProfileLevel level) {
        if (level == null) {
            throw new NullPointerException("Profile level cannot be null");
        }
        defaultProfileLevel = level;
    }
    
   /** {@inheritDoc} */
    public ProfileConsumer getConsumer(String name) {
        if (name == null) {
            throw new NullPointerException("Name cannot be null");
        }
        
        ProfileConsumerImpl pc = new ProfileConsumerImpl(this, name);

        ProfileConsumerImpl oldpc = consumers.putIfAbsent(name, pc);
        if (oldpc != null) {
            logger.log(Level.INFO, 
                   "Found consumer {0} already created", name);
            return oldpc;
        } else {
            logger.log(Level.INFO, "Created consumer for {0}", name);
            return pc;
        }
    }
    
    /** {@inheritDoc} */
    public ProfileConsumer getConsumer(String name) {
        if (name == null) {
            throw new NullPointerException("Name cannot be null");
        }
        
        ProfileConsumerImpl pc = new ProfileConsumerImpl(this, name);

        ProfileConsumerImpl oldpc = consumers.putIfAbsent(name, pc);
        if (oldpc != null) {
            logger.log(Level.INFO, 
                   "Found consumer {0} already created", name);
            return oldpc;
        } else {
            logger.log(Level.INFO, "Created consumer for {0}", name);
            return pc;
        }
    }
    
    /** {@inheritDoc} */
    public Map<String, ProfileConsumer> getConsumers() {
        // Create a copy of the map to get the type correct.
        ConcurrentHashMap<String, ProfileConsumer> retMap = 
                new ConcurrentHashMap<String, ProfileConsumer>(consumers);
        return Collections.unmodifiableMap(retMap);
    }
    
    /** {@inheritDoc} */
    public void addListener(ProfileListener listener, boolean canRemove) {
        if (listener == null) {
            throw new NullPointerException("Cannot add a null listener");
        }
        listeners.put(listener, canRemove);
	PropertyChangeEvent event = 
	    new PropertyChangeEvent(this, "com.sun.sgs.profile.threadcount",
				    null, schedulerThreadCount);

        listener.propertyChange(event);
        for (ProfileConsumerImpl pc : consumers.values()) {
            for (ProfileOperation p : pc.getOperations()) {
                event = 
                    new PropertyChangeEvent(this, "com.sun.sgs.profile.newop",
					    null, p);
                listener.propertyChange(event); 
            }
        }
    }
 
    /** {@inheritDoc}  */
    public void addListener(String listenerClassName) 
            throws Exception 
    {              
        if (listenerClassName == null) {
            throw new NullPointerException("Class name cannot not be null");
        }
        // make sure we can resolve the listener
        Class<?> listenerClass = Class.forName(listenerClassName);
        Constructor<?> listenerConstructor =
            listenerClass.getConstructor(Properties.class,
                                         Identity.class,
                                         ComponentRegistry.class);

        // create a new identity for the listener
        IdentityImpl owner = new IdentityImpl(listenerClassName);

        // try to create and register the listener
        Object obj =
            listenerConstructor.newInstance(appProperties, owner,
                                            systemRegistry);
        addListener((ProfileListener) obj, true);
    }
    
    /** {@inheritDoc} */
    public List<ProfileListener> getListeners() {
        // Create a list from the keys
        ArrayList<ProfileListener> list = 
                new ArrayList<ProfileListener>(listeners.keySet());
        // and return a read-only copy.
        return Collections.unmodifiableList(list);
    }
    
    /** {@inheritDoc} */
    public void removeListener(ProfileListener listener) {
        if (listener == null) {
            throw new NullPointerException("Listener cannot be null");
        }
        // Check to see if we're allowed to remove this listener
        Boolean canRemove = listeners.get(listener);
        if (canRemove != null && canRemove.equals(Boolean.TRUE)) {
            listeners.remove(listener);
            listener.shutdown();
        }
    }

    /* -- Methods to support ProfileCollectorHandle -- */
<<<<<<< HEAD
=======
    
>>>>>>> 3dff2f7b
    /**
     * Notifies the collector that a thread has been added to the scheduler.
     */
    void notifyThreadAdded() {
        schedulerThreadCount++;
	PropertyChangeEvent event = 
	    new PropertyChangeEvent(this, "com.sun.sgs.profile.threadcount",
				    schedulerThreadCount - 1, 
				    schedulerThreadCount);

        for (ProfileListener listener : listeners.keySet()) {
            listener.propertyChange(event);
        }
    }

    /**
     * Notifies the collector that a thread has been removed from the
     * scheduler.
     */
    void notifyThreadRemoved() {
        schedulerThreadCount--;
	PropertyChangeEvent event = 
	    new PropertyChangeEvent(this, "com.sun.sgs.profile.threadcount",
				    schedulerThreadCount + 1, 
				    schedulerThreadCount);

        for (ProfileListener listener : listeners.keySet()) {
            listener.propertyChange(event);
        }
    }

    /**
     * Tells the collector that a new task is starting in the context of
     * the calling thread.
<<<<<<< HEAD
     */
    void startTask(KernelRunnable task, Identity owner,
                          long scheduledStartTime, int readyCount)
=======
     * 
     * @param task the <code>KernelRunnable</code> that is starting
     * @param owner the <code>Identity</code> of the task owner
     * @param scheduledStartTime the requested starting time for the task
     * @param readyCount the number of ready tasks at the scheduler
     */
    void startTask(KernelRunnable task, Identity owner,
                   long scheduledStartTime, int readyCount)
>>>>>>> 3dff2f7b
    {
        if (task == null) {
            throw new NullPointerException("Task cannot be null");
        }
        if (owner == null) {
            throw new NullPointerException("Owner cannot be null");
        }
        profileReports.get().push(new ProfileReportImpl(task, owner,
                                                        scheduledStartTime,
                                                        readyCount));
    }

    /**
     * Tells the collector that the current task associated with the calling
<<<<<<< HEAD
     * thread (as associated by a call to <code>startTask</code>) is
     * transactional. 
=======
     * thread (as associated by a call to {@code startTask}) is
     * transactional. 
     * 
     * @param txnId the identifier for the transaction
>>>>>>> 3dff2f7b
     */
    void noteTransactional(byte [] txnId) {
        if (txnId == null) {
            throw new NullPointerException("Transaction id cannot be null");
        }
        ProfileReportImpl profileReport = null;
        try {
            profileReport = profileReports.get().peek();
        } catch (EmptyStackException ese) {
            throw new IllegalStateException("No task is being profiled in " +
                                            "this thread");
        }

        profileReport.transactionId = txnId;
    }

    /**
     * Tells the collector about a participant of a transaction when that
     * participant has finished participating (i.e., has committed, has
     * prepared read-only, or has aborted).
<<<<<<< HEAD
=======
     * 
     * @param participantDetail the detail associated with the participant
>>>>>>> 3dff2f7b
     */
    void addParticipant(ProfileParticipantDetail participantDetail) {
        if (participantDetail == null) {
            throw new NullPointerException("Participant detail cannot be null");
        }
        ProfileReportImpl profileReport = null;
        try {
            profileReport = profileReports.get().peek();
        } catch (EmptyStackException ese) {
            throw new IllegalStateException("No task is being profiled in " +
                                            "this thread");
        }
        if (!profileReport.wasTaskTransactional()) {
            throw new IllegalStateException("Participants cannot be added " +
                                            "to a non-transactional task");
        }
        profileReport.participants.add(participantDetail);
    }

    /**
     * Sets the detail for all objects accessed during the task as
<<<<<<< HEAD
     * reported to the <code>AccessCoordinator</code>.
=======
     * reported to the {@code AccessCoordinator}.
     * 
     * @param detail all detail of the accessed objects
>>>>>>> 3dff2f7b
     */
    void setAccessedObjectsDetail(AccessedObjectsDetail detail) {
        if (detail == null) {
            throw new NullPointerException("Access detail cannot be null");
        }
        ProfileReportImpl profileReport = null;
        try {
            profileReport = profileReports.get().peek();
        } catch (EmptyStackException ese) {
            throw new IllegalStateException("No task is being profiled in " +
                                            "this thread");
        }
        if (!profileReport.wasTaskTransactional()) {
            throw new IllegalStateException("Object access cannot be added " +
                                            "to a non-transactional task");
        }
        profileReport.accessedObjectsDetail = detail;
    }

    /**
     * Tells the collector that the current task associated with the
     * calling thread (as associated by a call to
<<<<<<< HEAD
     * <code>startTask</code>) has now successfully finished.
=======
     * {@code startTask}) has now successfully finished.
     * 
     * @param tryCount the number of times that the task has tried to run
>>>>>>> 3dff2f7b
     */
    void finishTask(int tryCount) {
	finishTask(tryCount, null);
    }

    /**
     * Tells the collector that the current task associated with the
     * calling thread (as associated by a call to
<<<<<<< HEAD
     * <code>startTask</code>) has now successfully finished.
=======
     * {@code startTask}) has now finished.
     * 
     * @param tryCount the number of times that the task has tried to run
     * @param t the {@code Throwable} thrown during task execution
>>>>>>> 3dff2f7b
     */
    void finishTask(int tryCount, Throwable t) {
        long stopTime = System.currentTimeMillis();
        ProfileReportImpl profileReport = null;
        try {
            profileReport = profileReports.get().pop();
        } catch (EmptyStackException ese) {
            throw new IllegalStateException("No task is being profiled in " +
                                            "this thread");
        }

        // collect the final details about the report
        profileReport.runningTime = stopTime - profileReport.actualStartTime;
        profileReport.tryCount = tryCount;
        profileReport.succeeded = t == null;
        profileReport.throwable = t;
        
        // if this was a nested report, then merge all of the collected
        // data into the parent
        if (!profileReports.get().empty()) {
            profileReports.get().peek().merge(profileReport);
        }

        // queue up the report to be reported to our listeners
        queue.offer(profileReport);
    }

    /**
     * Package private method to notify listeners of a property change.
     * 
     * @param event the change the listeners will be notified about
     */
    void notifyListeners(PropertyChangeEvent event) {
        for (ProfileListener listener : listeners.keySet()) {
            listener.propertyChange(event);
        }
    }
    
    /** 
     * Package private method to get the current profile report,
     * used by the operations, counters, and samples.
     * 
     * @return the thread-local profile report for the currently running task
     */
    ProfileReportImpl getCurrentProfileReport() {
        return profileReports.get().peek();
    }

    /**
     * Private class that implements the long-running collector and reporter
     * of task data. The task blocks on the queue, and whenever there is a
     * report ready notifies all installed listeners.
     * <p>
     * NOTE: The commented-out code here may still be useful to make sure
     * that the single-threaded queue keeps up. It was originally used just
     * to to observe performance, and it's unclear whether it's worth
     * reporting anywhere, and where to report it.
     */
    private class CollectorThread extends Thread {
        /*private volatile long queueSize = 0;
          private volatile long queueSamples = 0;*/
	private boolean interrupted;
        public void run() {
            try {
                while (true) {
		    synchronized (this) {
			if (interrupted) {
			    return;
			}
		    }

                    ProfileReportImpl profileReport = queue.poll();
                    if (profileReport == null) {
                        profileReport = queue.take();
                    } /*else {
                        queueSize += queue.size();
                        queueSamples++;
                        }
                        
                        double avgQueueSize = (queueSamples == 0) ? 0 :
                        (double)queueSize / (double)queueSamples;
                        double percentQueueNotEmpty =
                        (double)queueSamples / (double)totalTasks;
                        reportStr += " [  AvgStatQueueSize=" + avgQueueSize +
                        "  StatQueueNonEmpty=" + percentQueueNotEmpty +
                        "%  ]\n\n";
                     */

                    // make sure that the collections can't be modified by
                    // a listener
                    profileReport.ops =
                        Collections.unmodifiableList(profileReport.ops);
                    profileReport.participants =
                        Collections.
                        unmodifiableSet(profileReport.participants);

                    for (ProfileListener listener : listeners.keySet()) {
                        try {
                            listener.report(profileReport);
                        } catch (Throwable t) {
                            if (logger.isLoggable(Level.WARNING)) {
                                logger.logThrow(Level.WARNING, t,
                                                "{0}: report method failed",
                                                listener.getClass());
                            }
                        }
                    }
                }
            } catch (InterruptedException ie) { }
        }
	/**
	 * Modify interrupt to keep track of whether the thread has ever been
	 * interrupted.  That way we can have the thread exit if an interrupt
	 * has occurred, even if something (say logging) catches an interrupt
	 * and forgets to reset the interrupt status.
	 */
	@Override public void interrupt() {
	    synchronized (this) {
		interrupted = true;
	    }
	    super.interrupt();
	}
    }
}<|MERGE_RESOLUTION|>--- conflicted
+++ resolved
@@ -160,7 +160,7 @@
         defaultProfileLevel = level;
     }
     
-   /** {@inheritDoc} */
+    /** {@inheritDoc} */
     public ProfileConsumer getConsumer(String name) {
         if (name == null) {
             throw new NullPointerException("Name cannot be null");
@@ -180,25 +180,6 @@
     }
     
     /** {@inheritDoc} */
-    public ProfileConsumer getConsumer(String name) {
-        if (name == null) {
-            throw new NullPointerException("Name cannot be null");
-        }
-        
-        ProfileConsumerImpl pc = new ProfileConsumerImpl(this, name);
-
-        ProfileConsumerImpl oldpc = consumers.putIfAbsent(name, pc);
-        if (oldpc != null) {
-            logger.log(Level.INFO, 
-                   "Found consumer {0} already created", name);
-            return oldpc;
-        } else {
-            logger.log(Level.INFO, "Created consumer for {0}", name);
-            return pc;
-        }
-    }
-    
-    /** {@inheritDoc} */
     public Map<String, ProfileConsumer> getConsumers() {
         // Create a copy of the map to get the type correct.
         ConcurrentHashMap<String, ProfileConsumer> retMap = 
@@ -274,10 +255,7 @@
     }
 
     /* -- Methods to support ProfileCollectorHandle -- */
-<<<<<<< HEAD
-=======
-    
->>>>>>> 3dff2f7b
+    
     /**
      * Notifies the collector that a thread has been added to the scheduler.
      */
@@ -312,11 +290,6 @@
     /**
      * Tells the collector that a new task is starting in the context of
      * the calling thread.
-<<<<<<< HEAD
-     */
-    void startTask(KernelRunnable task, Identity owner,
-                          long scheduledStartTime, int readyCount)
-=======
      * 
      * @param task the <code>KernelRunnable</code> that is starting
      * @param owner the <code>Identity</code> of the task owner
@@ -325,7 +298,6 @@
      */
     void startTask(KernelRunnable task, Identity owner,
                    long scheduledStartTime, int readyCount)
->>>>>>> 3dff2f7b
     {
         if (task == null) {
             throw new NullPointerException("Task cannot be null");
@@ -340,15 +312,10 @@
 
     /**
      * Tells the collector that the current task associated with the calling
-<<<<<<< HEAD
-     * thread (as associated by a call to <code>startTask</code>) is
-     * transactional. 
-=======
      * thread (as associated by a call to {@code startTask}) is
      * transactional. 
      * 
      * @param txnId the identifier for the transaction
->>>>>>> 3dff2f7b
      */
     void noteTransactional(byte [] txnId) {
         if (txnId == null) {
@@ -369,11 +336,8 @@
      * Tells the collector about a participant of a transaction when that
      * participant has finished participating (i.e., has committed, has
      * prepared read-only, or has aborted).
-<<<<<<< HEAD
-=======
      * 
      * @param participantDetail the detail associated with the participant
->>>>>>> 3dff2f7b
      */
     void addParticipant(ProfileParticipantDetail participantDetail) {
         if (participantDetail == null) {
@@ -395,13 +359,9 @@
 
     /**
      * Sets the detail for all objects accessed during the task as
-<<<<<<< HEAD
-     * reported to the <code>AccessCoordinator</code>.
-=======
      * reported to the {@code AccessCoordinator}.
      * 
      * @param detail all detail of the accessed objects
->>>>>>> 3dff2f7b
      */
     void setAccessedObjectsDetail(AccessedObjectsDetail detail) {
         if (detail == null) {
@@ -424,13 +384,9 @@
     /**
      * Tells the collector that the current task associated with the
      * calling thread (as associated by a call to
-<<<<<<< HEAD
-     * <code>startTask</code>) has now successfully finished.
-=======
      * {@code startTask}) has now successfully finished.
      * 
      * @param tryCount the number of times that the task has tried to run
->>>>>>> 3dff2f7b
      */
     void finishTask(int tryCount) {
 	finishTask(tryCount, null);
@@ -439,14 +395,10 @@
     /**
      * Tells the collector that the current task associated with the
      * calling thread (as associated by a call to
-<<<<<<< HEAD
-     * <code>startTask</code>) has now successfully finished.
-=======
      * {@code startTask}) has now finished.
      * 
      * @param tryCount the number of times that the task has tried to run
      * @param t the {@code Throwable} thrown during task execution
->>>>>>> 3dff2f7b
      */
     void finishTask(int tryCount, Throwable t) {
         long stopTime = System.currentTimeMillis();
