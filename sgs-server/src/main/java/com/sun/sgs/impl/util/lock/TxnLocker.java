--- conflicted
+++ resolved
@@ -161,15 +161,9 @@
     protected void setConflict(LockConflict<K> conflict) {
 	assert lockManager.checkAllowLockerSync(this);
 	synchronized (this) {
-<<<<<<< HEAD
 	    if (this.conflict == null) {
 		this.conflict = conflict;
 		notifyAll();
-=======
-            if (this.conflict != null) {
-                throw new IllegalStateException(
-		    "This locker already has a conflict");
->>>>>>> e7a531df
 	    }
 	}
     }
