/*
 * Copyright 2007-2009 Sun Microsystems, Inc.
 *
 * This file is part of Project Darkstar Server.
 *
 * Project Darkstar Server is free software: you can redistribute it
 * and/or modify it under the terms of the GNU General Public License
 * version 2 as published by the Free Software Foundation and
 * distributed hereunder to you.
 *
 * Project Darkstar Server is distributed in the hope that it will be useful,
 * but WITHOUT ANY WARRANTY; without even the implied warranty of
 * MERCHANTABILITY or FITNESS FOR A PARTICULAR PURPOSE.  See the
 * GNU General Public License for more details.
 *
 * You should have received a copy of the GNU General Public License
 * along with this program.  If not, see <http://www.gnu.org/licenses/>.
 */

package com.sun.sgs.impl.service.watchdog;

import com.sun.sgs.impl.kernel.ConfigManager;
import com.sun.sgs.impl.kernel.KernelShutdownController;
import com.sun.sgs.impl.kernel.StandardProperties;
import com.sun.sgs.impl.sharedutil.LoggerWrapper;
import static com.sun.sgs.impl.sharedutil.Objects.checkNull;
import com.sun.sgs.impl.sharedutil.PropertiesWrapper;
import com.sun.sgs.impl.util.AbstractKernelRunnable;
import com.sun.sgs.impl.util.AbstractService;
import com.sun.sgs.impl.util.Exporter;
import com.sun.sgs.kernel.ComponentRegistry;
import com.sun.sgs.kernel.NodeType;
import com.sun.sgs.kernel.KernelRunnable;
import com.sun.sgs.kernel.RecurringTaskHandle;
import com.sun.sgs.management.NodeInfo;
import com.sun.sgs.profile.ProfileCollector;
import com.sun.sgs.service.Node;
import com.sun.sgs.service.Node.Health;
import com.sun.sgs.service.NodeListener;
import com.sun.sgs.service.RecoveryListener;
import com.sun.sgs.service.SimpleCompletionHandler;
import com.sun.sgs.service.TransactionProxy;
import com.sun.sgs.service.WatchdogService;
import java.io.IOException;
import java.net.InetAddress;
import java.rmi.registry.LocateRegistry;
import java.rmi.registry.Registry;
import java.util.HashMap;
import java.util.Iterator;
import java.util.Map;
import java.util.Properties;
import java.util.Queue;
import java.util.concurrent.ConcurrentHashMap;
import java.util.concurrent.ConcurrentLinkedQueue;
import java.util.concurrent.ConcurrentMap;
import java.util.logging.Level;
import java.util.logging.Logger;

/*
 * TBD: Modify implementation to not accept calls before service is ready.
 * The server should not service incoming remote calls (registerNode, etc.)
 * until it receives the 'ready' invocation (or finishes construction
 * successfully).  Some of the fields used in registerNode aren't initialized
 * until after the server is exported, so it can cause problems if the server
 * receives an incoming request before it has completed initializing.  In
 * practice, this flaw is not a problem so long as the server is started first
 * before starting other nodes.
 */
import javax.management.JMException;

/**
 * The {@link WatchdogService} implementation. <p>
 *
 * The {@link #WatchdogServiceImpl constructor} supports the following
 * properties: <p>
 *
 * <dl style="margin-left: 1em">
 *
 * <dt> <i>Property:</i> <code><b>
 *	com.sun.sgs.impl.service.watchdog.server.host
 *	</b></code><br>
 *	<i>Default:</i> the value of the {@code com.sun.sgs.server.host}
 *	property, if present, or {@code localhost} if this node is starting the 
 *      server <br> <br>
 *
 * <dd style="padding-top: .5em">
 *	Specifies the host name for the watchdog server that this service
 *	contacts.  If the {@code
 *	com.sun.sgs.node.type} property is not {@code appNode}, then this
 *	property's default is used (since the watchdog server to contact will 
 *      be the one started on the local host).
 *
 * <dt> <i>Property:</i> <code><b>
 *	com.sun.sgs.impl.service.watchdog.server.port
 *	</b></code><br>
 *	<i>Default:</i> {@code 44533} <br>
 *
 * <dd style="padding-top: .5em">
 *	Specifies the network port for the watchdog server that this service
 *	contacts (and, optionally, starts).  If the {@code 
 *      com.sun.sgs.node.type} property is not {@code singleNode}, then the
 *      value must be greater than or equal to {@code 0} and no greater than 
 *      {@code 65535}, otherwise the value must be greater than {@code 0}, 
 *      and no greater than {@code 65535}.<p>
 * 
 * <dt> <i>Property:</i> <code><b>
 *	com.sun.sgs.impl.service.watchdog.client.host
 *	</b></code><br>
 *	<i>Default:</i> the local host name <br>
 *
 * <dd style="padding-top: .5em">
 *	Specifies the host name for the watchdog client used when
 *	registering the node with the watchdog service.
 *
 * <dt> <i>Property:</i> <code><b>
 *	com.sun.sgs.impl.service.watchdog.client.port
 *	</b></code><br>
 *	<i>Default:</i> {@code 0} (anonymous port) <br>
 *
 * <dd style="padding-top: .5em">
 *	Specifies the network port for this watchdog service for receiving
 *	node status change notifications from the watchdog server.  The value
 *	must be greater than or equal to {@code 0} and no greater than
 *	{@code 65535}.<p>
 *
 * <dt> <i>Property:</i> <code><b>
 *      com.sun.sgs.impl.service.watchdog.timesync.interval
 *      </b></code><br>
 *      <i>Default:</i> {@code 300000} (five minutes) <br>
 *
 * <dd style="padding-top: .5em">
 *      Specifies the amount of time in milliseconds that this service will
 *      wait between synchronizing its local time with the global time
 *      of the {@code WatchdogServer}.  The value must be greater than or
 *      equal to {@code 1000} and no greater than {@link Long#MAX_VALUE}.
 * 
 * <dt> <i>Property:</i> <code><b>
 *	com.sun.management.jmxremote.port
 *	</b></code><br>
 *	<i>Default:</i> None <br>
 *
 * <dd style="padding-top: .5em">
 *	Enables remote JMX monitoring through the specified port.  By default,
 *      remote monitoring is not enabled. Not that this is a system property,
 *      and must be set on the command line when starting the node.<p>
 *      
 * </dl> <p>
 */
public final class WatchdogServiceImpl
    extends AbstractService
    implements WatchdogService
{

    /**  The name of this class. */
    private static final String CLASSNAME =
	WatchdogServiceImpl.class.getName();

    /** The package name. */
    private static final String PKG_NAME = "com.sun.sgs.impl.service.watchdog";

    /** The logger for this class. */
    private static final LoggerWrapper logger =
	new LoggerWrapper(
	    Logger.getLogger(PKG_NAME + ".service"));

    /** The name of the version key. */
    private static final String VERSION_KEY = PKG_NAME + ".service.version";

    /** The major version. */
    private static final int MAJOR_VERSION = 1;
    
    /** The minor version. */
    private static final int MINOR_VERSION = 0;
    
    /** The prefix for server properties. */
    private static final String SERVER_PROPERTY_PREFIX = PKG_NAME + ".server";

    /** The prefix for client properties. */
    private static final String CLIENT_PROPERTY_PREFIX = PKG_NAME + ".client";

    /** The property name for the watchdog server host. */
    private static final String HOST_PROPERTY =
	SERVER_PROPERTY_PREFIX +  ".host";

    /** The property name for the watchdog server port. */
    private static final String SERVER_PORT_PROPERTY =
	WatchdogServerImpl.PORT_PROPERTY;

    /** The default value of the server port. */
    private static final int DEFAULT_SERVER_PORT =
	WatchdogServerImpl.DEFAULT_PORT;

    /** The property name for the watchdog client host. */
    private static final String CLIENT_HOST_PROPERTY =
	CLIENT_PROPERTY_PREFIX + ".host";
    
    /** The property name for the watchdog client port. */
    private static final String CLIENT_PORT_PROPERTY =
	CLIENT_PROPERTY_PREFIX + ".port";

    /** The default value of the client port. */
    private static final int DEFAULT_CLIENT_PORT = 0;

    /** The property name for the timesync interval. */
    private static final String TIMESYNC_INTERVAL_PROPERTY =
            PKG_NAME + ".timesync.interval";

    /** The default time in milliseconds to wait between timesync. */
    private static final long DEFAULT_TIMESYNC_INTERVAL = 300000L;

    /** The minimum renew interval. */
    private static final long MIN_RENEW_INTERVAL = 25;

    /** The exporter for this server or {@code null}. */
    private Exporter<WatchdogClient> exporter = null;

    /** The watchdog server impl, or {@code null}. */
    private WatchdogServerImpl serverImpl = null;

    /** The watchdog server proxy, or {@code null}. */
    final WatchdogServer serverProxy;

    /** The watchdog client impl. */
    private final WatchdogClientImpl clientImpl;

    /** The watchdog client proxy. */
    final WatchdogClient clientProxy;

    /** The name of the local host. */
    final String localHost;
    
    /** The controller which enables node shutdown */
    private final KernelShutdownController shutdownController;

    /** The thread that renews the node with the watchdog server. */
    final Thread renewThread = new RenewThread();

    /** The local nodeId. */
    final long localNodeId;

    /** The interval for renewals with the watchdog server. */
    private final long renewInterval;

    /** The set of node listeners for all nodes. */
    private final ConcurrentMap<NodeListener, NodeListener> nodeListeners =
	new ConcurrentHashMap<NodeListener, NodeListener>();

    /** The set of recovery listeners for this node. */
    private final ConcurrentMap<RecoveryListener, RecoveryListener>
	recoveryListeners =
	    new ConcurrentHashMap<RecoveryListener, RecoveryListener>();

    /** The queues of SimpleCompletionHandlers, keyed by node being
     * recovered. */
    private final ConcurrentMap<Node, Queue<SimpleCompletionHandler>>
	recoveryQueues =
	    new ConcurrentHashMap<Node, Queue<SimpleCompletionHandler>>();

    /**
     * The set of health reports for this node by component. Should only contain
     * non-GREEN health reports. Accesses to this map and the {@code health}
     * field must be synchronized.
     */
    private final Map<String, Health> healthReports =
            new HashMap<String, Health>();

    /**
     * Overall health of this node, initially, the field is {@code
     * GREEN}.  The health of this node is the most severe condition reported,
     * or {@code Health.GREEN} if no reports exits. Accesses to this field
     * and the {@code healthReports} map must be synchronized.
     */
    private Health health = Health.GREEN;
    
    /** Our profiled data */
    private final WatchdogServiceStats serviceStats;

    /** The interval between synchronizations of global time with the server. */
    private final long timesyncInterval;

    /** The local offset to use when reporting the application time. */
    private volatile long timeOffset;

     /** a handle to the periodic time sync task */
    private RecurringTaskHandle timesyncTaskHandle = null;
    
    /**
     * Constructs an instance of this class with the specified properties.
     * See the {@link WatchdogServiceImpl class documentation} for a list
     * of supported properties. The Watchdog service is given the ability to
     * shutdown a node with the {@link KernelShutdownController}.
     *
     * @param	properties service (and server) properties
     * @param	systemRegistry system registry
     * @param	txnProxy transaction proxy
     * @param   ctrl shutdown controller
     * @throws	Exception if a problem occurs constructing the service/server
     */
    public WatchdogServiceImpl(Properties properties,
                               ComponentRegistry systemRegistry,
                               TransactionProxy txnProxy,
                               KernelShutdownController ctrl)
	throws Exception
    {
	super(properties, systemRegistry, txnProxy, logger);
	logger.log(Level.CONFIG, "Creating WatchdogServiceImpl");
	PropertiesWrapper wrappedProps = new PropertiesWrapper(properties);

	// Setup the KernelShutdownController object
        if (ctrl == null) {
            throw new NullPointerException("null shutdown controller");
        }
	shutdownController = ctrl;
	
	try {
	    localHost = InetAddress.getLocalHost().getHostName();
                
            NodeType nodeType = 
                wrappedProps.getEnumProperty(StandardProperties.NODE_TYPE, 
                                             NodeType.class, 
                                             NodeType.singleNode);
            boolean startServer = nodeType != NodeType.appNode;
            boolean isFullStack = nodeType != NodeType.coreServerNode;
            
	    int clientPort = wrappedProps.getIntProperty(
		CLIENT_PORT_PROPERTY, DEFAULT_CLIENT_PORT, 0, 65535);
            
	    String clientHost = wrappedProps.getProperty(
		CLIENT_HOST_PROPERTY, localHost);

	    /*
	     * Check service version.
	     */
	    transactionScheduler.runTask(
		new AbstractKernelRunnable("CheckServiceVersion") {
		    public void run() {
			checkServiceVersion(
			    VERSION_KEY, MAJOR_VERSION, MINOR_VERSION);
		    } },  taskOwner);

	    clientImpl = new WatchdogClientImpl();
	    exporter = new Exporter<WatchdogClient>(WatchdogClient.class);
	    exporter.export(clientImpl, clientPort);
	    clientProxy = exporter.getProxy();
            
	    String host;
	    int serverPort;
	    if (startServer) {
		serverImpl = new WatchdogServerImpl(
		    properties, systemRegistry, txnProxy, 
		    clientHost, clientProxy, isFullStack);
		host = localHost;
		serverPort = serverImpl.getPort();
	    } else {
		host = wrappedProps.getProperty(
		    HOST_PROPERTY,
		    wrappedProps.getProperty(
			StandardProperties.SERVER_HOST));
                if (host == null) {
                    throw new IllegalArgumentException(
                                           "A server host must be specified");
                }
		serverPort = wrappedProps.getIntProperty(
		    SERVER_PORT_PROPERTY, DEFAULT_SERVER_PORT, 1, 65535);
	    }
            if (logger.isLoggable(Level.CONFIG)) {
		logger.log(Level.CONFIG,
			   "watchdog server at: {0}:{1}",
			   host, serverPort);
	    }

	    Registry rmiRegistry = LocateRegistry.getRegistry(host, serverPort);
	    serverProxy = (WatchdogServer)
		rmiRegistry.lookup(WatchdogServerImpl.WATCHDOG_SERVER_NAME);

            int jmxPort = wrappedProps.getIntProperty(
                    StandardProperties.SYSTEM_JMX_REMOTE_PORT, -1);
	    localNodeId = dataService.getLocalNodeId();
            if (startServer) {
                renewInterval = serverImpl.renewInterval;
            } else {
                renewInterval = serverProxy.registerNode(
		    localNodeId, clientHost, clientProxy, jmxPort);
            }
            renewThread.start();

            timesyncInterval = wrappedProps.getLongProperty(
                    TIMESYNC_INTERVAL_PROPERTY, DEFAULT_TIMESYNC_INTERVAL,
                    1000, Long.MAX_VALUE);

            if (logger.isLoggable(Level.CONFIG)) {
		logger.log(Level.CONFIG,
			   "node {0} registered at: {1}:{2}, jmx port: {3}, " +
                           "renew interval: {4}, time sync interval: {5}",
			   localNodeId, clientHost, clientPort, jmxPort,
                           renewInterval, timesyncInterval);
	    }

            // create our profiling info and register our MBean
            ProfileCollector collector = 
                systemRegistry.getComponent(ProfileCollector.class);
            serviceStats = new WatchdogServiceStats(collector, this);
            try {
                collector.registerMBean(serviceStats, 
                                        WatchdogServiceStats.MXBEAN_NAME);
            } catch (JMException e) {
                logger.logThrow(Level.CONFIG, e, "Could not register MBean");
            }
            // set our data in the ConfigMXBean
            ConfigManager config = (ConfigManager)
                    collector.getRegisteredMBean(ConfigManager.MXBEAN_NAME);
            if (config == null) {
                logger.log(Level.CONFIG, "Could not find ConfigMXBean");
            } else {
                config.setJmxPort(jmxPort);
            }
	} catch (Exception e) {
	    logger.logThrow(
		Level.CONFIG, e,
		"Failed to create WatchdogServiceImpl");
	    doShutdown();
	    throw e;
	}
    }

    /* -- Implement AbstractService -- */

    /** {@inheritDoc} */
    protected void handleServiceVersionMismatch(
	Version oldVersion, Version currentVersion)
    {
	throw new IllegalStateException(
	    "unable to convert version:" + oldVersion +
	    " to current version:" + currentVersion);
    }
    
    /**
     * {@inheritDoc}
     * 
     * A health update will be sent to listeners.
     */
    protected void doReady() throws Exception {
	// TBD: the client shouldn't accept incoming calls until this
	// service is ready which would give all RecoveryListeners a
	// chance to register.
        if (serverImpl != null) {
            serverImpl.ready();
            this.timeOffset = serverImpl.getTimeOffset();
        } else {
            TimeSyncRunner timeSyncRunner = new TimeSyncRunner();
            timeSyncRunner.run();
            timesyncTaskHandle = taskScheduler.scheduleRecurringTask(
                    timeSyncRunner, taskOwner,
                    System.currentTimeMillis() + timesyncInterval,
                    timesyncInterval);
            timesyncTaskHandle.start();
        }

        // Report this component is healthy and ready for work
        reportHealth(localNodeId, Health.GREEN, CLASSNAME);
    }

    /** {@inheritDoc} */
    protected void doShutdown() {
	synchronized (renewThread) {
	    renewThread.notifyAll();
	}
        if (timesyncTaskHandle != null) {
            timesyncTaskHandle.cancel();
        }
	try {
	    // The following 'join' call relies on an undocumented feature:
	    // 'join' can also be invoked on a thread that isn't started.
	    // If the server can't be exported, the renewThread won't be
	    // started when 'doShutdown' is invoked.
	    renewThread.join();
	} catch (InterruptedException e) {
	}
	if (exporter != null) {
	    exporter.unexport();
	}
	if (serverImpl != null) {
	    serverImpl.shutdown();
	}
    }
	
    /* -- Implement WatchdogService -- */

    /** {@inheritDoc} */
    public Health getLocalNodeHealth() {
	checkState();
        serviceStats.getLocalNodeHealthOp.report();
        return getNodeHealthTransactional();
    }

    private Health getNodeHealthTransactional() {
	if (!isLocalAlive()) {
	    return Health.RED;
	} else {
	    Node node = NodeImpl.getNode(dataService, localNodeId);
            if (node == null || !node.isAlive()) {
                reportFailure(localNodeId, CLASSNAME);
                return Health.RED;
            } else {
                return node.getHealth();
            }
	}
    }

    /** {@inheritDoc} */
    public boolean isLocalNodeAlive() {
	checkState();
        serviceStats.isLocalNodeAliveOp.report();
	return getNodeHealthTransactional().isAlive();
    }

    /** {@inheritDoc} */
    public synchronized Health getLocalNodeHealthNonTransactional() {
	checkState();
        serviceStats.getLocalNodeHealthNonTransOp.report();
	return health;
    }

    /** {@inheritDoc} */
    public boolean isLocalNodeAliveNonTransactional() {
	checkState();
        serviceStats.isLocalNodeAliveNonTransOp.report();
	return isLocalAlive();
    }
    
    /** {@inheritDoc} */
    public Iterator<Node> getNodes() {
	checkState();
        serviceStats.getNodesOp.report();
	txnProxy.getCurrentTransaction();
	return NodeImpl.getNodes(dataService);
    }

    /** {@inheritDoc} */
    public Node getNode(long nodeId) {
	checkState();
	if (nodeId < 0) {
	    throw new IllegalArgumentException("invalid nodeId: " + nodeId);
	}
        serviceStats.getNodeOp.report();
	return NodeImpl.getNode(dataService, nodeId);
    }

    /** {@inheritDoc} */
    public void addNodeListener(NodeListener listener) {
	checkState();
	checkNonTransactionalContext();
	checkNull("listener", listener);
        serviceStats.addNodeListenerOp.report();
	nodeListeners.putIfAbsent(listener, listener);
    }

    /** {@inheritDoc} */
    public Node getBackup(long nodeId) {
	checkState();
        serviceStats.getBackupOp.report();
	NodeImpl node = (NodeImpl) getNode(nodeId);
	return
	    (node != null && node.hasBackup()) ?
	    getNode(node.getBackupId()) :
	    null;
    }

    /** {@inheritDoc} */
    public void addRecoveryListener(RecoveryListener listener) {
	checkState();
	checkNonTransactionalContext();
	checkNull("listener", listener);
        serviceStats.addRecoveryListenerOp.report();
	recoveryListeners.putIfAbsent(listener, listener);
    }

    /** {@inheritDoc} */
    public void reportFailure(long nodeId, String component) {
        reportHealth(nodeId, Health.RED, component);
    }

    /** {@inheritDoc} */
    public synchronized void reportHealth(long nodeId,
                                          Health nodeHealth,
                                          String component)
    {
	checkNull("nodeHealth", nodeHealth);
        checkNull("component", component);
	checkNonTransactionalContext();

        if (shuttingDown() || !isLocalAlive()) {
            return;
        }

        boolean isLocal = (nodeId == localNodeId);
<<<<<<< HEAD
	logger.log(Level.WARNING, "node:{0}, className:{1} reported " +
		   "failure in {2} node:{3}", localNodeId, className,
		   (isLocal ? "local" : "remote"), nodeId);
	
        /*
         * Try to report the failure to the watchdog server. If we cannot 
         * contact the Watchdog server while reporting a remote failure, then
         * set the failure as local.
         */
=======

        if (logger.isLoggable(Level.FINER) || !nodeHealth.isAlive()) {
            logger.log((nodeHealth.isAlive() ? Level.WARNING : Level.FINER),
                       "{1} reported {2} health in {3} node with id: {0}",
                       nodeId, component, nodeHealth,
                       isLocal ? "local" : "remote");
        }

        // If the report is for this node, determine the actual (overall) health
        // which is the more severe health reported to date
        if (isLocal) {

            // If reported health is GREEN then just remove the entry (since
            // empty reports == GREEN) otherwise add this report, possibly
            // replacing a previous report from the component
            if (nodeHealth == Health.GREEN) {
                healthReports.remove(component);
            } else {
                healthReports.put(component, nodeHealth);
            }

            // If the report is an improvement over the current
            // health, see if it improves the overall health
            if (health.worseThan(nodeHealth)) {
                // Look at all the reports for this node, recording the most
                // severe
                for (Map.Entry<String,
                        Health> report : healthReports.entrySet()) {
                    if (report.getValue().worseThan(nodeHealth)) {
                        nodeHealth = report.getValue();
                        component = report.getKey();
                    }
                }
            }
        }

        // Try to report the health to the watchdog server. If we cannot
        // contact the Watchdog server while reporting, then set a local
        // failure.
>>>>>>> 1d2c2e07
        int retries = maxIoAttempts;
        while (retries-- > 0) {
            try {
                serverProxy.setNodeHealth(nodeId, isLocal,
                                          nodeHealth, component,
                                          maxIoAttempts);
                break;
            } catch (IOException ioe) {
                if (retries == 0) {
<<<<<<< HEAD
                    logger.logThrow(
 			Level.SEVERE, ioe,
			"node:{0} cannot report failure of node:{1} to " +
			"Watchdog server", localNodeId, nodeId);
                    isLocal = true;
=======
                    logger.logThrow(Level.SEVERE, ioe,
                                    "Cannot report failure to Watchdog server");
                    setFailedThenNotify();
                    return;
>>>>>>> 1d2c2e07
                }
            }
        }

        if (isLocal) {
            setHealthThenNotify(nodeHealth, component);
        }
    }

    /**
     * Sets the local health of this node to {@code RED} and notifies
     * appropriate registered node listeners of this node's failure. This method
     * should only be called by this service when this node is no longer
     * considered alive by the Watchdog server or the server can no longer
     * be contacted. If the Watchdog server needs to be made aware of this
     * node's failure, use {@code reportFailure()}. <p>
     *
     * If this node's local health status was already set to {@code RED},
     * then this method does nothing.
     */
    private void setFailedThenNotify() {
	setHealthThenNotify(Health.RED, CLASSNAME);
    }

    /**
     * Sets the local health of this node and notifies appropriate
     * registered node listeners of the possible change. If this node's local
     * health status was already set to {@code RED}, then this method does
     * nothing. It is assumed that the Watchdog server has been informed of the
     * possible health change. If the Watchdog server needs to be notified
     * use {@code reportHealth()}, which will eventually invoke this method.
     *
     * @param newHealth the new health for the local node
     * @param component the component reporting the health
     */
    private synchronized void setHealthThenNotify(Health newHealth,
                                                  String component)
    {
	if (logger.isLoggable(Level.FINER)) {
            logger.log(Level.FINER,
                       "Set local health to {0}, reported by {1}, " +
                       "previous health was: {2}",
                       newHealth, component, health);
        }

        if (!health.isAlive()) {
            return;
        }
        health = newHealth;

        notifyNodeListeners(new NodeImpl(localNodeId, localHost, health));

        if (!health.isAlive()) {
            logger.log(Level.SEVERE,
                       "Node:{0} forced to shutdown due to service failure",
                       localNodeId);

            shutdownController.shutdownNode(this);
        }
    }

    /**
     * {@inheritDoc}
     */
    public long currentAppTimeMillis() {
        return System.currentTimeMillis() - timeOffset;
    }

    /**
     * {@inheritDoc}
     */
    public long getAppTimeMillis(long systemTimeMillis) {
        if (systemTimeMillis < timeOffset) {
            throw new IllegalArgumentException(
                    "System time : " + systemTimeMillis +
                    " is before the start time of this application.");
        }

        return systemTimeMillis - timeOffset;
    }

    /**
     * {@inheritDoc}
     */
    public long getSystemTimeMillis(long appTimeMillis) {
        return appTimeMillis + timeOffset;
    }

    /**
     * This thread continuously renews this node with the watchdog server
     * before the renew interval (returned when registering the node) expires.
     */
    private final class RenewThread extends Thread {

	/** Constructs an instance of this class as a daemon thread. */
	RenewThread() {
	    super(CLASSNAME + "$RenewThread");
	    setDaemon(true);
	}

	/**
	 * Registers the node with the watchdog server, and sends
	 * periodic renew requests.  This thread terminates if the
	 * node is no longer considered alive or if the watchdog
	 * service is shutdown.
	 */
	public void run() {
	    long startRenewInterval = renewInterval / 2;
	    long nextRenewInterval = startRenewInterval;
	    long lastRenewTime = System.currentTimeMillis();

	    while (isLocalAlive()) {

		synchronized (this) {
		    if (shuttingDown()) {
			return;
		    }
		    try {
			wait(nextRenewInterval);
		    } catch (InterruptedException e) {
			return;
		    }
		}

		if (shuttingDown()) {
		    return;
		}

		boolean renewed = false;
		try {
    		    if (!serverProxy.renewNode(localNodeId)) {
                        // server has already marked node as failed, so we can
                        // go directly to removing this node
                        setFailedThenNotify();
			return;
		    }
		    renewed = true;
		    nextRenewInterval = startRenewInterval;
		    
		} catch (IOException e) {
		    /*
		     * Adjust renew interval in order to renew with
		     * server again before the renew interval expires.
		     */
		    logger.logThrow(
			Level.INFO, e,
			"renewing with watchdog server throws");
		    nextRenewInterval =
			Math.max(nextRenewInterval / 2, MIN_RENEW_INTERVAL);
		}
		long now = System.currentTimeMillis();
		if (now - lastRenewTime > renewInterval) {
                    // server has already marked node as failed, so we can
                    // go directly to removing this node
                    setFailedThenNotify();
                    return;
		}
		if (renewed) {
		    lastRenewTime = now;
		}
	    }
	}
    }

    /* -- other methods -- */

    /**
     * Returns the server.  This method is used for testing.
     *
     * @return	the server
     */
    public WatchdogServerImpl getServer() {
	return serverImpl;
    }
    
    /**
     * Throws {@code IllegalStateException} if this service is shutting down.
     */
    private void checkState() {
	if (shuttingDown()) {
	    throw new IllegalStateException("service shutting down");
	}
    }

    /**
     * Returns {@code true} if this node is considered alive.
     */
<<<<<<< HEAD
    private void setFailedThenNotify(boolean notify) {
	synchronized (lock) {
	    if (!isAlive) {
		return;
	    }
	    isAlive = false;
	}

	if (notify) {
	    Node node = new NodeImpl(localNodeId, localHost, false);
	    notifyNodeListeners(node);
	}

        logger.log(
	    Level.SEVERE,
	    "Local node:{0} forced to shutdown due to service failure\n" +
	    "Stacktrace:\n{1}", localNodeId, getStackTrace());
	

        shutdownController.shutdownNode(this);
=======
    private synchronized boolean isLocalAlive() {
	return health.isAlive();
>>>>>>> 1d2c2e07
    }

    /**
     * Notifies the appropriate registered node listeners of the
     * status change of the specified {@code node}.
     *
     * @param	node a node
     * @throws  IllegalStateException if this service is shutting down
     */
    private void notifyNodeListeners(final Node node) {

	for (NodeListener listener : nodeListeners.keySet()) {
	    final NodeListener nodeListener = listener;
	    taskScheduler.scheduleTask(
		new AbstractKernelRunnable("NotifyNodeListeners") {
		    public void run() {
			if (!shuttingDown() &&
                            isLocalNodeAliveNonTransactional()) 
			{
                            nodeListener.nodeHealthUpdate(node);
			}
		    }
		}, taskOwner);
	}
    }

    /**
     * Notifies the registered recovery listeners that the specified
     * {@code node} needs to be recovered.
     *
     * @param	node a node	
     */
    private void notifyRecoveryListeners(final Node node) {
	if (logger.isLoggable(Level.INFO)) {
	    logger.log(Level.INFO, "Node:{0} recovering for node:{1}",
		       localNodeId, node.getId());
	}
	Queue<SimpleCompletionHandler> handlers =
	    new ConcurrentLinkedQueue<SimpleCompletionHandler>();
	if (recoveryQueues.putIfAbsent(node, handlers) != null) {
	    // recovery for node already being handled
	    return;
	}
	
	for (RecoveryListener listener : recoveryListeners.keySet()) {
	    final RecoveryListener recoveryListener = listener;
	    final SimpleCompletionHandler handler =
		new RecoveryCompletionHandler(node, listener);
	    handlers.add(handler);
	    taskScheduler.scheduleTask(
		new AbstractKernelRunnable("NotifyRecoveryListeners") {
		    public void run() {
			try {
			    if (!shuttingDown() &&
				isLocalNodeAliveNonTransactional())
			    {
				recoveryListener.recover(node, handler);
			    }
			} catch (Exception e) {
			    logger.logThrow(
			        Level.WARNING, e,
				"Notifying recovery listener on node:{0} " +
				"with node:{1}, handler:{2} throws",
				localNodeId, node, handler);
			}
		    }
		}, taskOwner);
	}
    }

    // Management methods
    /**
     * Retrieves information about the current node.
     * @return information about the current node
     */
    NodeInfo getNodeStatusInfo() {
        GetNodeStatusTask task = new GetNodeStatusTask();
        try {
            transactionScheduler.runTask(task, taskOwner);
        } catch (Exception e) {
            logger.logThrow(Level.INFO, e, "Could not retrive node info");
        }
        return task.info;
    }
    
    private final class GetNodeStatusTask extends AbstractKernelRunnable {
        NodeInfo info;
        GetNodeStatusTask() {
            super(null);
        }
        public void run() {
            NodeImpl node = NodeImpl.getNode(dataService, localNodeId);
            info = node.getNodeInfo();
        }
    }
    /**
     * Implements the WatchdogClient that receives callbacks from the
     * WatchdogServer.
     */
    private final class WatchdogClientImpl implements WatchdogClient {

	/** {@inheritDoc} */
        @Override
	public void nodeStatusChanges(long[] ids,
                                      String[] hosts,
                                      Health[] health,
                                      long[] backups)
	{
	    if (ids.length != hosts.length || hosts.length != health.length ||
		health.length != backups.length)
	    {
		throw new IllegalArgumentException("array lengths don't match");
	    }
	    for (int i = 0; i < ids.length; i++) {
		if (ids[i] == localNodeId && health[i].isAlive()) {
		    /* Don't notify the local node that it is alive. */
		    continue;
		}
		Node node =
                        new NodeImpl(ids[i], hosts[i], health[i], backups[i]);
		notifyNodeListeners(node);
		if (!health[i].isAlive() && backups[i] == localNodeId) {
		    notifyRecoveryListeners(node);
		}
	    }
	}

	/**
	 * {@inheritDoc}
	 */
	public void reportFailure(String className) {
	    setFailedThenNotify();
	}
    }

    /**
     * The {@code SimpleCompletionHandler} implementation for recovery.
     * When {@code completed} is invoked, the handler instance is removed
     * from the recovery completion handler queue for the associated node.
     * If a given handler is the last one to be removed from a node's
     * queue, then recovery is complete for that node, and the data store
     * is updated to clean up recovery information for that node.
     */
    private final class RecoveryCompletionHandler
	implements SimpleCompletionHandler
    {
	/** The failed node. */
	private final Node node;
	/** The recovery listener for this handler (currently unused). */
	private final RecoveryListener listener;
	/** Indicates whether recovery is done. */
	private boolean isDone = false;

	/**
	 * Constructs an instance with the specified {@code node} and
	 * recovery {@code listener}.
	 */
	RecoveryCompletionHandler(Node node, RecoveryListener listener) {
	    this.node = node;
	    this.listener = listener;
	}

	/** {@inheritDoc} */
	public void completed() {
	    synchronized (this) {
		if (isDone) {
		    return;
		}
		isDone = true;
	    }

	    Queue<SimpleCompletionHandler> handlers =
		recoveryQueues.get(node);
	    assert handlers != null;
	    handlers.remove(this);
	    if (handlers.isEmpty()) {
		// recovery for the node is complete, so remove node
		// from table of recovery queues.
		if (recoveryQueues.remove(node) != null) {
		    try {
			if (isLocalNodeAliveNonTransactional()) {
			    serverProxy.recoveredNode(
				node.getId(), localNodeId);
			}
		    } catch (Exception e) {
			logger.logThrow(
			    Level.WARNING, e,
			    "Problem invoking WatchdogServer.recoveredNode " +
			    "for node:{0} backup:{1}",  node, localNodeId);
		    }
		}
	    }
	}
    }

    /**
     * Private runnable that is used to periodically synchronize the local
     * time offset with that maintained in the global {@code WatchdogServer}.
     */
    private final class TimeSyncRunner implements KernelRunnable {
        /** {@inheritDoc} */
        public String getBaseTaskType() {
            return TimeSyncRunner.class.getName();
        }
        /** {@inheritDoc} */
        public void run() throws Exception {
            long before = System.currentTimeMillis();
            long appTime = serverProxy.currentAppTimeMillis();
            long after = System.currentTimeMillis();

            // calculate local offset value based on round trip time
            timeOffset = after - (appTime + (after - before) / 2L);
        }
    }
}<|MERGE_RESOLUTION|>--- conflicted
+++ resolved
@@ -594,18 +594,6 @@
         }
 
         boolean isLocal = (nodeId == localNodeId);
-<<<<<<< HEAD
-	logger.log(Level.WARNING, "node:{0}, className:{1} reported " +
-		   "failure in {2} node:{3}", localNodeId, className,
-		   (isLocal ? "local" : "remote"), nodeId);
-	
-        /*
-         * Try to report the failure to the watchdog server. If we cannot 
-         * contact the Watchdog server while reporting a remote failure, then
-         * set the failure as local.
-         */
-=======
-
         if (logger.isLoggable(Level.FINER) || !nodeHealth.isAlive()) {
             logger.log((nodeHealth.isAlive() ? Level.WARNING : Level.FINER),
                        "{1} reported {2} health in {3} node with id: {0}",
@@ -644,7 +632,6 @@
         // Try to report the health to the watchdog server. If we cannot
         // contact the Watchdog server while reporting, then set a local
         // failure.
->>>>>>> 1d2c2e07
         int retries = maxIoAttempts;
         while (retries-- > 0) {
             try {
@@ -654,18 +641,12 @@
                 break;
             } catch (IOException ioe) {
                 if (retries == 0) {
-<<<<<<< HEAD
                     logger.logThrow(
  			Level.SEVERE, ioe,
 			"node:{0} cannot report failure of node:{1} to " +
 			"Watchdog server", localNodeId, nodeId);
-                    isLocal = true;
-=======
-                    logger.logThrow(Level.SEVERE, ioe,
-                                    "Cannot report failure to Watchdog server");
                     setFailedThenNotify();
                     return;
->>>>>>> 1d2c2e07
                 }
             }
         }
@@ -853,31 +834,8 @@
     /**
      * Returns {@code true} if this node is considered alive.
      */
-<<<<<<< HEAD
-    private void setFailedThenNotify(boolean notify) {
-	synchronized (lock) {
-	    if (!isAlive) {
-		return;
-	    }
-	    isAlive = false;
-	}
-
-	if (notify) {
-	    Node node = new NodeImpl(localNodeId, localHost, false);
-	    notifyNodeListeners(node);
-	}
-
-        logger.log(
-	    Level.SEVERE,
-	    "Local node:{0} forced to shutdown due to service failure\n" +
-	    "Stacktrace:\n{1}", localNodeId, getStackTrace());
-	
-
-        shutdownController.shutdownNode(this);
-=======
     private synchronized boolean isLocalAlive() {
 	return health.isAlive();
->>>>>>> 1d2c2e07
     }
 
     /**
