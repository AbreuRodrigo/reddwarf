/*
 * Copyright 2007-2009 Sun Microsystems, Inc.
 *
 * This file is part of Project Darkstar Server.
 *
 * Project Darkstar Server is free software: you can redistribute it
 * and/or modify it under the terms of the GNU General Public License
 * version 2 as published by the Free Software Foundation and
 * distributed hereunder to you.
 *
 * Project Darkstar Server is distributed in the hope that it will be useful,
 * but WITHOUT ANY WARRANTY; without even the implied warranty of
 * MERCHANTABILITY or FITNESS FOR A PARTICULAR PURPOSE.  See the
 * GNU General Public License for more details.
 *
 * You should have received a copy of the GNU General Public License
 * along with this program.  If not, see <http://www.gnu.org/licenses/>.
 */

package com.sun.sgs.impl.service.watchdog;

import com.sun.sgs.impl.kernel.ConfigManager;
import com.sun.sgs.impl.kernel.KernelShutdownController;
import com.sun.sgs.impl.kernel.StandardProperties;
import com.sun.sgs.impl.sharedutil.LoggerWrapper;
import static com.sun.sgs.impl.sharedutil.Objects.checkNull;
import com.sun.sgs.impl.sharedutil.PropertiesWrapper;
import com.sun.sgs.impl.util.AbstractKernelRunnable;
import com.sun.sgs.impl.util.AbstractService;
import com.sun.sgs.impl.util.Exporter;
import com.sun.sgs.kernel.ComponentRegistry;
import com.sun.sgs.kernel.NodeType;
import com.sun.sgs.kernel.KernelRunnable;
import com.sun.sgs.kernel.RecurringTaskHandle;
import com.sun.sgs.management.NodeInfo;
import com.sun.sgs.profile.ProfileCollector;
import com.sun.sgs.service.Node;
import com.sun.sgs.service.Node.Health;
import com.sun.sgs.service.NodeListener;
import com.sun.sgs.service.RecoveryListener;
import com.sun.sgs.service.SimpleCompletionHandler;
import com.sun.sgs.service.TransactionProxy;
import com.sun.sgs.service.WatchdogService;
import java.io.IOException;
import java.net.InetAddress;
import java.rmi.registry.LocateRegistry;
import java.rmi.registry.Registry;
import java.util.HashMap;
import java.util.Iterator;
import java.util.Map;
import java.util.Properties;
import java.util.Queue;
import java.util.concurrent.ConcurrentHashMap;
import java.util.concurrent.ConcurrentLinkedQueue;
import java.util.concurrent.ConcurrentMap;
import java.util.logging.Level;
import java.util.logging.Logger;

/*
 * TBD: Modify implementation to not accept calls before service is ready.
 * The server should not service incoming remote calls (registerNode, etc.)
 * until it receives the 'ready' invocation (or finishes construction
 * successfully).  Some of the fields used in registerNode aren't initialized
 * until after the server is exported, so it can cause problems if the server
 * receives an incoming request before it has completed initializing.  In
 * practice, this flaw is not a problem so long as the server is started first
 * before starting other nodes.
 */
import javax.management.JMException;

/**
 * The {@link WatchdogService} implementation. <p>
 *
 * The {@link #WatchdogServiceImpl constructor} supports the following
 * properties: <p>
 *
 * <dl style="margin-left: 1em">
 *
 * <dt> <i>Property:</i> <code><b>
 *	com.sun.sgs.impl.service.watchdog.server.host
 *	</b></code><br>
 *	<i>Default:</i> the value of the {@code com.sun.sgs.server.host}
 *	property, if present, or {@code localhost} if this node is starting the 
 *      server <br> <br>
 *
 * <dd style="padding-top: .5em">
 *	Specifies the host name for the watchdog server that this service
 *	contacts.  If the {@code
 *	com.sun.sgs.node.type} property is not {@code appNode}, then this
 *	property's default is used (since the watchdog server to contact will 
 *      be the one started on the local host).
 *
 * <dt> <i>Property:</i> <code><b>
 *	com.sun.sgs.impl.service.watchdog.server.port
 *	</b></code><br>
 *	<i>Default:</i> {@code 44533} <br>
 *
 * <dd style="padding-top: .5em">
 *	Specifies the network port for the watchdog server that this service
 *	contacts (and, optionally, starts).  If the {@code 
 *      com.sun.sgs.node.type} property is not {@code singleNode}, then the
 *      value must be greater than or equal to {@code 0} and no greater than 
 *      {@code 65535}, otherwise the value must be greater than {@code 0}, 
 *      and no greater than {@code 65535}.<p>
 * 
 * <dt> <i>Property:</i> <code><b>
 *	com.sun.sgs.impl.service.watchdog.client.host
 *	</b></code><br>
 *	<i>Default:</i> the local host name <br>
 *
 * <dd style="padding-top: .5em">
 *	Specifies the host name for the watchdog client used when
 *	registering the node with the watchdog service.
 *
 * <dt> <i>Property:</i> <code><b>
 *	com.sun.sgs.impl.service.watchdog.client.port
 *	</b></code><br>
 *	<i>Default:</i> {@code 0} (anonymous port) <br>
 *
 * <dd style="padding-top: .5em">
 *	Specifies the network port for this watchdog service for receiving
 *	node status change notifications from the watchdog server.  The value
 *	must be greater than or equal to {@code 0} and no greater than
 *	{@code 65535}.<p>
 *
 * <dt> <i>Property:</i> <code><b>
 *      com.sun.sgs.impl.service.watchdog.timesync.interval
 *      </b></code><br>
 *      <i>Default:</i> {@code 300000} (five minutes) <br>
 *
 * <dd style="padding-top: .5em">
 *      Specifies the amount of time in milliseconds that this service will
 *      wait between synchronizing its local time with the global time
 *      of the {@code WatchdogServer}.  The value must be greater than or
 *      equal to {@code 1000} and no greater than {@link Long#MAX_VALUE}.
 * 
 * <dt> <i>Property:</i> <code><b>
 *	com.sun.management.jmxremote.port
 *	</b></code><br>
 *	<i>Default:</i> None <br>
 *
 * <dd style="padding-top: .5em">
 *	Enables remote JMX monitoring through the specified port.  By default,
 *      remote monitoring is not enabled. Not that this is a system property,
 *      and must be set on the command line when starting the node.<p>
 *      
 * </dl> <p>
 */
public final class WatchdogServiceImpl
    extends AbstractService
    implements WatchdogService
{

    /**  The name of this class. */
    private static final String CLASSNAME =
	WatchdogServiceImpl.class.getName();

    /** The package name. */
    private static final String PKG_NAME = "com.sun.sgs.impl.service.watchdog";

    /** The logger for this class. */
    private static final LoggerWrapper logger =
	new LoggerWrapper(
	    Logger.getLogger(PKG_NAME + ".service"));

    /** The name of the version key. */
    private static final String VERSION_KEY = PKG_NAME + ".service.version";

    /** The major version. */
    private static final int MAJOR_VERSION = 1;
    
    /** The minor version. */
    private static final int MINOR_VERSION = 0;
    
    /** The prefix for server properties. */
    private static final String SERVER_PROPERTY_PREFIX = PKG_NAME + ".server";

    /** The prefix for client properties. */
    private static final String CLIENT_PROPERTY_PREFIX = PKG_NAME + ".client";

    /** The property name for the watchdog server host. */
    private static final String HOST_PROPERTY =
	SERVER_PROPERTY_PREFIX +  ".host";

    /** The property name for the watchdog server port. */
    private static final String SERVER_PORT_PROPERTY =
	WatchdogServerImpl.PORT_PROPERTY;

    /** The default value of the server port. */
    private static final int DEFAULT_SERVER_PORT =
	WatchdogServerImpl.DEFAULT_PORT;

    /** The property name for the watchdog client host. */
    private static final String CLIENT_HOST_PROPERTY =
	CLIENT_PROPERTY_PREFIX + ".host";
    
    /** The property name for the watchdog client port. */
    private static final String CLIENT_PORT_PROPERTY =
	CLIENT_PROPERTY_PREFIX + ".port";

    /** The default value of the client port. */
    private static final int DEFAULT_CLIENT_PORT = 0;

    /** The property name for the timesync interval. */
    private static final String TIMESYNC_INTERVAL_PROPERTY =
            PKG_NAME + ".timesync.interval";

    /** The default time in milliseconds to wait between timesync. */
    private static final long DEFAULT_TIMESYNC_INTERVAL = 300000L;

    /** The minimum renew interval. */
    private static final long MIN_RENEW_INTERVAL = 25;

    /** The exporter for this server or {@code null}. */
    private Exporter<WatchdogClient> exporter = null;

    /** The watchdog server impl, or {@code null}. */
    private WatchdogServerImpl serverImpl = null;

    /** The watchdog server proxy, or {@code null}. */
    final WatchdogServer serverProxy;

    /** The watchdog client impl. */
    private final WatchdogClientImpl clientImpl;

    /** The watchdog client proxy. */
    final WatchdogClient clientProxy;

    /** The name of the local host. */
    final String localHost;
    
    /** The controller which enables node shutdown */
    private final KernelShutdownController shutdownController;

    /** The thread that renews the node with the watchdog server. */
    final Thread renewThread = new RenewThread();

    /** The local nodeId. */
    final long localNodeId;

    /** The interval for renewals with the watchdog server. */
    private final long renewInterval;

    /** The set of node listeners for all nodes. */
    private final ConcurrentMap<NodeListener, NodeListener> nodeListeners =
	new ConcurrentHashMap<NodeListener, NodeListener>();

    /** The set of recovery listeners for this node. */
    private final ConcurrentMap<RecoveryListener, RecoveryListener>
	recoveryListeners =
	    new ConcurrentHashMap<RecoveryListener, RecoveryListener>();

    /** The queues of SimpleCompletionHandlers, keyed by node being
     * recovered. */
    private final ConcurrentMap<Node, Queue<SimpleCompletionHandler>>
	recoveryQueues =
	    new ConcurrentHashMap<Node, Queue<SimpleCompletionHandler>>();

    /**
     * The set of health reports for this node by component. Should only contain
     * non-GREEN health reports. Accesses to this map and the {@code health}
     * field must be synchronized.
     */
    private final Map<String, Health> healthReports =
            new HashMap<String, Health>();

    /**
     * Overall health of this node, initially, the field is {@code
     * GREEN}.  The health of this node is the most severe condition reported,
     * or {@code Health.GREEN} if no reports exits. Accesses to this field
     * and the {@code healthReports} map must be synchronized.
     */
    private Health health = Health.GREEN;
    
    /** Our profiled data */
    private final WatchdogServiceStats serviceStats;

    /** The interval between synchronizations of global time with the server. */
    private final long timesyncInterval;

    /** The local offset to use when reporting the application time. */
    private volatile long timeOffset;

     /** a handle to the periodic time sync task */
    private RecurringTaskHandle timesyncTaskHandle = null;
    
    /**
     * Constructs an instance of this class with the specified properties.
     * See the {@link WatchdogServiceImpl class documentation} for a list
     * of supported properties. The Watchdog service is given the ability to
     * shutdown a node with the {@link KernelShutdownController}.
     *
     * @param	properties service (and server) properties
     * @param	systemRegistry system registry
     * @param	txnProxy transaction proxy
     * @param   ctrl shutdown controller
     * @throws	Exception if a problem occurs constructing the service/server
     */
    public WatchdogServiceImpl(Properties properties,
                               ComponentRegistry systemRegistry,
                               TransactionProxy txnProxy,
                               KernelShutdownController ctrl)
	throws Exception
    {
	super(properties, systemRegistry, txnProxy, logger);
	logger.log(Level.CONFIG, "Creating WatchdogServiceImpl");
	PropertiesWrapper wrappedProps = new PropertiesWrapper(properties);

	// Setup the KernelShutdownController object
        if (ctrl == null) {
            throw new NullPointerException("null shutdown controller");
        }
	shutdownController = ctrl;
	
	try {
	    localHost = InetAddress.getLocalHost().getHostName();
                
            NodeType nodeType = 
                wrappedProps.getEnumProperty(StandardProperties.NODE_TYPE, 
                                             NodeType.class, 
                                             NodeType.singleNode);
            boolean startServer = nodeType != NodeType.appNode;
            boolean isFullStack = nodeType != NodeType.coreServerNode;
            
	    int clientPort = wrappedProps.getIntProperty(
		CLIENT_PORT_PROPERTY, DEFAULT_CLIENT_PORT, 0, 65535);
            
	    String clientHost = wrappedProps.getProperty(
		CLIENT_HOST_PROPERTY, localHost);

	    /*
	     * Check service version.
	     */
	    transactionScheduler.runTask(
		new AbstractKernelRunnable("CheckServiceVersion") {
		    public void run() {
			checkServiceVersion(
			    VERSION_KEY, MAJOR_VERSION, MINOR_VERSION);
		    } },  taskOwner);

	    clientImpl = new WatchdogClientImpl();
	    exporter = new Exporter<WatchdogClient>(WatchdogClient.class);
	    exporter.export(clientImpl, clientPort);
	    clientProxy = exporter.getProxy();
            
	    String host;
	    int serverPort;
	    if (startServer) {
		serverImpl = new WatchdogServerImpl(
		    properties, systemRegistry, txnProxy, 
		    clientHost, clientProxy, isFullStack);
		host = localHost;
		serverPort = serverImpl.getPort();
	    } else {
		host = wrappedProps.getProperty(
		    HOST_PROPERTY,
		    wrappedProps.getProperty(
			StandardProperties.SERVER_HOST));
                if (host == null) {
                    throw new IllegalArgumentException(
                                           "A server host must be specified");
                }
		serverPort = wrappedProps.getIntProperty(
		    SERVER_PORT_PROPERTY, DEFAULT_SERVER_PORT, 1, 65535);
	    }
            if (logger.isLoggable(Level.CONFIG)) {
		logger.log(Level.CONFIG,
			   "watchdog server at: {0}:{1}",
			   host, serverPort);
	    }

	    Registry rmiRegistry = LocateRegistry.getRegistry(host, serverPort);
	    serverProxy = (WatchdogServer)
		rmiRegistry.lookup(WatchdogServerImpl.WATCHDOG_SERVER_NAME);

            int jmxPort = wrappedProps.getIntProperty(
                    StandardProperties.SYSTEM_JMX_REMOTE_PORT, -1);
	    localNodeId = dataService.getLocalNodeId();
            if (startServer) {
                renewInterval = serverImpl.renewInterval;
            } else {
                renewInterval = serverProxy.registerNode(
		    localNodeId, clientHost, clientProxy, jmxPort);
            }
            renewThread.start();

<<<<<<< HEAD
            if (logger.isLoggable(Level.CONFIG)) {
		logger.log(Level.CONFIG,
			   "node {0} registered at:{1}:{2}, jmx port:{3}",
			   localNodeId, clientHost, clientPort, jmxPort);
	    }

=======
            timesyncInterval = wrappedProps.getLongProperty(
                    TIMESYNC_INTERVAL_PROPERTY, DEFAULT_TIMESYNC_INTERVAL,
                    1000, Long.MAX_VALUE);
            
>>>>>>> 6fb8615e
            // create our profiling info and register our MBean
            ProfileCollector collector = 
                systemRegistry.getComponent(ProfileCollector.class);
            serviceStats = new WatchdogServiceStats(collector, this);
            try {
                collector.registerMBean(serviceStats, 
                                        WatchdogServiceStats.MXBEAN_NAME);
            } catch (JMException e) {
                logger.logThrow(Level.CONFIG, e, "Could not register MBean");
            }
            // set our data in the ConfigMXBean
            ConfigManager config = (ConfigManager)
                    collector.getRegisteredMBean(ConfigManager.MXBEAN_NAME);
            if (config == null) {
                logger.log(Level.CONFIG, "Could not find ConfigMXBean");
            } else {
                config.setJmxPort(jmxPort);
            }
	} catch (Exception e) {
	    logger.logThrow(
		Level.CONFIG, e,
		"Failed to create WatchdogServiceImpl");
	    doShutdown();
	    throw e;
	}
    }

    /* -- Implement AbstractService -- */

    /** {@inheritDoc} */
    protected void handleServiceVersionMismatch(
	Version oldVersion, Version currentVersion)
    {
	throw new IllegalStateException(
	    "unable to convert version:" + oldVersion +
	    " to current version:" + currentVersion);
    }
    
    /** {@inheritDoc} */
    protected void doReady() throws Exception {
	// TBD: the client shouldn't accept incoming calls until this
	// service is ready which would give all RecoveryListeners a
	// chance to register.
        if (serverImpl != null) {
            serverImpl.ready();
            this.timeOffset = serverImpl.getTimeOffset();
        } else {
            TimeSyncRunner timeSyncRunner = new TimeSyncRunner();
            timeSyncRunner.run();
            timesyncTaskHandle = taskScheduler.scheduleRecurringTask(
                    timeSyncRunner, taskOwner,
                    System.currentTimeMillis() + timesyncInterval,
                    timesyncInterval);
            timesyncTaskHandle.start();
        }
    }

    /** {@inheritDoc} */
    protected void doShutdown() {
	synchronized (renewThread) {
	    renewThread.notifyAll();
	}
        if (timesyncTaskHandle != null) {
            timesyncTaskHandle.cancel();
        }
	try {
	    // The following 'join' call relies on an undocumented feature:
	    // 'join' can also be invoked on a thread that isn't started.
	    // If the server can't be exported, the renewThread won't be
	    // started when 'doShutdown' is invoked.
	    renewThread.join();
	} catch (InterruptedException e) {
	}
	if (exporter != null) {
	    exporter.unexport();
	}
	if (serverImpl != null) {
	    serverImpl.shutdown();
	}
    }
	
    /* -- Implement WatchdogService -- */

    /** {@inheritDoc} */
    public Health getLocalNodeHealth() {
	checkState();
        serviceStats.getLocalNodeHealthOp.report();
	if (!getIsAlive()) {
	    return Health.RED;
	} else {
	    Node node = NodeImpl.getNode(dataService, localNodeId);
            if (node == null || !node.isAlive()) {
                reportFailure(localNodeId, CLASSNAME);
                return Health.RED;
            } else {
                return node.getHealth();
            }
	}
    }

    /** {@inheritDoc} */
    public boolean isLocalNodeAlive() {
	checkState();
        serviceStats.isLocalNodeAliveOp.report();
	if (!getIsAlive()) {
	    return false;
	} else {
	    Node node = NodeImpl.getNode(dataService, localNodeId);
	    if (node == null || !node.isAlive()) {
                reportFailure(localNodeId, CLASSNAME);
		return false;
	    } else {
		return true;
	    }
	}
    }

    /** {@inheritDoc} */
    public Health getLocalNodeHealthNonTransactional() {
	checkState();
        serviceStats.getLocalNodeHealthNonTransOp.report();
	return health;
    }

    /** {@inheritDoc} */
    public boolean isLocalNodeAliveNonTransactional() {
	checkState();
        serviceStats.isLocalNodeAliveNonTransOp.report();
	return getIsAlive();
    }
    
    /** {@inheritDoc} */
    public Iterator<Node> getNodes() {
	checkState();
        serviceStats.getNodesOp.report();
	txnProxy.getCurrentTransaction();
	return NodeImpl.getNodes(dataService);
    }

    /** {@inheritDoc} */
    public Node getNode(long nodeId) {
	checkState();
	if (nodeId < 0) {
	    throw new IllegalArgumentException("invalid nodeId: " + nodeId);
	}
        serviceStats.getNodeOp.report();
	return NodeImpl.getNode(dataService, nodeId);
    }

    /** {@inheritDoc} */
    public void addNodeListener(NodeListener listener) {
	checkState();
	checkNonTransactionalContext();
	checkNull("listener", listener);
        serviceStats.addNodeListenerOp.report();
	nodeListeners.putIfAbsent(listener, listener);
    }

    /** {@inheritDoc} */
    public Node getBackup(long nodeId) {
	checkState();
        serviceStats.getBackupOp.report();
	NodeImpl node = (NodeImpl) getNode(nodeId);
	return
	    (node != null && node.hasBackup()) ?
	    getNode(node.getBackupId()) :
	    null;
    }

    /** {@inheritDoc} */
    public void addRecoveryListener(RecoveryListener listener) {
	checkState();
	checkNonTransactionalContext();
	checkNull("listener", listener);
        serviceStats.addRecoveryListenerOp.report();
	recoveryListeners.putIfAbsent(listener, listener);
    }

    /** {@inheritDoc} */
    public void reportFailure(long nodeId, String component) {
        reportHealth(nodeId, Health.RED, component);
    }

    /** {@inheritDoc} */
    public synchronized void reportHealth(long nodeId,
                                          Health nodeHealth,
                                          String component)
    {
	checkNull("nodeHealth", nodeHealth);
        checkNull("component", component);
	checkNonTransactionalContext();

        if (shuttingDown() || !getIsAlive()) {
            return;
        }

        boolean isLocal = (nodeId == localNodeId);

        if (logger.isLoggable(Level.FINER) || !nodeHealth.isAlive()) {
            logger.log((nodeHealth.isAlive() ? Level.WARNING : Level.FINER),
                       "{1} reported {2} health in {3} node with id: {0}",
                       nodeId, component, nodeHealth,
                       isLocal ? "local" : "remote");
        }

        // If the report is for this node, determine the actual (overall) health
        // which is the more severe health reported to date
        if (isLocal) {

            // If reported health is GREEN then just remove the entry (since
            // empty reports == GREEN) otherwise add this report, possibly
            // replacing a previous report from the component
            if (nodeHealth == Health.GREEN) {
                healthReports.remove(component);
            } else {
                healthReports.put(component, nodeHealth);
            }

            // Look at all the reports for this node, recording the most
            // severe
            for (Map.Entry<String, Health> report : healthReports.entrySet()) {
                if (report.getValue().worseThan(nodeHealth)) {
                    nodeHealth = report.getValue();
                    component = report.getKey();
                }
            }
        }

        // Try to report the health to the watchdog server. If we cannot
        // contact the Watchdog server while reporting, then set a local
        // failure.
        int retries = maxIoAttempts;
        while (retries-- > 0) {
            try {
                serverProxy.setNodeHealth(nodeId, isLocal,
                                          nodeHealth, component,
                                          maxIoAttempts);
                break;
            } catch (IOException ioe) {
                if (retries == 0) {
                    logger.logThrow(Level.SEVERE, ioe,
                                    "Cannot report failure to Watchdog server");
                    setFailedThenNotify();
                    return;
                }
            }
        }

        if (isLocal) {
            setHealthThenNotify(nodeHealth, component);
        }
    }

    /**
     * Sets the local health of this node to {@code RED} and notifies
     * appropriate registered node listeners of this node's failure. This method
     * should only be called by this service when this node is no longer
     * considered alive by the Watchdog server or the server can no longer
     * be contacted. If the Watchdog server needs to be made aware of this
     * node's failure, use {@code reportFailure()}. <p>
     *
     * If this node's local health status was already set to {@code RED},
     * then this method does nothing.
     */
    private void setFailedThenNotify() {
	setHealthThenNotify(Health.RED, CLASSNAME);
    }

    /**
     * Sets the local health of this node and notifies appropriate
     * registered node listeners of the possible change. If this node's local
     * health status was already set to {@code RED}, then this method does
     * nothing. It is assumed that the Watchdog server has been informed of the
     * possible health change. If the Watchdog server needs to be notified
     * use {@code reportHealth()}, which will eventually invoke this method.
     *
     * @param newHealth the new health for the local node
     * @param component the component reporting the health
     */
    private synchronized void setHealthThenNotify(Health newHealth,
                                                  String component)
    {
	if (logger.isLoggable(Level.FINER)) {
            logger.log(Level.FINER, "Set local health to {0}, reported by {1}",
                       newHealth, component);
        }

        if (!health.isAlive()) {
            return;
        }
        health = newHealth;

        notifyNodeListeners(new NodeImpl(localNodeId, localHost, health));

        if (!health.isAlive()) {
            logger.log(Level.SEVERE,
                       "Node:{0} forced to shutdown due to service failure",
                       localNodeId);

            shutdownController.shutdownNode(this);
        }
    }

    /**
     * {@inheritDoc}
     */
    public long currentAppTimeMillis() {
        return System.currentTimeMillis() - timeOffset;
    }

    /**
     * {@inheritDoc}
     */
    public long getAppTimeMillis(long systemTimeMillis) {
        if (systemTimeMillis < timeOffset) {
            throw new IllegalArgumentException(
                    "System time : " + systemTimeMillis +
                    " is before the start time of this application.");
        }

        return systemTimeMillis - timeOffset;
    }

    /**
     * {@inheritDoc}
     */
    public long getSystemTimeMillis(long appTimeMillis) {
        return appTimeMillis + timeOffset;
    }

    /**
     * This thread continuously renews this node with the watchdog server
     * before the renew interval (returned when registering the node) expires.
     */
    private final class RenewThread extends Thread {

	/** Constructs an instance of this class as a daemon thread. */
	RenewThread() {
	    super(CLASSNAME + "$RenewThread");
	    setDaemon(true);
	}

	/**
	 * Registers the node with the watchdog server, and sends
	 * periodic renew requests.  This thread terminates if the
	 * node is no longer considered alive or if the watchdog
	 * service is shutdown.
	 */
	public void run() {
	    long startRenewInterval = renewInterval / 2;
	    long nextRenewInterval = startRenewInterval;
	    long lastRenewTime = System.currentTimeMillis();

	    while (getIsAlive()) {

		synchronized (this) {
		    if (shuttingDown()) {
			return;
		    }
		    try {
			wait(nextRenewInterval);
		    } catch (InterruptedException e) {
			return;
		    }
		}

		if (shuttingDown()) {
		    return;
		}

		boolean renewed = false;
		try {
    		    if (!serverProxy.renewNode(localNodeId)) {
                        // server has already marked node as failed, so we can
                        // go directly to removing this node
                        setFailedThenNotify();
			return;
		    }
		    renewed = true;
		    nextRenewInterval = startRenewInterval;
		    
		} catch (IOException e) {
		    /*
		     * Adjust renew interval in order to renew with
		     * server again before the renew interval expires.
		     */
		    logger.logThrow(
			Level.INFO, e,
			"renewing with watchdog server throws");
		    nextRenewInterval =
			Math.max(nextRenewInterval / 2, MIN_RENEW_INTERVAL);
		}
		long now = System.currentTimeMillis();
		if (now - lastRenewTime > renewInterval) {
                    // server has already marked node as failed, so we can
                    // go directly to removing this node
                    setFailedThenNotify();
                    return;
		}
		if (renewed) {
		    lastRenewTime = now;
		}
	    }
	}
    }

    /* -- other methods -- */

    /**
     * Returns the server.  This method is used for testing.
     *
     * @return	the server
     */
    public WatchdogServerImpl getServer() {
	return serverImpl;
    }
    
    /**
     * Throws {@code IllegalStateException} if this service is shutting down.
     */
    private void checkState() {
	if (shuttingDown()) {
	    throw new IllegalStateException("service shutting down");
	}
    }

    /**
     * Returns the local alive status: {@code true} if this node is
     * considered alive.
     */
    private synchronized boolean getIsAlive() {
	return health.isAlive();
    }

    /**
     * Notifies the appropriate registered node listeners of the
     * status change of the specified {@code node}.
     *
     * @param	node a node
     * @throws  IllegalStateException if this service is shutting down
     */
    private void notifyNodeListeners(final Node node) {

	for (NodeListener listener : nodeListeners.keySet()) {
	    final NodeListener nodeListener = listener;
	    taskScheduler.scheduleTask(
		new AbstractKernelRunnable("NotifyNodeListeners") {
		    public void run() {
			if (!shuttingDown() &&
                            isLocalNodeAliveNonTransactional()) 
			{
                            nodeListener.nodeHealthChange(node);
			}
		    }
		}, taskOwner);
	}
    }

    /**
     * Notifies the registered recovery listeners that the specified
     * {@code node} needs to be recovered.
     *
     * @param	node a node	
     */
    private void notifyRecoveryListeners(final Node node) {
	if (logger.isLoggable(Level.INFO)) {
	    logger.log(Level.INFO, "Node:{0} recovering for node:{1}",
		       localNodeId, node.getId());
	}
	Queue<SimpleCompletionHandler> handlers =
	    new ConcurrentLinkedQueue<SimpleCompletionHandler>();
	if (recoveryQueues.putIfAbsent(node, handlers) != null) {
	    // recovery for node already being handled
	    return;
	}
	
	for (RecoveryListener listener : recoveryListeners.keySet()) {
	    final RecoveryListener recoveryListener = listener;
	    final SimpleCompletionHandler handler =
		new RecoveryCompletionHandler(node, listener);
	    handlers.add(handler);
	    taskScheduler.scheduleTask(
		new AbstractKernelRunnable("NotifyRecoveryListeners") {
		    public void run() {
			try {
			    if (!shuttingDown() &&
				isLocalNodeAliveNonTransactional())
			    {
				recoveryListener.recover(node, handler);
			    }
			} catch (Exception e) {
			    logger.logThrow(
			        Level.WARNING, e,
				"Notifying recovery listener on node:{0} " +
				"with node:{1}, handler:{2} throws",
				localNodeId, node, handler);
			}
		    }
		}, taskOwner);
	}
    }

    // Management methods
    /**
     * Retrieves information about the current node.
     * @return information about the current node
     */
    NodeInfo getNodeStatusInfo() {
        GetNodeStatusTask task = new GetNodeStatusTask();
        try {
            transactionScheduler.runTask(task, taskOwner);
        } catch (Exception e) {
            logger.logThrow(Level.INFO, e, "Could not retrive node info");
        }
        return task.info;
    }
    
    private final class GetNodeStatusTask extends AbstractKernelRunnable {
        NodeInfo info;
        GetNodeStatusTask() {
            super(null);
        }
        public void run() {
            NodeImpl node = NodeImpl.getNode(dataService, localNodeId);
            info = node.getNodeInfo();
        }
    }
    /**
     * Implements the WatchdogClient that receives callbacks from the
     * WatchdogServer.
     */
    private final class WatchdogClientImpl implements WatchdogClient {

	/** {@inheritDoc} */
        @Override
	public void nodeStatusChanges(long[] ids,
                                      String[] hosts,
                                      Health[] health,
                                      long[] backups)
	{
	    if (ids.length != hosts.length || hosts.length != health.length ||
		health.length != backups.length)
	    {
		throw new IllegalArgumentException("array lengths don't match");
	    }
	    for (int i = 0; i < ids.length; i++) {
		if (ids[i] == localNodeId && health[i].isAlive()) {
		    /* Don't notify the local node that it is alive. */
		    continue;
		}
		Node node =
                        new NodeImpl(ids[i], hosts[i], health[i], backups[i]);
		notifyNodeListeners(node);
		if (!health[i].isAlive() && backups[i] == localNodeId) {
		    notifyRecoveryListeners(node);
		}
	    }
	}

	/**
	 * {@inheritDoc}
	 */
	public void reportFailure(String className) {
	    setFailedThenNotify();
	}
    }

    /**
     * The {@code SimpleCompletionHandler} implementation for recovery.
     * When {@code completed} is invoked, the handler instance is removed
     * from the recovery completion handler queue for the associated node.
     * If a given handler is the last one to be removed from a node's
     * queue, then recovery is complete for that node, and the data store
     * is updated to clean up recovery information for that node.
     */
    private final class RecoveryCompletionHandler
	implements SimpleCompletionHandler
    {
	/** The failed node. */
	private final Node node;
	/** The recovery listener for this handler (currently unused). */
	private final RecoveryListener listener;
	/** Indicates whether recovery is done. */
	private boolean isDone = false;

	/**
	 * Constructs an instance with the specified {@code node} and
	 * recovery {@code listener}.
	 */
	RecoveryCompletionHandler(Node node, RecoveryListener listener) {
	    this.node = node;
	    this.listener = listener;
	}

	/** {@inheritDoc} */
	public void completed() {
	    synchronized (this) {
		if (isDone) {
		    return;
		}
		isDone = true;
	    }

	    Queue<SimpleCompletionHandler> handlers =
		recoveryQueues.get(node);
	    assert handlers != null;
	    handlers.remove(this);
	    if (handlers.isEmpty()) {
		// recovery for the node is complete, so remove node
		// from table of recovery queues.
		if (recoveryQueues.remove(node) != null) {
		    try {
			if (isLocalNodeAliveNonTransactional()) {
			    serverProxy.recoveredNode(
				node.getId(), localNodeId);
			}
		    } catch (Exception e) {
			logger.logThrow(
			    Level.WARNING, e,
			    "Problem invoking WatchdogServer.recoveredNode " +
			    "for node:{0} backup:{1}",  node, localNodeId);
		    }
		}
	    }
	}
    }

    /**
     * Private runnable that is used to periodically synchronize the local
     * time offset with that maintained in the global {@code WatchdogServer}.
     */
    private final class TimeSyncRunner implements KernelRunnable {
        /** {@inheritDoc} */
        public String getBaseTaskType() {
            return TimeSyncRunner.class.getName();
        }
        /** {@inheritDoc} */
        public void run() throws Exception {
            long before = System.currentTimeMillis();
            long appTime = serverProxy.currentAppTimeMillis();
            long after = System.currentTimeMillis();

            // calculate local offset value based on round trip time
            timeOffset = after - (appTime + (after - before) / 2L);
        }
    }
}<|MERGE_RESOLUTION|>--- conflicted
+++ resolved
@@ -384,19 +384,18 @@
             }
             renewThread.start();
 
-<<<<<<< HEAD
-            if (logger.isLoggable(Level.CONFIG)) {
-		logger.log(Level.CONFIG,
-			   "node {0} registered at:{1}:{2}, jmx port:{3}",
-			   localNodeId, clientHost, clientPort, jmxPort);
-	    }
-
-=======
             timesyncInterval = wrappedProps.getLongProperty(
                     TIMESYNC_INTERVAL_PROPERTY, DEFAULT_TIMESYNC_INTERVAL,
                     1000, Long.MAX_VALUE);
-            
->>>>>>> 6fb8615e
+
+            if (logger.isLoggable(Level.CONFIG)) {
+		logger.log(Level.CONFIG,
+			   "node {0} registered at: {1}:{2}, jmx port: {3}, " +
+                           "renew interval: {4}, time sync interval: {5}",
+			   localNodeId, clientHost, clientPort, jmxPort,
+                           renewInterval, timesyncInterval);
+	    }
+
             // create our profiling info and register our MBean
             ProfileCollector collector = 
                 systemRegistry.getComponent(ProfileCollector.class);
