--- conflicted
+++ resolved
@@ -85,13 +85,8 @@
 	    Transaction txn,
 	    int debugCheckInterval,
 	    boolean detectModifications,
-<<<<<<< HEAD
 	    ClassesTable classesTable,
-	    AccessReporter<BigInteger> oidAccesses,
 	    boolean trackStaleObjects)
-=======
-	    ClassesTable classesTable)
->>>>>>> 5ddd0fe6
     {
 	super(txn);
 	assert service != null && store != null && txn != null &&
@@ -101,11 +96,7 @@
 	this.txn = txn;
 	this.debugCheckInterval = debugCheckInterval;
 	this.detectModifications = detectModifications;
-<<<<<<< HEAD
 	refs = new ReferenceTable(trackStaleObjects);
-	this.oidAccesses = oidAccesses;
-=======
->>>>>>> 5ddd0fe6
 	classSerial = classesTable.createClassSerialization(this.txn);
 	txn.registerListener(this);
 	if (logger.isLoggable(Level.FINER)) {
