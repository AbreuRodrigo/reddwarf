/*
 * Copyright 2007-2008 Sun Microsystems, Inc.
 *
 * This file is part of Project Darkstar Server.
 *
 * Project Darkstar Server is free software: you can redistribute it
 * and/or modify it under the terms of the GNU General Public License
 * version 2 as published by the Free Software Foundation and
 * distributed hereunder to you.
 *
 * Project Darkstar Server is distributed in the hope that it will be useful,
 * but WITHOUT ANY WARRANTY; without even the implied warranty of
 * MERCHANTABILITY or FITNESS FOR A PARTICULAR PURPOSE.  See the
 * GNU General Public License for more details.
 *
 * You should have received a copy of the GNU General Public License
 * along with this program.  If not, see <http://www.gnu.org/licenses/>.
 */

package com.sun.sgs.impl.service.data;

import com.sun.sgs.app.ManagedObject;
import com.sun.sgs.app.ManagedObjectRemoval;
import com.sun.sgs.app.ManagedReference;
import com.sun.sgs.app.ObjectNotFoundException;
import com.sun.sgs.app.annotation.ReadOnly;
import com.sun.sgs.impl.service.data.store.DataStore;
import com.sun.sgs.impl.sharedutil.LoggerWrapper;
import com.sun.sgs.impl.util.MaybeRetryableTransactionNotActiveException;
import com.sun.sgs.impl.util.TransactionContext;
import com.sun.sgs.kernel.AccessReporter;
import com.sun.sgs.kernel.AccessReporter.AccessType;
import com.sun.sgs.service.Transaction;
import com.sun.sgs.service.TransactionParticipant;
import java.math.BigInteger;
import java.util.IdentityHashMap;
import java.util.logging.Level;
import java.util.logging.Logger;

/** Stores information for a specific transaction. */
final class Context extends TransactionContext {

    /** The logger for the data service class. */
    private static final LoggerWrapper logger =
	new LoggerWrapper(Logger.getLogger(DataServiceImpl.class.getName()));

    /** The data service. */
    private final DataServiceImpl service;

    /** The data store. */
    final DataStore store;

    /**
     * The read-only data cache for those ManagedObject instances
     * marked with the ReadOnly annotation
     */
    final DataCache cache;

    /**
     * The wrapped transaction, to be passed to the data store.  The wrapping
     * allows the data service to manage the data store's transaction
     * participation by itself, rather than revealing it to the transaction
     * coordinator.
     */
    final TxnTrampoline txn;

    /**
     * The number of operations to skip between checks of the consistency of
     * the reference table.
     */
    private final int debugCheckInterval;

    /** Whether to detect modifications. */
    final boolean detectModifications;

    /** Controls serializing classes. */
    final ClassSerialization classSerial;

    /**
     * The number of operations performed -- used to determine when to make
     * checks on the reference table.
     */
    private int count = 0;

    /**
     * The participant object for the data store, or null if the data store has
     * not yet joined the transaction.
     */
    TransactionParticipant storeParticipant;

    /**
     * Stores information about managed references.  This field is logically
     * part of the ManagedReferenceImpl class.
     */
    final ReferenceTable refs = new ReferenceTable();

<<<<<<< HEAD
    /**
     * A table for recording data for all the {@link
     * ReadOnlyReference} instances created during the context of the
     * current transaction.
     */
    final ReadOnlyReferenceTable readOnlyRefs = new ReadOnlyReferenceTable();

=======
    /** The proxy for notifying of object accesses. */
>>>>>>> fdd28940
    final AccessReporter<BigInteger> oidAccesses;

    /**
     * A map that records all managed objects that are currently having
     * ManagedObjectRemoval.removingObject called on them, to detect recursion,
     * or null.  Uses identity comparison to avoid confusion by value-based
     * equals methods.
     */
    private IdentityHashMap<ManagedObjectRemoval, Boolean> removing = null;

    /** Creates an instance of this class. */
    Context(DataServiceImpl service,
	    DataStore store,
	    DataCache cache,
	    Transaction txn,
	    int debugCheckInterval,
	    boolean detectModifications,
	    ClassesTable classesTable,
	    AccessReporter<BigInteger> oidAccesses)
    {
	super(txn);
	assert service != null && store != null && txn != null &&
	    classesTable != null && oidAccesses != null;
	this.service = service;
	this.store = store;
	this.cache = cache;
	this.txn = new TxnTrampoline(txn);
	this.debugCheckInterval = debugCheckInterval;
	this.detectModifications = detectModifications;
	this.oidAccesses = oidAccesses;
	classSerial = classesTable.createClassSerialization(this.txn);
	if (logger.isLoggable(Level.FINER)) {
	    logger.log(Level.FINER, "join tid:{0,number,#}, thread:{1}",
		       getTxnId(), Thread.currentThread().getName());
	}
    }

    /**
     * Defines a transaction that forwards all operations to another
     * transaction, except for join, which records the participant.  Pass
     * instances of this class to the DataStore in order to mediate its
     * participation in the transaction.
     */
    final class TxnTrampoline implements Transaction {

	/** The original transaction. */
	final Transaction originalTxn;

	/** Whether this transaction is inactive. */
	private boolean inactive;

	/** Creates an instance. */
	TxnTrampoline(Transaction originalTxn) {
	    this.originalTxn = originalTxn;
	}

	/* -- Implement Transaction -- */

	public byte[] getId() {
	    return originalTxn.getId();
	}

	public long getCreationTime() {
	    return originalTxn.getCreationTime();
	}

	public long getTimeout() {
	    return originalTxn.getTimeout();
	}

	public void checkTimeout() {
	    originalTxn.checkTimeout();
	}

	public void join(TransactionParticipant participant) {
	    if (originalTxn.isAborted()) {
		throw new MaybeRetryableTransactionNotActiveException(
		    "Transaction is not active", originalTxn.getAbortCause());
	    } else if (inactive) {
		throw new IllegalStateException(
		    "Attempt to join a transaction that is not active");
	    } else if (participant == null) {
		throw new NullPointerException("Participant must not be null");
	    } else if (storeParticipant == null) {
		storeParticipant = participant;
	    } else if (!storeParticipant.equals(participant)) {
		throw new IllegalStateException(
		    "Attempt to join with different participant");
	    }
	}

	public void abort(Throwable cause) {
	    originalTxn.abort(cause);
	}

	public boolean isAborted() {
	    return originalTxn.isAborted();
	}

	public Throwable getAbortCause() {
	    return originalTxn.getAbortCause();
	}

	/* -- Object methods -- */

	public boolean equals(Object object) {
	    return object instanceof TxnTrampoline &&
		originalTxn.equals(((TxnTrampoline) object).originalTxn);
	}

	public int hashCode() {
	    return originalTxn.hashCode();
	}

	public String toString() {
	    return "TxnTrampoline[originalTxn:" + originalTxn + "]";
	}

	/* -- Other methods -- */

	/** Notes that this transaction is inactive. */
	void setInactive() {
	    inactive = true;
	}
    }

    /* -- Methods for obtaining references -- */

    /** Obtains the reference associated with the specified object. */
    <T> InternalManagedReference<T> getReference(T object) {
	return (isReadOnly(object))
	    ? ReadOnlyReference.getOrCreateIfNotPresent(this, object)
	    : ManagedReferenceImpl.getReference(this, object);
    }

    /**
     * Finds the existing reference associated with the specified
     * object, returning null if it is not found.  Throws
     * ObjectNotFoundException if the object has already been removed
     * during the current transaction.
     *
     * @throws ObjectNotFoundException if the object has been removed.
     */
    <T> InternalManagedReference<T> findReference(T object) {
	if (isReadOnly(object)) {
	    ReadOnlyReference<T> ref = 
		ReadOnlyReference.getReference(this, object);
	    if (ref != null && ref.isRemoved())
		throw new ObjectNotFoundException("object has already " + 
						  "been removed");
	    return ref;
	}
	else
	    return ManagedReferenceImpl.findReference(this, object);
    }

    /**
     * Finds the existing reference associated with the specified object,
     * returning null if it is not found or has been removed.
     */
    <T> InternalManagedReference<T> safeFindReference(T object) {

	if (isReadOnly(object)) {
	    ReadOnlyReference<T> ref = 
		ReadOnlyReference.getReference(this, object);
	    return ref;
	}

	return ManagedReferenceImpl.safeFindReference(this, object);
    }

    /** 
     * Obtains the reference associated with the specified ID.  Note that this
     * method will eagerly load the object from the data store.
     */
    InternalManagedReference<?> getReference(long oid) {

	// Given that we know nothing about the type of the object, we require
	// obtaining an instance of it to determine which type of reference to
	// return
	InternalManagedReference<?> ref;

	// first check whether the oid is already contained within any of the
	// reference tables.  We have to do this before trying to load the
	// object from memory because if the object was created within the
	// current transaction it will not be in the backing data store
	if ((ref = refs.find(oid)) != null)
	    return ref;
	else if ((ref = readOnlyRefs.get(oid)) != null)
	    return ref;       

	// Otherwise, the object has not been created or loading during the
	// current transaction so we have to pay the penalty of getting the
	// object up front in order to ensure that we return the right type of
	// reference.
	//
	// In practice we assume that this will not actually be much additonal
	// overhead since the only caller of this method is when a
	// ManagedReference is being created by an oid.  Most often in this
	// case, the caller will immediately call .get() on the reference and
	// so the penalty will be offset.
	Object o = SerialUtil.deserialize(store.getObject(txn, oid, false),
					  classSerial);
	oidAccesses.reportObjectAccess(BigInteger.valueOf(oid), 
				       AccessType.READ);
	ref = (isReadOnly(o))
	    ? ReadOnlyReference.getOrCreateIfNotPresent(this, oid)
	    : ManagedReferenceImpl.getReference(this, oid);	    

	// Once the right type of reference has been created, set the value
	// contained by that reference.  This avoid having the reference
	// re-fetch the item from the data store when .get() is called.
	ref.setObject((ManagedObject)o);
 
	return ref;
    }

    /**
     * Returns {@code true} if the provided object is annotated with a
     * read-only marker.
     */
    private static boolean isReadOnly(Object o) {
	return o.getClass().getAnnotation(ReadOnly.class) != null;
    }


    /* -- Methods for bindings -- */

    /** Obtains the object associated with the specified internal name. */
    ManagedObject getBinding(String internalName) {
	long id = store.getBinding(txn, internalName);
	assert id >= 0 : "Object ID must not be negative";
	return (ManagedObject) getReference(id).get();
    }

    /** Sets the object associated with the specified internal name. */
    void setBinding(String internalName, Object object) {
	store.setBinding(txn, internalName, getReference(object).getOid());
    }

    /** Removes the object associated with the specified internal name. */
    void removeBinding(String internalName) {
	store.removeBinding(txn, internalName);
    }

    /** Returns the next bound name. */
    String nextBoundName(String internalName) {
	return store.nextBoundName(txn, internalName);
    }

    /* -- Methods for object IDs -- */

    /**
     * Returns the next object ID, or -1 if there are no more objects.  Does
     * not return IDs for removed objects.  Specifying -1 requests the first
     * ID.
     */
    long nextObjectId(long oid) {
	return ManagedReferenceImpl.nextObjectId(this, oid);
    }

    /* -- Methods for TransactionContext -- */

    @Override
    public boolean prepare() throws Exception {
	try {
	    isPrepared = true;
	    txn.setInactive();
	    ManagedReferenceImpl.flushAll(this);
            // TEST
            service.accessCoordinator.validate(txn.originalTxn);
	    boolean result;
	    if (storeParticipant == null) {
		isCommitted = true;
		result = true;
	    } else {
		result = storeParticipant.prepare(txn);
	    }
	    if (logger.isLoggable(Level.FINER)) {
		logger.log(Level.FINER, "prepare tid:{0,number,#} returns {1}",
			   getTxnId(), result);
	    }
	    return result;
	} catch (Exception e) {
	    if (logger.isLoggable(Level.FINER)) {
		logger.logThrow(Level.FINER, e,
				"prepare tid:{0,number,#} throws", getTxnId());
	    }
	    throw e;
	}
    }

    @Override
    public void commit() {
	try {
	    isCommitted = true;
	    txn.setInactive();
	    if (storeParticipant != null) {
		storeParticipant.commit(txn);
	    }
	    if (logger.isLoggable(Level.FINER)) {
		logger.log(Level.FINER, "commit tid:{0,number,#} returns",
			   getTxnId());
	    }
	} catch (RuntimeException e) {
	    if (logger.isLoggable(Level.FINER)) {
		logger.logThrow(Level.FINER, e,
				"commit tid:{0,number,#} throws", getTxnId());
	    }
	    throw e;
	}
    }

    @Override
    public void prepareAndCommit() throws Exception {
	try {
	    isCommitted = true;
	    txn.setInactive();
	    ManagedReferenceImpl.flushAll(this);
            // TEST
            service.accessCoordinator.validate(txn.originalTxn);
	    if (storeParticipant != null) {
		storeParticipant.prepareAndCommit(txn);
	    }
	    if (logger.isLoggable(Level.FINER)) {
		logger.log(Level.FINER,
			   "prepareAndCommit tid:{0,number,#} returns",
			   getTxnId());
	    }
	} catch (RuntimeException e) {
	    if (logger.isLoggable(Level.FINER)) {
		logger.logThrow(Level.FINER, e,
				"prepareAndCommit tid:{0,number,#} throws",
				getTxnId());
	    }
	    throw e;
	}
    }

    @Override
    public void abort(boolean retryable) {
	try {
	    txn.setInactive();
	    if (storeParticipant != null) {
		storeParticipant.abort(txn);
	    }
	    if (logger.isLoggable(Level.FINER)) {
		logger.log(Level.FINER, "abort tid:{0,number,#} returns",
			   getTxnId());
	    }
	} catch (RuntimeException e) {
	    if (logger.isLoggable(Level.FINER)) {
		logger.logThrow(Level.FINER, e,
				"abort tid:{0,number,#} throws", getTxnId());
	    }
	    throw e;
	}
    }

    /* -- Other methods -- */

    /**
     * Checks the consistency of the reference table if the operation count
     * equals the check interval.  Throws an IllegalStateException if it
     * encounters a problem.
     */
    void maybeCheckReferenceTable() {
	if (++count > debugCheckInterval) {
	    count = 0;
	    ManagedReferenceImpl.checkAllState(this);
	}
    }

    /** Checks that the service is running or shutting down. */
    void checkState() {
	service.checkState();
    }

    /** Calls removingObject on the argument, and checks for recursion. */
    void removingObject(ManagedObjectRemoval object) {
	if (removing == null) {
	    removing = new IdentityHashMap<ManagedObjectRemoval, Boolean>();
	}
	if (removing.containsKey(object)) {
	    throw new IllegalStateException(
		"Attempt to remove object recursively: " + object);
	}
	try {
	    removing.put(object, Boolean.TRUE);
	    object.removingObject();
	} finally {
	    removing.remove(object);
	}
    }

    /** Returns the ID of the associated transaction as a BigInteger. */
    BigInteger getTxnId() {
	return new BigInteger(1, txn.getId());
    }
}<|MERGE_RESOLUTION|>--- conflicted
+++ resolved
@@ -94,18 +94,15 @@
      */
     final ReferenceTable refs = new ReferenceTable();
 
-<<<<<<< HEAD
+    /** The proxy for notifying of object accesses. */
+    final AccessReporter<BigInteger> oidAccesses;
+
     /**
      * A table for recording data for all the {@link
      * ReadOnlyReference} instances created during the context of the
      * current transaction.
      */
     final ReadOnlyReferenceTable readOnlyRefs = new ReadOnlyReferenceTable();
-
-=======
-    /** The proxy for notifying of object accesses. */
->>>>>>> fdd28940
-    final AccessReporter<BigInteger> oidAccesses;
 
     /**
      * A map that records all managed objects that are currently having
