--- conflicted
+++ resolved
@@ -1144,21 +1144,6 @@
     /* -- Methods to assist in testing and verification -- */
     
     /**
-<<<<<<< HEAD
-     * Add a node.  This is useful for server testing, when we
-     * haven't instantiated a service.
-     * <p>
-     * XXX:  remove this, using a NodeAssignPolicy instead?
-     *
-     * @param nodeId the node id of the fake node
-     */
-    void addDummyNode(long nodeId)  {
-        assignPolicy.nodeAvailable(nodeId);
-    }
-    
-    /**
-=======
->>>>>>> ee77018b
      * Get the node an identity is mapped to.
      * Used for testing.
      *
