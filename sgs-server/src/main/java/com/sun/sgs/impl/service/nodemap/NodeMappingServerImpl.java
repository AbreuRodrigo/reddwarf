/*
 * Copyright 2007-2009 Sun Microsystems, Inc.
 *
 * This file is part of Project Darkstar Server.
 *
 * Project Darkstar Server is free software: you can redistribute it
 * and/or modify it under the terms of the GNU General Public License
 * version 2 as published by the Free Software Foundation and
 * distributed hereunder to you.
 *
 * Project Darkstar Server is distributed in the hope that it will be useful,
 * but WITHOUT ANY WARRANTY; without even the implied warranty of
 * MERCHANTABILITY or FITNESS FOR A PARTICULAR PURPOSE.  See the
 * GNU General Public License for more details.
 *
 * You should have received a copy of the GNU General Public License
 * along with this program.  If not, see <http://www.gnu.org/licenses/>.
 */

package com.sun.sgs.impl.service.nodemap;

import com.sun.sgs.app.ExceptionRetryStatus;
import com.sun.sgs.app.NameNotBoundException;
import com.sun.sgs.app.ObjectNotFoundException;
import com.sun.sgs.auth.Identity;
import com.sun.sgs.impl.sharedutil.LoggerWrapper;
import com.sun.sgs.impl.sharedutil.PropertiesWrapper;
import com.sun.sgs.impl.util.AbstractKernelRunnable;
import com.sun.sgs.impl.util.AbstractService;
import com.sun.sgs.impl.util.BoundNamesUtil;
import com.sun.sgs.impl.util.Exporter;
import com.sun.sgs.impl.util.IoRunnable;
import com.sun.sgs.kernel.ComponentRegistry;
import com.sun.sgs.kernel.KernelRunnable;
import com.sun.sgs.service.DataService;
import com.sun.sgs.service.Node;
import com.sun.sgs.service.NodeListener;
import com.sun.sgs.service.NodeMappingService;
import com.sun.sgs.service.SimpleCompletionHandler;
import com.sun.sgs.service.TransactionProxy;
import com.sun.sgs.service.WatchdogService;
import java.io.IOException;
import java.net.InetAddress;
import java.util.HashSet;
import java.util.Iterator;
import java.util.Map;
import java.util.Properties;
import java.util.Queue;
import java.util.Set;
import java.util.concurrent.ConcurrentHashMap;
import java.util.concurrent.ConcurrentLinkedQueue;
import java.util.logging.Level;
import java.util.logging.Logger;

/**
 * The remote server portion of the node mapping service.  This
 * portion of the service is used for any global operations, such
 * as selecting a node for an identity.
 * Additionally, all changes to the map are made by the server so it
 * can notify listeners of changes, no matter which node is affected.
 * <p>
 * The {@link #NodeMappingServerImpl constructor} supports the following
 * properties: <p>
 *
 * <dl style="margin-left: 1em">
 *
 * <dt> <i>Property:</i> <code><b>
 *	com.sun.sgs.impl.service.nodemap.server.port
 *	</b></code><br>
 *	<i>Default:</i> {@code 44535}
 *
 * <dd style="padding-top: .5em">The network port for the {@code
 *	NodeMappingServer}.  This value must be no less than {@code 0} and no
 *	greater than {@code 65535}.  The value {@code 0} can only be specified
 *	if the {@code com.sun.sgs.impl.service.nodemap.start.server}
 *	property is {@code true}, and means that an anonymous port will be
 *	chosen for running the server. <p>
 *
 * <dt> <i>Property:</i> <code><b>
 *	com.sun.sgs.impl.service.nodemap.policy.class
 *	</b></code> <br>
 *	<i>Default:</i>
 *	<code>com.sun.sgs.impl.service.nodemap.RoundRobinPolicy</code>
 *
 * <dd style="padding-top: .5em">
 *      The name of the class that implements {@link
 *	NodeAssignPolicy}, used for the node assignment policy. The class 
 *      should be public, not abstract, and should provide a public constructor
 *      with {@link Properties} and {@link NodeMappingServerImpl} parameters. 
 *      <p>
 *
 * <dt> <i>Property:</i> <code><b>
 *	com.sun.sgs.impl.service.nodemap.remove.expire.time
 *	</b></code> <br>
 *      <i>Default:</i> {@code 5000} 
 *
 * <dd style="padding-top: .5em">
 *      The minimum time, in milliseconds, that this server will wait before
 *      removing a potentially inactive identity from the map.   This value
 *      must be greater than {@code 0}.   Shorter expiration times cause the
 *      map to be cleaned up more frequently, potentially causing more
 *      {@link NodeMappingService#assignNode(Class, Identity) assignNode} 
 *      calls;  longer expiration times will increase the chance that an 
 *      identity will become active again before it can be removed. <p>
 *
 * <dt> <i>Property:</i> <code><b>
 *	com.sun.sgs.impl.service.nodemap.relocation.expire.time
 *	</b></code> <br>
 *      <i>Default:</i> {@code 10000}
 *
 * <dd style="padding-top: .5em">
 *      The time allowed, in milliseconds, for {@code 
 *      IdentityRelocationListener}s to call
 *      {@link SimpleCompletionHandler#completed completed} on the
 *      handler they receive.  If this time has elapsed, this server disregards
 *      the proposed identity relocation.  This value is used to guard against
 *      listeners which never respond they are finished.  During this time
 *      period, the identity is prohibited from moving elsewhere unless the
 *      node has failed. <p>
 *
 * </dl> <p>
 *
 * This class uses the {@link Logger} named
 * <code>com.sun.sgs.impl.service.nodemap.server</code> to log
 * information at the following logging levels: <p>
 *
 * <ul>
 * <li> {@link Level#SEVERE SEVERE} - Initialization or test failures
 * <li> {@link Level#CONFIG CONFIG} - Construction information
 * <li> {@link Level#WARNING WARNING} - Errors
 * <li> {@link Level#FINE FINE} - Map entry remove operations
 * <li> {@link Level#FINEST FINEST} - Trace operations
 * </ul> <p>
 *
 * This class is public for testing.
 */
public final class NodeMappingServerImpl 
        extends AbstractService 
        implements NodeMappingServer 
{
    /** Package name for this class. */
    private static final String PKG_NAME = "com.sun.sgs.impl.service.nodemap";
    
    /** The property name for the server port. */
    static final String SERVER_PORT_PROPERTY = PKG_NAME + ".server.port";

    /** The default value of the server port. */
    // XXX:  does the exporter allow all servers to use the same port?
    static final int DEFAULT_SERVER_PORT = 44535;
    
    /** The name we export ourselves under. */
    static final String SERVER_EXPORT_NAME = "NodeMappingServer";
    
    /**
     * The property that specifies the name of the class that implements
     * DataStore.
     */
    private static final String ASSIGN_POLICY_CLASS_PROPERTY =
            PKG_NAME + ".policy.class";

    /** The default node assign policy */
    private static final String DEFAULT_ASSIGN_POLICY_CLASS =
            "com.sun.sgs.impl.service.nodemap.policy.RoundRobinPolicy";

    /** The property name for the amount of time to wait before removing an
     * identity from the node map.
     */
    private static final String REMOVE_EXPIRE_PROPERTY = 
            PKG_NAME + ".remove.expire.time";
    
    /** Default time to wait before removing an identity, in milliseconds. */
    private static final int DEFAULT_REMOVE_EXPIRE_TIME = 5000;
    
    /** The property name for the amount of time allowed for IdentityRelocation
     * listeners to respond that they have completed their work.
     */
    private static final String RELOCATION_EXPIRE_PROPERTY =
            PKG_NAME + ".relocation.expire.time";

    /** Default time allowed for IdentityRelocationListeners to respond that
     * they have completed preparations for an identity move, in milliseconds.
     */
    // TODO:  This expiration must be longer than the timeout for moving
    //        client sessions.  We need that timeout in a common location
    //        (StandardProperties?) so we can ensure this one is larger.
    private static final int DEFAULT_RELOCATION_EXPIRE_TIME = 10000;

    /** The logger for this class. */
    private static final LoggerWrapper logger =
            new LoggerWrapper(Logger.getLogger(PKG_NAME + ".server"));
    
    /** The port we've been exported on. */
    private final int port;
    
    /** The exporter for this server */
    private final Exporter<NodeMappingServer> exporter;
    
    /** The watchdog service. */
    final WatchdogService watchdogService;
    
    /** The policy for assigning new nodes.  This will likely morph into
     *  the load balancing policy, as well. */
    private final NodeAssignPolicy assignPolicy;

    /** The thread that removes inactive identities */
    // XXX:  should this be a TaskScheduler.scheduleRecurringTask?
    private final Thread removeThread;
    
     /** Our watchdog node listener. */
    private final NodeListener watchdogNodeListener;
    
    /** Our string representation, used by toString(). */
    private final String fullName;
    
    /** Identities waiting to be removed, with the time they were
     *  entered in the map.
     *
     *  TODO For failover, will need to persist these identities.
     */
    private final Queue<RemoveInfo> removeQueue =
            new ConcurrentLinkedQueue<RemoveInfo>();
    /** 
     * The set of clients of this server who wish to be notified if
     * there's a change in the map.
     *
     * TODO For failover, these need to be persisted if we have a way
     *   to reconnect an existing service to a new server
     */
    private final Map<Long, NotifyClient> notifyMap =
                new ConcurrentHashMap<Long, NotifyClient>();   

    /**
     * The amount of time allowed for id relocation listeners to state they
     * have completed their work.  If this time expires, the move is effectively
     * cancelled, and the identity can be moved elsewhere.
     */
    private final long relocationExpireTime;

    /** The set of identities that are in the process of moving. */
    private final Map<Identity, MoveIdTask> moveMap =
            new ConcurrentHashMap<Identity, MoveIdTask>();
    
    /**
     * Creates a new instance of NodeMappingServerImpl, called from the
     * local NodeMappingService.
     * <p>
     * The application context is resolved at construction time (rather
     * than when {@link NodeMappingServiceImpl#ready} is called), because this 
     * server will never need Managers and will not run application code.  
     * Managers are not available until {@code Service.ready} is called.
     * <p>
     * @param properties service properties
     * @param systemRegistry system registry
     * @param	txnProxy the transaction proxy
     *
     * @throws Exception if an error occurs during creation
     */
    public NodeMappingServerImpl(Properties properties, 
                                 ComponentRegistry systemRegistry,
                                 TransactionProxy txnProxy)  
         throws Exception 
    {     
        super(properties, systemRegistry, txnProxy, logger);
        logger.log(Level.CONFIG, "Creating NodeMappingServerImpl");

<<<<<<< HEAD
=======
        logger.log(Level.CONFIG, "Creating NodeMappingServerImpl"); 
        
>>>>>>> 1d2c2e07
        watchdogService = txnProxy.getService(WatchdogService.class);
       
 	PropertiesWrapper wrappedProps = new PropertiesWrapper(properties);
        int requestedPort = wrappedProps.getIntProperty(
                SERVER_PORT_PROPERTY, DEFAULT_SERVER_PORT, 0, 65535);

        assignPolicy = wrappedProps.getClassInstanceProperty(
                                            ASSIGN_POLICY_CLASS_PROPERTY,
                                            DEFAULT_ASSIGN_POLICY_CLASS,
                                            NodeAssignPolicy.class,
                                            new Class[] { Properties.class },
                                            properties);

        logger.log(Level.CONFIG, "Node assign policy: {0}",
                   assignPolicy.getClass().getName());
        /*
         * Check service version.
         */
        transactionScheduler.runTask(
	    new AbstractKernelRunnable("CheckServiceVersion") {
                public void run() {
                    checkServiceVersion(
                        NodeMapUtil.VERSION_KEY, 
                        NodeMapUtil.MAJOR_VERSION, 
                        NodeMapUtil.MINOR_VERSION);
                }
        },  taskOwner);
        
        // Create and start the remove thread, which removes unused identities
        // from the map.
        long removeExpireTime = wrappedProps.getLongProperty(
                REMOVE_EXPIRE_PROPERTY, DEFAULT_REMOVE_EXPIRE_TIME,
                1, Long.MAX_VALUE);
        removeThread = new RemoveThread(removeExpireTime);
        removeThread.start();
        
        // Find how long we'll give listeners to say they've finished move
        // preparations.
        relocationExpireTime = wrappedProps.getLongProperty(
                RELOCATION_EXPIRE_PROPERTY, DEFAULT_RELOCATION_EXPIRE_TIME,
                1, Long.MAX_VALUE);

        logger.log(Level.CONFIG,
                   "Remove expire time: {0}, relocate expire time {1}",
                   removeExpireTime, relocationExpireTime);

        // Register our node listener with the watchdog service.
        watchdogNodeListener = new Listener();
        watchdogService.addNodeListener(watchdogNodeListener);   
        
        // Export ourselves.  At this point, this object is public.
        exporter = new Exporter<NodeMappingServer>(NodeMappingServer.class);
        port = exporter.export(this, SERVER_EXPORT_NAME, requestedPort);
        if (requestedPort == 0) {
            logger.log(Level.CONFIG, "Server is using port {0,number,#}", port);
        } 
        
        fullName = "NodeMappingServiceImpl[host:" + 
                   InetAddress.getLocalHost().getHostName() + 
                   ", port:" + port + "]";

        logger.log(Level.CONFIG,
                   "Created NodeMappingServerImpl with properties:" +
                   "\n  " + ASSIGN_POLICY_CLASS_PROPERTY + "=" +
                   assignPolicy.getClass().getName() +
                   "\n  " + RELOCATION_EXPIRE_PROPERTY + "=" +
                   relocationExpireTime +
                   "\n  " + REMOVE_EXPIRE_PROPERTY + "=" + removeExpireTime +
                   "\n  " + SERVER_PORT_PROPERTY + "=" + requestedPort);
        
    }
    
    /* -- Implement AbstractService -- */

    /** {@inheritDoc} */
    protected void handleServiceVersionMismatch(
	Version oldVersion, Version currentVersion)
    {
	throw new IllegalStateException(
	    "unable to convert version:" + oldVersion +
	    " to current version:" + currentVersion);
    }
    
    /** {@inheritDoc} */
    protected void doReady() {
        // Do nothing.
    }
    
    /** 
     * {@inheritDoc} 
     * Called from the instantiating service.
     */
    protected void doShutdown() {
        exporter.unexport();
        try {
            if (removeThread != null) {
		synchronized (removeThread) {
		    removeThread.notifyAll();
		}
                removeThread.join();
            }
        } catch (InterruptedException e) {
            // Do nothing
        }
    }

    /**
     * Returns a string representation of this instance.
     *
     * @return	a string representation of this instance
     */
    @Override public String toString() {
	return fullName;
    }

    /* -- Implement NodeMappingServer -- */

    /** {@inheritDoc} */
    public long assignNode(Class service, Identity identity,
                              long requestingNode)
        throws IOException 
    {
        callStarted();    
        try {
            if (identity == null) {
                throw new NullPointerException("null id");
            }
            Node node = null;   // old node assignment
            final String serviceName = service.getName();

            // Check to see if we already have an assignment.  If so, we just
            // need to update the status.  Otherwise, we need to make our
            // persistent updates and notify listeners.   
            try {
                CheckTask checkTask = new CheckTask(identity, serviceName);
                runTransactionally(checkTask);

                if (checkTask.idFound() && checkTask.isAssignedToLiveNode()) {
                    return checkTask.getNode().getId();
                } else {
                    // The node is dead.  We need to map to a new node.
                    node = checkTask.getNode();
                }
            } catch (Exception ex) {
                // Log the failure, but continue on - treat it as though the
                // identity wasn't found.
                logger.logThrow(Level.WARNING, ex, 
                                "Lookup of {0} failed", identity);
            }

            try {
                long newNodeId = 
                    mapToNewNode(identity, serviceName, node, requestingNode);
                logger.log(Level.FINEST, 
                           "assignNode id:{0} to {1}", identity, newNodeId);
                return newNodeId;
            } catch (NoNodesAvailableException ex) {
                // This should only occur if no nodes are available, which
                // can only happen if our client shutdown and unregistered
                // while we were in this call.
            }
            
        } finally {
            callFinished();
        }
        return -1;
    }
    
    /**
     * Check for an id, and make the node available if it was
     * assigned to a failed node.   Otherwise, update the status
     * information.
     */
    private class CheckTask extends AbstractKernelRunnable {
        private final String idkey;
        private final String serviceName;
        private final Identity id;
        /** return value, was the identity found? */
        private boolean found = false;
        /** return value, was node alive? */
        private boolean isAlive = false;
        /** return value, node assignment */
        private Node node;
        CheckTask(Identity id, String serviceName) {
	    super(null);
            idkey = NodeMapUtil.getIdentityKey(id);
            this.serviceName = serviceName;
            this.id = id;
        }
        public void run() {
            try {
                IdentityMO idmo = 
		    (IdentityMO) dataService.getServiceBinding(idkey);

                found = true;
                long nodeId = idmo.getNodeId();

                node = watchdogService.getNode(nodeId);
                isAlive = (node != null && node.isAlive());
                if (!isAlive) {
                    return;
                }
                // The identity already has an assignment but we still 
                // need to update the status.  TODO functionality still
                // required?  Should assignNode not set the status?
                final String statuskey = 
                        NodeMapUtil.getStatusKey(id, nodeId, serviceName);
                dataService.setServiceBinding(statuskey, idmo);
                logger.log(Level.FINEST, "assignNode id:{0} already on {1}", 
                           id, nodeId);
            } catch (NameNotBoundException nnbe) {
                // Do nothing.  We expect this exception if the id isn't in
                // the map yet.   Found is already set to false.
                found = false;
            }
        }
        
        public boolean idFound()                { return found;   }
        public boolean isAssignedToLiveNode()   { return isAlive; }
        public Node getNode()                   { return node;    }
    }

    /** {@inheritDoc} */
    public void canMove(Identity id) throws IOException {
        callStarted();
        try {
            MoveIdTask moveTask = moveMap.remove(id);
            moveIdAndNotifyListeners(moveTask);
        } finally {
            callFinished();
        }
    }
    
    /** {@inheritDoc} */
    public void canRemove(Identity id) throws IOException {
        callStarted();
        
        try {
            removeQueue.add(new RemoveInfo(id));
            
        } finally {
            callFinished();
        }
    }
    
    /**
     * The thread that handles removing inactive identities from the map.
     * <p>
     * Candidates for removal are held in the removeQueue.  This thread
     * periodically wakes up and looks at each entry in the removeQueue.
     * If an appropriate amount of time has passed since the entry was
     * put in the removeQueue (which allows the system some settling time, 
     * so we don't thrash removing and adding an identity), the data store
     * is checked to see if the identity can still be removed.  A service
     * could have called {@link #NodeMappingService.setStatus setStatus}
     * during our waiting time, marking the identity as active, during the
     * waiting time.  If it is still appropriate to remove the identity,
     * all traces of it are removed from the data store.
     */
    private class RemoveThread extends Thread {
        private final long expireTime;   // milliseconds
        
        RemoveThread(long expireTime) { 
            super(PKG_NAME + "$RemoveThread");
            this.expireTime = expireTime;
        }
        
        public void run() {
            while (true) {
		synchronized (this) {
		    if (shuttingDown()) {
			break;
		    }
		    try {
			wait(expireTime);
		    } catch (InterruptedException ex) {
			logger.log(Level.FINE, "Remove thread interrupted");
			break;
		    }
		}
                Long time = System.currentTimeMillis() - expireTime;
                
                boolean workToDo = true;
                while (workToDo && !shuttingDown()) {
                    RemoveInfo info = removeQueue.peek();
                    if (info != null && info.getTimeInserted() < time) {
                        // Always remove the item from the list, even if we
                        // get an exception.  Otherwise, we can loop forever.
                        info = removeQueue.poll();
                        Identity id = info.getIdentity();
                        RemoveTask rtask = new RemoveTask(id);
                        try {
                            runTransactionally(rtask);
                            if (rtask.idRemoved()) {
                                notifyListeners(rtask.getNode(), null, id);
                                logger.log(Level.FINE, "Removed {0}", id);
                            }
                        } catch (Exception ex) {
                            logger.logThrow(Level.WARNING, ex, 
                                            "Removing {0} failed", id);
                        }
                    } else {
                        workToDo = false;
                    }
                }
            }
        }
    }
    
    /**
     * Immutable object representing an identity which might be removable.
     */
    private static class RemoveInfo {
        private final Identity id;
        private final long timeInserted;
        
        RemoveInfo(Identity id) {
            this.id = id;
            timeInserted = System.currentTimeMillis();
        }
        Identity getIdentity() { return id; }
        long getTimeInserted() { return timeInserted; }
    }
    
    /** 
     * Task which, under a transaction, checks that it's still appropriate
     * to remove an identity, and, if so, removes the service bindings and
     * object.
     */
    private class RemoveTask extends AbstractKernelRunnable {
        private final Identity id;
        private final String idkey;
        private final String statuskey;
        // return value, identity was found to be dead and was removed
        private boolean dead = false;
        // set if dead == true;  tells us the node the identity was removed from
        private Node node;
        
        RemoveTask(Identity id) {
	    super(null);
            this.id = id;
            idkey = NodeMapUtil.getIdentityKey(id);
            statuskey = NodeMapUtil.getPartialStatusKey(id);
        }
        
        public void run() throws Exception {
            // Check the status, and remove it if still dead.  
            String name = dataService.nextServiceBoundName(statuskey);
            dead = (name == null || !name.startsWith(statuskey));

            if (dead) {
                IdentityMO idmo;
                try {
                    idmo = (IdentityMO) dataService.getServiceBinding(idkey);
                } catch (NameNotBoundException nnbe) {
                    dead = false;
                    logger.log(Level.FINE, "{0} has already been removed", id);
                    return;
                }
                long nodeId = idmo.getNodeId();
                node = watchdogService.getNode(nodeId);
                // Remove the node->id binding.  
                String nodekey = NodeMapUtil.getNodeKey(nodeId, id);
                dataService.removeServiceBinding(nodekey);

                // Remove the id->node binding, and the object.
                dataService.removeServiceBinding(idkey);
                dataService.removeObject(idmo);
            }
        }
        
        /** Returns {@code true} if the identity was removed. */
        boolean idRemoved() {
            return dead;
        }
        /** Returns the node the identity was removed from, which can be
         *  null if the node has failed and been removed from the data store.
         */
        Node getNode() {
            return node;
        } 
    }
    
    /**
     * {@inheritDoc}
     *
     * Only nodes that have registered can be assigned identities. Nodes will
     * not be added to the server's {@code NodeAssignPolicy} unless they have
     * registered a listener with this method.
     */
    public void registerNodeListener(NotifyClient client, long nodeId) 
        throws IOException
    {
        callStarted();
        
        try {
            notifyMap.put(nodeId, client);
            logger.log(Level.FINEST, 
                       "Registered node listener for {0} ", nodeId);
        } finally {
            callFinished();
        }
    }
    
    /**
     * {@inheritDoc}
     * Also called internally when we hear a node has died.
     */
    public void unregisterNodeListener(long nodeId) throws IOException {
        callStarted();
        
        try {
            // Tell the assign policy to stop assigning to the node
            assignPolicy.nodeUnavailable(nodeId);
            notifyMap.remove(nodeId);
            logger.log(Level.FINEST, 
                       "Unregistered node listener for {0} ", nodeId);
        } finally {
            callFinished();
        }
    }    
    
    // TODO Perhaps will want to batch notifications.
    private void notifyListeners(final Node oldNode, final Node newNode,
                                 final Identity id)
    {
        logger.log(Level.FINEST, "In notifyListeners, identity: {0}, " +
                               "oldNode: {1}, newNode: {2}", 
                               id, oldNode, newNode);
        if (oldNode != null) {
            final NotifyClient oldClient = notifyMap.get(oldNode.getId());
            if (oldClient != null) {
                runIoTask(
                    new IoRunnable() {
                        public void run() throws IOException {
                            oldClient.removed(id, newNode);
                        }
                    }, oldNode.getId());
            }
        }
        
        if (newNode != null) {
            final NotifyClient newClient = notifyMap.get(newNode.getId());
            if (newClient != null) {
                runIoTask(
                    new IoRunnable() {
                        public void run() throws IOException {
                            newClient.added(id, oldNode);
                        }
                    }, newNode.getId());
            }
        }
    }
    
    /** {@inheritDoc} */
    public boolean assertValid(Identity identity) throws Exception {
        callStarted();
        
        try {
            AssertTask atask = new AssertTask(identity, dataService);
            runTransactionally(atask);
            return atask.allOK();  
        } finally {
            callFinished();
        }
    }
    
    /**
     * Returns the port being used for this server.
     *
     * @return  the port
     */
    int getPort() {
        return port;
    }
    
    
    /**
     *  Run the given task synchronously, and transactionally, retrying
     *  if the exception is of type <@code ExceptionRetryStatus>.
     * @param task the task
     */
    void runTransactionally(KernelRunnable task) throws Exception {   
        transactionScheduler.runTask(task, taskOwner);
    }
    
    /**
     * Move an identity.  First, choose a new node for the identity
     * (which can take a while) and then update the map to reflect
     * the choice, cleaning up old mappings as appropriate.  If given
     * a {@code serviceName}, the status of the identity is set to active
     * for that service on the new node.  The change in mappings might need
     * to wait for registered {@code IdentityRelocationListener}s to
     * prepare for the move.
     *
     * @param id the identity to map to a new node
     * @param serviceName the name of the requesting service's class, or null
     * @param oldNode the last node the identity was mapped to, or null if there
     *        was no prior mapping
     * @param requestingNode the node making the mapping request
     *
     * @throws NoNodesAvailableException if there are no nodes to map to
     */
    private long mapToNewNode(final Identity id, String serviceName,
                              Node oldNode, long requestingNode)
        throws NoNodesAvailableException
    {
        assert (id != null);
        
        // First, check to see if we're already trying to move this identity
        // and we haven't gone past the expire time.
        // If so, just return the node we're trying to move it to.
        MoveIdTask moveTask = moveMap.get(id);
        if (moveTask != null) {
            if (System.currentTimeMillis() < moveTask.expireTime) {
                return moveTask.newNodeId;
            } else {
                // We've expired.  Clean up our data structures.  The service
                // side will know of the expiration because it will receive
                // a second request to move of the same identity.
                moveMap.remove(id);
            }
        }
        
        // Choose the node.  This needs to occur outside of a transaction,
        // as it could take a while.  
        final long newNodeId;
        try {
            newNodeId = assignPolicy.chooseNode(requestingNode, id);
        } catch (NoNodesAvailableException ex) {
            logger.logThrow(Level.FINEST, ex, "mapToNewNode: id {0} from {1}" +
                    " failed because no live nodes are available", 
                    id, oldNode);
            throw ex;
        }
        
        if (oldNode != null && newNodeId == oldNode.getId()) {
            // We picked the same node.  This might be OK - the system might
            // only have one node, or the current node might simply be the
            // best one available.
            //
            // TBD - we might want a method on chooseNode which explicitly
            // excludes the current node, and returns something (a negative
            // number?) if there is no other choice.
            return newNodeId;
        }
        
        // Create a new task with the move information.
        moveTask = new MoveIdTask(id, oldNode, newNodeId, serviceName);
        
        if (oldNode != null && oldNode.isAlive()) {
            // Tell the id's old node, so it can tell the id relocation
            // listeners.  We won't actually move the identity until the
            // listeners have all responded, can canMove is called.
            moveMap.put(id, moveTask);
            long oldId = oldNode.getId();
            final NotifyClient oldClient = notifyMap.get(oldId);
            if (oldClient != null) {
                runIoTask(
                    new IoRunnable() {
                        public void run() throws IOException {
                            oldClient.prepareRelocate(id, newNodeId);
                        }
                    }, oldId);
            }
        } else {
            // Go ahead and make the move now.
            moveIdAndNotifyListeners(moveTask);
        }
        return newNodeId;
    }
    
    private void moveIdAndNotifyListeners(MoveIdTask moveTask) {
        if (moveTask == null) {
            // There's nothing to do.
            return;
        }
        Identity id = moveTask.id;
        final Node oldNode = moveTask.oldNode;
        final long newNodeId = moveTask.newNodeId;
        try {
            runTransactionally(moveTask); 
            GetNodeTask atask = new GetNodeTask(newNodeId);
            runTransactionally(atask);

            // Tell our listeners
            notifyListeners(oldNode, atask.getNode(), id);
        } catch (Exception e) {
            // We can get an IllegalStateException if this server shuts
            // down while we're moving identities from failed nodes.
            // TODO - check that those identities are properly removed.
            // Hmmm.  we've probably left some garbage in the data store.
            // The most likely problem is one in our own code.
            logger.logThrow(Level.FINE, e, 
                            "Move {0} mappings from {1} to {2} failed", 
                            id, oldNode, newNodeId);
        }
    }
    
    private class MoveIdTask extends AbstractKernelRunnable {
        final Identity id;
        final Node oldNode;
        final long newNodeId;
        final long expireTime;
        // Calculate the lookup keys for both the old and new nodes.
        // The id key is the same for both old and new.
        private final String idkey;
        
        // The oldNode will be null if this is the first assignment.
        private final String oldNodeKey;
        private final String oldStatusKey;

        private final String newNodekey;
        private final String newStatuskey;
        
        private final IdentityMO newidmo;
        MoveIdTask(Identity id, Node oldNode, long newNodeId, 
                   String serviceName) 
        {
            super(null);
            this.id = id;
            this.oldNode = oldNode;
            this.newNodeId = newNodeId;
            expireTime = System.currentTimeMillis() + relocationExpireTime;
            // Calculate the lookup keys for both the old and new nodes.
            // The id key is the same for both old and new.
            idkey = NodeMapUtil.getIdentityKey(id);

            // The oldNode will be null if this is the first assignment.
            oldNodeKey = (oldNode == null) ? null :
                NodeMapUtil.getNodeKey(oldNode.getId(), id);
            oldStatusKey = (oldNode == null) ? null :
                NodeMapUtil.getPartialStatusKey(id, oldNode.getId());

            newNodekey = NodeMapUtil.getNodeKey(newNodeId, id);
            newStatuskey = (serviceName == null) ? null :
                    NodeMapUtil.getStatusKey(id, newNodeId, serviceName);

            newidmo = new IdentityMO(id, newNodeId);
        }
        
        public void run() {
            // First, we clean up any old mappings.
            if (oldNode != null) {
                try {
                    // Find the old IdentityMO, with the old node info.
                    IdentityMO oldidmo = (IdentityMO)
                        dataService.getServiceBinding(idkey);

                    // Check once more for the assigned node - someone
                    // else could have mapped it before we got here.
                    // If so, just return.
                    if (oldidmo.getNodeId() != oldNode.getId()) {
                        return;
                    }

                    //Remove the old node->id key.
                    dataService.removeServiceBinding(oldNodeKey);

                    // Remove the old status information.  We don't 
                    // retain any info about the old node's status.
                    Iterator<String> iter =
                        BoundNamesUtil.getServiceBoundNamesIterator(
                            dataService, oldStatusKey);
                    while (iter.hasNext()) {
                        iter.next();
                        iter.remove();
                    }
                    // Remove the old IdentityMO with the old node info.
                    dataService.removeObject(oldidmo);
                } catch (NameNotBoundException e) {
                    // The identity was removed before we could
                    // reassign it to a new node.
                    // Simply make the new assignment, as if oldNode
                    // was null to begin with.
                }
            }
            // Add (or update) the id->node mapping. 
            dataService.setServiceBinding(idkey, newidmo);
            // Add the node->id mapping
            dataService.setServiceBinding(newNodekey, newidmo);
            // Reference count
            if (newStatuskey != null) {
                dataService.setServiceBinding(newStatuskey, newidmo);
            } else {
                // This server has started the move, either through
                // a node failure or load balancing.  Add the identity
                // to the remove list so we will notice if the client
                // never logs back in.
                try {
                    canRemove(newidmo.getIdentity());
                } catch (IOException ex) {
                    // won't happen;  this is a local call
                }
            }
        }
    }
    
    private class GetNodeTask extends AbstractKernelRunnable {
        /** Return value, the new node.  Must be obtained under transaction. */
        private Node node = null;
                        
        private final long nodeId;
                            
        GetNodeTask(long nodeId) {
	    super(null);
            this.nodeId = nodeId; 
        }               
                    
        public void run() {
            node = watchdogService.getNode(nodeId);
        }           
                             
        /**             
         * Returns the node found by the watchdog service, or null if
         * this task has not run or the node has failed and been removed
         * from the data store.
         */
        public Node getNode() {
            return node;
        }
    }    
        
    /** 
     * The listener registered with the watchdog service.  These methods
     * will be notified of node health updates.
     */
    private class Listener implements NodeListener {
        
        /** {@inheritDoc} */
        public void nodeHealthUpdate(Node node) {
            long nodeId = node.getId();

            if (logger.isLoggable(Level.FINE)) {
                logger.log(Level.FINE, "Node {0} health update, health is: {1}",
                           nodeId, node.getHealth());
            }
            switch (node.getHealth()) {
                case GREEN :
                    // only registered nodes can be assigned identities
                    if (notifyMap.containsKey(nodeId)) {
                        assignPolicy.nodeAvailable(nodeId);
                    }
                    break;

                case YELLOW :
                    // fall through
                case ORANGE :
                    assignPolicy.nodeUnavailable(nodeId);
                    break;

                case RED :
                    try {
                        // Remove the service node listener for the node and
                        // tell the assign policy.
                        unregisterNodeListener(nodeId);
                    } catch (IOException ex) {
                        // won't happen, this is a local call
                    }
                    moveIdentities(node);
                    break;

                default :
                    throw new AssertionError("Bad node health");
            }
        }

        private void moveIdentities(Node node) {
            long nodeId = node.getId();
            
            // Look up each identity on the failed node and move it
            String nodekey = NodeMapUtil.getPartialNodeKey(nodeId);
            GetIdOnNodeTask task = 
                    new GetIdOnNodeTask(dataService, nodekey, logger);
            
            while (true) {
                // Break out of the loop if we're shutting down.
                if (shuttingDown()) {
                    break;
                }
                try {
                    // Find an identity on the node
                    runTransactionally(task);
                
                    // Move it, removing old mapping
                    if (!task.done()) {
                        Identity id = task.getId().getIdentity();
                        try {
                            // If we're already trying to move the identity,
                            // but the old node failed before preparations are
                            // complete, just make the move now.
                            MoveIdTask moveTask = moveMap.remove(id);
                            if (moveTask != null) {
                                moveIdAndNotifyListeners(moveTask);
                            } else {
                                mapToNewNode(id, null, node, 
                                         NodeAssignPolicy.SERVER_NODE);
                            }
                        } catch (NoNodesAvailableException e) {
                            // This can be thrown from mapToNewNode if there are
                            // no live nodes.  Stop our loop.
                            //
                            // TODO - not convinced this is correct.
                            // I think the task service needs a positive
                            // action here.  I think I need to keep a list
                            // somewhere of failed nodes, and have a background
                            // thread that tries to move them.
                            removeQueue.add(new RemoveInfo(id));
                            break;
                        }
                    } else {
                        break;
                    }
                } catch (Exception ex) {
                    logger.logThrow(Level.WARNING, ex, 
                        "Failed to move identity {0} from failed node {1}", 
                        task.getId(), node);
                    break;
                }
            }
        }
    }
    
    /**
     *  Task to support node failure, run under a transaction.
     *  Finds an identity that was on the failed node.  Code outside
     *  the transaction moves the identity to another node and removes
     *  the old id<->failedNode mapping, and any status information.
     */
    private static class GetIdOnNodeTask extends AbstractKernelRunnable {
        /** Set to true when no more identities to be found */
        private boolean done = false;
        /** If !done, the identity we were looking for */
        private IdentityMO idmo = null;

        private final DataService dataService;
        private final String nodekey;
        private final LoggerWrapper logger;
        
        GetIdOnNodeTask(DataService dataService, 
                        String nodekey, LoggerWrapper logger) 
        {
	    super(null);
            this.dataService = dataService;
            this.nodekey = nodekey;
            this.logger = logger;
        }
        
        public void run() {
            try {
                String key = dataService.nextServiceBoundName(nodekey);
                done = (key == null || !key.contains(nodekey));
                if (!done) {
                    idmo = (IdentityMO) dataService.getServiceBinding(key);
                }
            } catch (Exception e) {
                // XXX: this kind of check may need to be applied to more
                // of the exceptions in the class, so all exception handling
                // should be reviewed
                if ((e instanceof ExceptionRetryStatus) &&
                    (((ExceptionRetryStatus) e).shouldRetry())) 
                {
                    return;
                }
                done = true;
                logger.logThrow(Level.WARNING, e, 
                        "Failed to get key or binding for {0}", nodekey);
            }
        }
        
        /**
         * Returns true if there are no more identities to be found.
         * @return {@code true} if no more identities could be found for the 
         *          node, {@code false} otherwise.
         */
        public boolean done() {
            return done;
        }
        
        /**
         *  The identity MO retrieved from the data store, or null if
         *  the task has not yet executed or there was an error while
         *  executing.
         * @return the IdentityMO
         */
        public IdentityMO getId() {
            return idmo;
        }
    }   
    
    
    
    /* -- Methods to assist in testing and verification -- */
    
    /**
     * Get the node an identity is mapped to.
     * Used for testing.
     *
     * @param id the identity
     * @return the node the identity is mapped to
     *
     * @throws Exception if any error occurs
     */
    long getNodeForIdentity(Identity id) throws Exception {
        String idkey = NodeMapUtil.getIdentityKey(id);
        GetIdTask idtask = new GetIdTask(dataService, idkey);
        runTransactionally(idtask);
        IdentityMO idmo = idtask.getId();
        return idmo.getNodeId();
    }

    /**
     * Task which gets an IdentityMO from a data service.  This is
     * a separate task so we can retrieve the result.  An exception
     * will be thrown if the IdentityMO is not found or the name
     * binding doesn't exist.
     */
    static class GetIdTask extends AbstractKernelRunnable {
        private IdentityMO idmo = null;
        private final DataService dataService;
        private final String idkey;
        
        /**
         * Create a new instance.
         *
         * @param dataService the data service to retrieve from
         * @param idkey Identitifier key
         */
        GetIdTask(DataService dataService, String idkey) {
	    super(null);
            this.dataService = dataService;
            this.idkey = idkey;
        }
        
        /**
         * {@inheritDoc}
         * Get the IdentityMO. 
         * @throws NameNotBoundException if no object is bound to the id
         * @throws ObjectNotFoundException if the object has been removed
         */
        public void run() {
            idmo = (IdentityMO) dataService.getServiceBinding(idkey);
        }
        
        /**
         *  The identity MO retrieved from the data store, or null if
         *  the task has not yet executed or there was an error while
         *  executing.
         * @return the IdentityMO
         */
        public IdentityMO getId() {
            return idmo;
        }
    }

    /**
     * Return the data store keys found for a particular identity.
     * Used for testing.
     *
     * @param identity the identity
     * @return the set of service name bindings found for that identity
     *
     * @throws Exception if any error occurs
     */
    Set<String> reportFoundKeys(Identity identity) throws Exception {
        AssertTask atask = new AssertTask(identity, dataService);
        runTransactionally(atask);
        return atask.found();    
    }

    /**
     * Task to assert some invariants about our use of the data store
     * are true.  Assumes that we are in a transaction.
     */
    private static class AssertTask extends AbstractKernelRunnable {

        private final Identity id;
        private final DataService dataService;
        private final String idkey;
        private final String statuskey;
        private final int statuskeylen;

        // Return values
        private boolean ok = true;
        private Set<String> foundKeys = new HashSet<String>();

        AssertTask(Identity id, DataService dataService) {
	    super(null);
            this.id = id;
            this.dataService = dataService;
            idkey = NodeMapUtil.getIdentityKey(id);
            statuskey = NodeMapUtil.getPartialStatusKey(id);
            statuskeylen = statuskey.length();
        }

        public void run() {
            // Assert that the data store map seems valid for an identity.
            // If we can find the id->node map, be sure that:
            //    there is also a node->id bound name
            //    we cannot find any other node->id names (might be hard/long)
            //    if there are any status records, they are only for the node
            // If we cannot find the id->node map, be sure that:
            //    we cannot find an node->id mapping (might be hard/long)
            //    we cannot find a status record for status.id
            IdentityMO idmo = null;
            try {
                // Look for the identity in the map.
                idmo = (IdentityMO) dataService.getServiceBinding(idkey);
                foundKeys.add(idkey);
            } catch (NameNotBoundException e) {
                // Do nothing: leave idmo as null to indicate not found
            }
            if (idmo != null) {
                long nodeId = idmo.getNodeId();
                final String nodekey = NodeMapUtil.getNodeKey(nodeId, id);

                try {
		    dataService.getServiceBinding(nodekey);
                    foundKeys.add(nodekey);
                } catch (Exception e) {
                    logger.log(Level.SEVERE, 
                            "Did not find expected mapping for {0}", nodekey);
                    ok = false;
                }
                
                // Not yet checking that we can't find any other node->id
                // bindings.
                
                // Check status
                Iterator<String> iter =
                    BoundNamesUtil.getServiceBoundNamesIterator(
                        dataService, statuskey);

                while (iter.hasNext()) {
                    String key = iter.next();
                    foundKeys.add(key);
                    String subkey = key.substring(statuskeylen);
                    if (!subkey.startsWith(String.valueOf(nodeId))) {
                        logger.log(Level.SEVERE, 
                            "Found unexpected mapping for {0}", key);
                        ok = false;
                    }      
                }
            } else {
                // Not checking all nodes to make sure not mapped yet...
                Iterator<String> iter =
                    BoundNamesUtil.getServiceBoundNamesIterator(
                        dataService, statuskey);

                while (iter.hasNext()) {
                    String key = iter.next();
                    foundKeys.add(key);
                    logger.log(Level.SEVERE, 
                            "Found unexpected mapping for {0}", key);
                    ok = false;

                }
            }

        }
        
        boolean allOK() {
            return ok;
        }

        Set<String> found() {
            return foundKeys;
        }
    }
}
    <|MERGE_RESOLUTION|>--- conflicted
+++ resolved
@@ -263,11 +263,6 @@
         super(properties, systemRegistry, txnProxy, logger);
         logger.log(Level.CONFIG, "Creating NodeMappingServerImpl");
 
-<<<<<<< HEAD
-=======
-        logger.log(Level.CONFIG, "Creating NodeMappingServerImpl"); 
-        
->>>>>>> 1d2c2e07
         watchdogService = txnProxy.getService(WatchdogService.class);
        
  	PropertiesWrapper wrappedProps = new PropertiesWrapper(properties);
@@ -281,8 +276,6 @@
                                             new Class[] { Properties.class },
                                             properties);
 
-        logger.log(Level.CONFIG, "Node assign policy: {0}",
-                   assignPolicy.getClass().getName());
         /*
          * Check service version.
          */
@@ -309,10 +302,6 @@
         relocationExpireTime = wrappedProps.getLongProperty(
                 RELOCATION_EXPIRE_PROPERTY, DEFAULT_RELOCATION_EXPIRE_TIME,
                 1, Long.MAX_VALUE);
-
-        logger.log(Level.CONFIG,
-                   "Remove expire time: {0}, relocate expire time {1}",
-                   removeExpireTime, relocationExpireTime);
 
         // Register our node listener with the watchdog service.
         watchdogNodeListener = new Listener();
