/*
 * Copyright 2007-2008 Sun Microsystems, Inc.
 *
 * This file is part of Project Darkstar Server.
 *
 * Project Darkstar Server is free software: you can redistribute it
 * and/or modify it under the terms of the GNU General Public License
 * version 2 as published by the Free Software Foundation and
 * distributed hereunder to you.
 *
 * Project Darkstar Server is distributed in the hope that it will be useful,
 * but WITHOUT ANY WARRANTY; without even the implied warranty of
 * MERCHANTABILITY or FITNESS FOR A PARTICULAR PURPOSE.  See the
 * GNU General Public License for more details.
 *
 * You should have received a copy of the GNU General Public License
 * along with this program.  If not, see <http://www.gnu.org/licenses/>.
 */

package com.sun.sgs.impl.service.data;

import com.sun.sgs.app.DataManager;
import com.sun.sgs.app.ManagedObject;
import com.sun.sgs.app.ManagedObjectRemoval;
import com.sun.sgs.app.ManagedReference;
import com.sun.sgs.app.NameNotBoundException;
import com.sun.sgs.app.TaskLocalReference;
import com.sun.sgs.app.TransactionAbortedException;
import com.sun.sgs.auth.Identity;
import com.sun.sgs.impl.kernel.StandardProperties;
import com.sun.sgs.impl.profile.ProfileCollectorImpl;
import com.sun.sgs.impl.service.data.store.DataStore;
import com.sun.sgs.impl.service.data.store.DataStoreImpl;
import com.sun.sgs.impl.service.data.store.DataStoreProfileProducer;
import com.sun.sgs.impl.service.data.store.Scheduler;
import com.sun.sgs.impl.service.data.store.TaskHandle;
import com.sun.sgs.impl.service.data.store.net.DataStoreClient;
import com.sun.sgs.impl.sharedutil.LoggerWrapper;
import com.sun.sgs.impl.sharedutil.PropertiesWrapper;
import com.sun.sgs.impl.util.AbstractKernelRunnable;
import com.sun.sgs.impl.util.TransactionContextFactory;
import com.sun.sgs.impl.util.TransactionContextMap;
import com.sun.sgs.kernel.AccessCoordinator;
import com.sun.sgs.kernel.AccessReporter;
import com.sun.sgs.kernel.AccessReporter.AccessType;
import com.sun.sgs.kernel.ComponentRegistry;
import com.sun.sgs.kernel.KernelRunnable;
import com.sun.sgs.kernel.RecurringTaskHandle;
import com.sun.sgs.kernel.TaskScheduler;
import com.sun.sgs.kernel.TransactionScheduler;
import com.sun.sgs.profile.ProfileCollector;
import com.sun.sgs.profile.ProfileCollector.ProfileLevel;
import com.sun.sgs.profile.ProfileConsumer;
import com.sun.sgs.profile.ProfileConsumer.ProfileDataType;
import com.sun.sgs.profile.ProfileOperation;
import com.sun.sgs.service.DataService;
import com.sun.sgs.service.Transaction;
import com.sun.sgs.service.TransactionParticipant;
import com.sun.sgs.service.TransactionProxy;
import java.io.Serializable;
import java.math.BigInteger;
import java.util.HashSet;
import java.util.Properties;
import java.util.Set;
import java.util.logging.Level;
import java.util.logging.Logger;

/**
 * Provides an implementation of <code>DataService</code> based on {@link
 * DataStoreImpl}. <p>
 *
 * The {@link #DataServiceImpl constructor} requires the <a
 * href="../../../app/doc-files/config-properties.html#com.sun.sgs.app.name">
 * <code>com.sun.sgs.app.name</code></a> property, and supports both these
 * public configuration <a
 * href="../../../app/doc-files/config-properties.html#DataService">
 * properties</a> and the following additional properties: <p>
 *
 * <dl style="margin-left: 1em">
 *
 * <dt> <i>Property:</i> <code><b>{@value #DATA_STORE_CLASS_PROPERTY}
 *	</b></code> <br>
 *	<i>Default:</i>
 *	<code>com.sun.sgs.impl.service.data.store.net.DataStoreClient</code> if
 *	the {@code com.sun.sgs.server.start} property is {@code false}, else
 *	<code>com.sun.sgs.impl.service.data.store.DataStoreImpl</code>
 *
 * <dd style="padding-top: .5em">The name of the class that implements {@link
 *	DataStore}.  The class should be public, not abstract, and should
 *	provide a public constructor with a {@link Properties} parameter. <p>
 *
 * <dt> <i>Property:</i> <code><b>{@value #DETECT_MODIFICATIONS_PROPERTY}
 *	</b></code> <br>
 *	<i>Default:</i> <code>true</code>
 *
 * <dd style="padding-top: .5em">Whether to automatically detect modifications
 *	to managed objects.  If set to something other than <code>true</code>,
 *	then applications need to call {@link DataManager#markForUpdate
 *	DataManager.markForUpdate} or {@link ManagedReference#getForUpdate
 *	ManagedReference.getForUpdate} for any modified objects to make sure
 *	that the modifications are recorded by the
 *	<code>DataService</code>. <p>
 *
 * <dt> <i>Property:</i> <code><b>{@value #DEBUG_CHECK_INTERVAL_PROPERTY}
 *	</b></code> <br>
 *	<i>Default:</i> <code>Integer.MAX_VALUE</code>
 *
 * <dd style="padding-top: .5em">The number of <code>DataService</code>
 *	operations to skip between checks of the consistency of the managed
 *	references table.  Note that the number of operations is measured
 *	separately for each transaction.  This property is intended for use in
 *	debugging. <p>
 *
 * <dt> <i>Property:</i> <code><b>{@value #OBJECT_CACHE_SIZE_PROPERTY}
 *	</b></code><br>
 *	<i>Default:</i> <code>{@value #DEFAULT_OBJECT_CACHE_SIZE}</code>
 *
 * <dd style="padding-top: .5em">The maximum number of objects to store in the
 *	object cache for reuse in other tasks, to avoid the cost of
 *	deserialization.  If <code>0</code>, then the cache is disabled.  Must
 *	not be less than <code>0</code>. <p>
 *
 * <dt> <i>Property:</i> <code><b>{@value #OBJECT_CACHE_NOT_CLASSES_PROPERTY}
 *	</b></code><br>
 *	<i>Default:</i> <code>""</code>
 *
 * <dd style="padding-top: .5em">The fully qualified names of classes whose
 *	instances should not be cached.  Multiple names should be separated by
 *	commas.  Applications can add class names to this list to prevent
 *	caching of classes that have unsafe usage of transient fields &emdash;
 *	in particular, ones that have not been updated to use {@link
 *	TaskLocalReference} instances. <p>
 *
 * <dt> <i>Property:</i> <code><b>{@value #OPTIMISTIC_WRITE_LOCKS_PROPERTY}
 *	</b></code><br>
 *	<i>Default:</i> <code>false</code>
 *
 * <dd style="padding-top: .5em">Whether to wait until commit time to obtain
 *	write locks.  If <code>false</code>, which is the default, the service
 *	acquires write locks as soon as it knows that an object is being
 *	modified.  If <code>true</code>, the service delays obtaining write
 *	locks until commit time, which may improve performance in some cases,
 *	typically when there is low contention.  Note that setting this flag to
 *	<code>true</code> does not delay write locks when removing objects.<p>
 *
 * </dl> <p>
 *
 * The constructor also passes the properties to the {@link DataStoreImpl}
 * constructor, which supports additional properties. <p>
 *
 * This class uses the {@link Logger} named
 * <code>com.sun.sgs.impl.service.data.DataServiceImpl</code> to log
 * information at the following logging levels: <p>
 *
 * <ul>
 * <li> {@link Level#SEVERE SEVERE} - Initialization failures
 * <li> {@link Level#CONFIG CONFIG} - Constructor properties, data service
 *	headers
 * <li> {@link Level#FINE FINE} - Task scheduling operations, managed reference
 *	table checks
 * <li> {@link Level#FINER FINER} - Transaction operations
 * <li> {@link Level#FINEST FINEST} - Name, object, and reference operations
 * </ul> <p>
 *
 * It also uses an additional {@code Logger} named {@code
 * com.sun.sgs.impl.service.data.DataServiceImpl.detect.modifications} to log
 * information about managed objects that are found to be modified but were not
 * marked for update.  Note that this logging output will only be performed if
 * the {@code
 * com.sun.sgs.impl.service.data.DataServiceImpl.detect.modifications} property
 * is {@code true}. <p>
 *
 * <ul>
 * <li> {@code FINEST} - Modified object was not marked for update
 * </ul> <p>
 *
 * In addition, operations that throw a {@link TransactionAbortedException}
 * will log the failure to the {@code Logger} named {@code
 * com.sun.sgs.impl.service.data.DataServiceImpl.abort}, to make it easier to
 * debug concurrency conflicts by just logging aborts.
 */
public final class DataServiceImpl implements DataService {

    /** The name of this class. */
    private static final String CLASSNAME = 
            "com.sun.sgs.impl.service.data.DataServiceImpl";

    /**
     * The property that specifies the number of operations to skip between
     * checks of the consistency of the managed references table.
     */
    public static final String DEBUG_CHECK_INTERVAL_PROPERTY =
	CLASSNAME + ".debug.check.interval";

    /**
     * The property that specifies whether to automatically detect
     * modifications to objects.
     */
    public static final String DETECT_MODIFICATIONS_PROPERTY =
	CLASSNAME + ".detect.modifications";

    /**
     * The property that specifies the name of the class that implements
     * DataStore.
     */
    public static final String DATA_STORE_CLASS_PROPERTY =
	CLASSNAME + ".data.store.class";

    /** The property that specifies to use optimistic write locking. */
    public static final String OPTIMISTIC_WRITE_LOCKS_PROPERTY =
	CLASSNAME + ".optimistic.write.locks";

    /** The system property that specifies the size of the object cache. */
    public static final String OBJECT_CACHE_SIZE_PROPERTY =
	CLASSNAME + ".object.cache.size";

    /** The default object cache size. */
    public static final int DEFAULT_OBJECT_CACHE_SIZE = 10000;

    /**
     * The system property that specifies the comma-separated names of classes
     * whose instances should not be cached.
     */
    public static final String OBJECT_CACHE_NOT_CLASSES_PROPERTY =
	CLASSNAME + ".object.cache.not.classes";

    /** The logger for this class. */
    static final LoggerWrapper logger =
	new LoggerWrapper(Logger.getLogger(CLASSNAME));

    /** The logger for transaction abort exceptions. */
    private static final LoggerWrapper abortLogger =
	new LoggerWrapper(Logger.getLogger(CLASSNAME + ".abort"));

    /** Synchronize on this object when accessing the contextMap field. */
    private static final Object contextMapLock = new Object();

    /**
     * The transaction context map, or null if configure has not been called.
     */
    private static TransactionContextMap<Context> contextMap = null;

    /** The name of this application. */
    private final String appName;

    /** The transaction proxy. */
    private final TransactionProxy txnProxy;

    /** The proxy for notifying of object accesses */
    private final AccessReporter<BigInteger> oidAccesses;

    /** The proxy for notifying of bound name accesses */
    private final AccessReporter<String> boundNameAccesses;

    /** Scheduler supplied to the data store. */
    private final Scheduler scheduler;

    /** The underlying data store. */
    private final DataStore store;

    /** Table that stores information about classes used in serialization. */
    private final ClassesTable classesTable;

    /** The transaction context factory. */
    private final TransactionContextFactory<Context> contextFactory;

    /** Whether to delay obtaining write locks. */
    final boolean optimisticWriteLocks;

    /**
     * Synchronize on this object before accessing the state,
     * debugCheckInterval, or detectModifications fields.
     */
    private final Object stateLock = new Object();

    /** The possible states of this instance. */
    enum State {
	/** Before constructor has completed */
	UNINITIALIZED,
	/** After construction and before shutdown */
	RUNNING,
	/** After start of a call to shutdown and before call finishes */
	SHUTTING_DOWN,
	/** After shutdown has completed successfully */
	SHUTDOWN
    }

    /** The current state of this instance. */
    private State state = State.UNINITIALIZED;

    /**
     * The number of operations to skip between checks of the consistency of
     * the managed reference table.
     */
    private int debugCheckInterval;

    /** Whether to detect object modifications automatically. */
    private boolean detectModifications;

    /** Our profiling operations. */
    private final ProfileOperation createReferenceOp;
    
    /** The object cache. */
    final ObjectCache objectCache;

    /**
     * Defines the transaction context map for this class.  This class checks
     * the service state and the reference table whenever the context is
     * accessed.  No check is needed for joinTransaction, though, because the
     * check is already being made when obtaining the context factory.
     */
    private static final class ContextMap
	extends TransactionContextMap<Context>
    {
	ContextMap(TransactionProxy proxy) {
	    super(proxy);
	}
	@Override public Context getContext() {
	    return check(super.getContext());
	}
	@Override public void checkContext(Context context) {
	    check(context);
	    super.checkContext(context);
	}
	@Override public Context checkTransaction(Transaction txn) {
	    return check(super.checkTransaction(txn));
	}
	private static Context check(Context context) {
	    context.checkState();
	    context.maybeCheckReferenceTable();
	    return context;
	}
    }

    /** Defines the transaction context factory for this class. */
    private final class ContextFactory
	extends TransactionContextFactory<Context>
    {
	ContextFactory(TransactionContextMap<Context> contextMap) {
	    super(contextMap, CLASSNAME);
	}
	@Override protected Context createContext(Transaction txn) {
	    /*
	     * Prevent joining a new transaction during shutdown, even though
	     * other operations will have been allowed to proceed.
	     */
	    synchronized (stateLock) {
		if (state == State.SHUTTING_DOWN) {
		    throw new IllegalStateException(
			"Service is shutting down");
		}
	    }
	    return new Context(
		DataServiceImpl.this, store, txn, debugCheckInterval,
		detectModifications, classesTable, oidAccesses);
	}
	@Override protected TransactionParticipant createParticipant() {
	    /* Create a durable participant */
	    return new Participant();
	}
    }

    /**
     * Provides an implementation of Scheduler that uses the TaskScheduler and
     * TaskOwner.  Note that this class is created in the DataServiceImpl
     * constructor, so the TaskOwner used does not have access to managers or
     * to the full AppContext.
     */
    private static class DelegatingScheduler implements Scheduler {

	/** The task scheduler. */
	private final TaskScheduler taskScheduler;

	/** The task owner. */
	private final Identity taskOwner;

	DelegatingScheduler(TaskScheduler taskScheduler, Identity taskOwner) {
	    this.taskScheduler = taskScheduler;
	    this.taskOwner = taskOwner;
	}

	public TaskHandle scheduleRecurringTask(Runnable task, long period) {
	    return new Handle(task, period);
	}

	/** Implementation of task handle. */
	private class Handle implements TaskHandle, KernelRunnable {
	    private final Runnable task;
	    private final long period;
	    private final RecurringTaskHandle handle;

	    Handle(Runnable task, long period) {
		this.task = task;
		this.period = period;
		handle = taskScheduler.scheduleRecurringTask(
		    this, taskOwner, System.currentTimeMillis() + period,
		    period);
		handle.start();
	    }

	    public String toString() {
		return "Handle[task:" + task + ", period:" + period + "]";
	    }

	    public String getBaseTaskType() {
		return task.getClass().getName();
	    }

	    public void run() {
		task.run();
	    }

	    public void cancel() {
		handle.cancel();
	    }
	}
    }

    /**
     * Creates an instance of this class configured with the specified
     * properties and services.  See the {@link DataServiceImpl class
     * documentation} for the list of supported properties.
     *
     * @param	properties the properties for configuring this service
     * @param	systemRegistry the registry of available system components
     * @param	txnProxy the transaction proxy
     * @throws	IllegalArgumentException if the <code>com.sun.sgs.app.name
     *		</code> property is not specified, if the value of the <code>
     *		com.sun.sgs.impl.service.data.DataServiceImpl.debug.check.interval
     *		</code> property is not a valid integer, or if the data store
     *		constructor detects an illegal property value
     * @throws	Exception if a problem occurs creating the service
     */
    public DataServiceImpl(Properties properties,
			   ComponentRegistry systemRegistry,
			   TransactionProxy txnProxy)
	throws Exception
    {
	if (logger.isLoggable(Level.CONFIG)) {
	    logger.log(Level.CONFIG,
		       "Creating DataServiceImpl properties:{0}, " +
		       "systemRegistry:{1}, txnProxy:{2}",
		       properties, systemRegistry, txnProxy);
	}
	DataStore storeToShutdown = null;
	try {
	    PropertiesWrapper wrappedProps = new PropertiesWrapper(properties);
	    appName = wrappedProps.getProperty(StandardProperties.APP_NAME);
	    if (appName == null) {
		throw new IllegalArgumentException(
		    "The " + StandardProperties.APP_NAME +
		    " property must be specified");
	    } else if (systemRegistry == null) {
		throw new NullPointerException(
		    "The systemRegistry argument must not be null");
	    } else if (txnProxy == null) {
		throw new NullPointerException(
		    "The txnProxy argument must not be null");
	    }
	    this.txnProxy = txnProxy;

	    // notify the AccessCoordinator that the DataService is a
	    // source of contention for ManagedObjects and name
	    // bindings.
	    AccessCoordinator accessCoordinator = 
		systemRegistry.getComponent(AccessCoordinator.class);	    
	    oidAccesses = accessCoordinator.
		registerAccessSource(CLASSNAME + ":objects", BigInteger.class);
	    boundNameAccesses = accessCoordinator.
		registerAccessSource(CLASSNAME + ":bound-names", String.class);

	    debugCheckInterval = wrappedProps.getIntProperty(
		DEBUG_CHECK_INTERVAL_PROPERTY, Integer.MAX_VALUE);
	    detectModifications = wrappedProps.getBooleanProperty(
		DETECT_MODIFICATIONS_PROPERTY, Boolean.TRUE);
	    String dataStoreClassName = wrappedProps.getProperty(
		DATA_STORE_CLASS_PROPERTY);
	    optimisticWriteLocks = wrappedProps.getBooleanProperty(
		OPTIMISTIC_WRITE_LOCKS_PROPERTY, Boolean.FALSE);
	    int objectCacheSize = wrappedProps.getIntProperty(
		OBJECT_CACHE_SIZE_PROPERTY, DEFAULT_OBJECT_CACHE_SIZE,
		0, Integer.MAX_VALUE);
	    String objectCacheNotClassesProperty = wrappedProps.getProperty(
		OBJECT_CACHE_NOT_CLASSES_PROPERTY);
	    TaskScheduler taskScheduler =
		systemRegistry.getComponent(TaskScheduler.class);
	    Identity taskOwner = txnProxy.getCurrentOwner();
	    scheduler = new DelegatingScheduler(taskScheduler, taskOwner);
	    boolean serverStart = wrappedProps.getBooleanProperty(
		StandardProperties.SERVER_START, true);
	    DataStore baseStore;
	    if (dataStoreClassName != null) {
		baseStore = wrappedProps.getClassInstanceProperty(
		    DATA_STORE_CLASS_PROPERTY, DataStore.class,
		    new Class[] { Properties.class }, properties);
		logger.log(Level.CONFIG, "Using data store {0}", baseStore);
	    } else if (serverStart) {
		baseStore = new DataStoreImpl(properties, scheduler);
	    } else {
		baseStore = new DataStoreClient(properties);
	    }
            storeToShutdown = baseStore;
            ProfileCollector collector = 
		systemRegistry.getComponent(ProfileCollector.class);
	    store = new DataStoreProfileProducer(baseStore, collector);
<<<<<<< HEAD
            ProfileConsumer consumer =
                collector.getConsumer(getClass().getName());
            createReferenceOp = consumer.registerOperation(
		"createReference", ProfileLevel.MAX);
	    Set<String> objectCacheNotClasses = new HashSet<String>();
	    if (objectCacheNotClassesProperty != null) {
		for (String name : objectCacheNotClassesProperty.split(",")) {
		    objectCacheNotClasses.add(name.trim());
		}
	    }
	    objectCache =
		new ObjectCache(objectCacheSize, objectCacheNotClasses);
=======
            ProfileConsumer consumer = collector.getConsumer(
                    ProfileCollectorImpl.CORE_CONSUMER_PREFIX + "DataService");
            createReferenceOp = consumer.createOperation(
		"createReference", ProfileDataType.TASK_AND_AGGREGATE,
                ProfileLevel.MAX);
>>>>>>> 9e3189e9
	    classesTable = new ClassesTable(store);
	    synchronized (contextMapLock) {
		if (contextMap == null) {
		    contextMap = new ContextMap(txnProxy);
		}
	    }
	    contextFactory = new ContextFactory(contextMap);
	    synchronized (stateLock) {
		state = State.RUNNING;
	    }
	    systemRegistry.getComponent(TransactionScheduler.class).runTask(
		    new AbstractKernelRunnable("BindDataServiceHeader") {
			public void run() {
			    DataServiceHeader header;
			    try {
				header = (DataServiceHeader) 
				    getServiceBinding(CLASSNAME + ".header");
				logger.log(Level.CONFIG,
					   "Found existing header {0}",
					   header);
			    } catch (NameNotBoundException e) {
				header = new DataServiceHeader(appName);
				setServiceBinding(
				    CLASSNAME + ".header", header);
				logger.log(Level.CONFIG,
					   "Created new header {0}", header);
			    }
			}
		    },
		taskOwner);
	    storeToShutdown = null;
	} catch (RuntimeException e) {
	    getExceptionLogger(e).logThrow(
		Level.SEVERE, e, "DataService initialization failed");
	    throw e;
	} catch (Error e) {
	    logger.logThrow(
		Level.SEVERE, e, "DataService initialization failed");
	    throw e;
	} finally {
	    if (storeToShutdown != null) {
		storeToShutdown.shutdown();
	    }
	}
    }

    /* -- Implement Service -- */

     /** {@inheritDoc} */
    public String getName() {
	return toString();
    }

    /** {@inheritDoc} */
    public void ready() { }

    /* -- Implement DataManager -- */

    /** {@inheritDoc} */
    public ManagedObject getBinding(String name) {
	return getBindingInternal(name, false);
    }

    /** {@inheritDoc} */
     public void setBinding(String name, Object object) {
	 setBindingInternal(name, object, false);
    }

    /** {@inheritDoc} */
    public void removeBinding(String name) {
	removeBindingInternal(name, false);
    }

    /** {@inheritDoc} */
    public String nextBoundName(String name) {
	return nextBoundNameInternal(name, false);
    }

    /** {@inheritDoc} */
    public void removeObject(Object object) {
	Context context = null;
	ManagedReferenceImpl<?> ref = null;
	try {
	    checkManagedObject(object);
	    context = getContext();
	    ref = context.findReference(object);
	    if (ref != null) {
		// mark that this object has been write locked
		oidAccesses.reportObjectAccess(ref.getId(), AccessType.WRITE,
					       object);

		if (object instanceof ManagedObjectRemoval) {
		    context.removingObject((ManagedObjectRemoval) object);
		    /*
		     * Get the context again in case something changed as a
		     * result of the call to removingObject.
		     */
		    getContext();
		}
		ref.removeObject();
	    }
	    if (logger.isLoggable(Level.FINEST)) {
		logger.log(
		    Level.FINEST,
		    "removeObject tid:{0,number,#}, type:{1}," +
		    " oid:{2,number,#} returns",
		    contextTxnId(context), typeName(object), refId(ref));
	    }
	} catch (RuntimeException e) {
	    LoggerWrapper exceptionLogger = getExceptionLogger(e);
	    if (exceptionLogger.isLoggable(Level.FINEST)) {
		exceptionLogger.logThrow(
		    Level.FINEST, e,
		    "removeObject tid:{0,number,#}, type:{1}," +
		    " oid:{2,number,#} throws",
		    contextTxnId(context), typeName(object), refId(ref));
	    }
	    throw e;
	}
    }

    /** {@inheritDoc} */
    public void markForUpdate(Object object) {
	Context context = null;
	ManagedReferenceImpl<?> ref = null;
	try {
	    checkManagedObject(object);
	    context = getContext();
	    ref = context.findReference(object);
	    if (ref != null) {
		// mark that this object has been write locked
		oidAccesses.reportObjectAccess(ref.getId(), AccessType.WRITE,
					       object);

		ref.markForUpdate();
	    }
	    if (logger.isLoggable(Level.FINEST)) {
		logger.log(
		    Level.FINEST,
		    "markForUpdate tid:{0,number,#}, type:{1}," +
		    " oid:{2,number,#} returns",
		    contextTxnId(context), typeName(object), refId(ref));
	    }
	} catch (RuntimeException e) {
	    LoggerWrapper exceptionLogger = getExceptionLogger(e);
	    if (exceptionLogger.isLoggable(Level.FINEST)) {
		exceptionLogger.logThrow(
		    Level.FINEST, e,
		    "markForUpdate tid:{0,number,#}, type:{1}," +
		    " oid:{2,number,#} throws",
		    contextTxnId(context), typeName(object), refId(ref));
	    }
	    throw e;
	}
    }

    /** {@inheritDoc} */
    public <T> ManagedReference<T> createReference(T object) {
        createReferenceOp.report();
	Context context = null;
	try {
	    checkManagedObject(object);
	    context = getContext();
	    ManagedReferenceImpl<T> result = context.getReference(object);
	    // mark that this object has been read locked
	    oidAccesses.reportObjectAccess(result.getId(), AccessType.READ,
					   object);

	    if (logger.isLoggable(Level.FINEST)) {
		logger.log(
		    Level.FINEST,
		    "createReference tid:{0,number,#}, type:{1}" +
		    " returns oid:{2,number,#}",
		    contextTxnId(context), typeName(object), refId(result));
	    }
	    return result.maybeCreateWrapper();
	} catch (RuntimeException e) {
	    LoggerWrapper exceptionLogger = getExceptionLogger(e);
	    if (exceptionLogger.isLoggable(Level.FINEST)) {
		exceptionLogger.logThrow(
		    Level.FINEST, e,
		    "createReference tid:{0,number,#}, type:{1} throws",
		    contextTxnId(context), typeName(object));
	    }
	    throw e;
	}
    }

    /**
     * {@inheritDoc}
     */
    public <T> TaskLocalReference<T> createTaskLocalReference(T object) {
	Context context = null;
	try {
	    if (object == null) {
		throw new NullPointerException(
		    "The object argument must not be null");
	    }
	    context = getContext();
	    TaskLocalReference<T> result =
		new TaskLocalReferenceImpl<T>(object, context, txnProxy);
	    if (logger.isLoggable(Level.FINEST)) {
		logger.log(Level.FINEST,
			   "createTaskLocalReference tid:{0,number,#}," +
			   " type:{1} returns",
			   contextTxnId(context), typeName(object));
	    }
	    return result;
	} catch (RuntimeException e) {
	    LoggerWrapper exceptionLogger = getExceptionLogger(e);
	    if (exceptionLogger.isLoggable(Level.FINEST)) {
		exceptionLogger.logThrow(
		    Level.FINEST, e,
		    "createTaskLocalReference tid:{0,number,#}, type:{1}" +
		    " throws",
		    contextTxnId(context), typeName(object));
	    }
	    throw e;
	}
    }

    /** Implement {@code TaskLocalReferenceImpl}. */
    private static class TaskLocalReferenceImpl<T>
	implements TaskLocalReference<T>
    {
	/** The associated object. */
	private final T object;

	/** The context when this instance was created. */
	private final Context context;

	/** The transaction proxy for obtaining the current transaction. */
	private final TransactionProxy txnProxy;

	/**
	 * Creates an instance of this class.
	 *
	 * @param	object the associated object
	 * @param	context the current context
	 * @param	txnProxy the transaction proxy
	 */
	TaskLocalReferenceImpl(
	    T object, Context context, TransactionProxy txnProxy)
	{
	    this.object = object;
	    this.context = context;
	    this.txnProxy = txnProxy;
	}

	/** {@inheritDoc} */
	public T get() {
	    context.checkState();
	    Transaction thisTxn = context.getTransaction();
	    Transaction currentTxn = txnProxy.getCurrentTransaction();
	    return thisTxn.equals(currentTxn) ? object : null;
	}

	/** {@inheritDoc} */
	public String toString() {
	    return "TaskLocalReferenceImpl<" + typeName(object) + ">#" +
		Integer.toHexString(System.identityHashCode(this));
	}
    }

    /* -- Implement DataService -- */

    /** {@inheritDoc} */
    public ManagedObject getServiceBinding(String name) {
	return getBindingInternal(name, true);
    }

    /** {@inheritDoc} */
     public void setServiceBinding(String name, Object object) {
	 setBindingInternal(name, object, true);
    }

    /** {@inheritDoc} */
    public void removeServiceBinding(String name) {
       removeBindingInternal(name, true);
    }

    /** {@inheritDoc} */
    public String nextServiceBoundName(String name) {
	return nextBoundNameInternal(name, true);
    }

    /** {@inheritDoc} */
    public ManagedReference<?> createReferenceForId(BigInteger id) {
	Context context = null;
	try {
	    context = getContext();
	    ManagedReferenceImpl<?> result = context.getReference(getOid(id));
	    if (logger.isLoggable(Level.FINEST)) {
		logger.log(Level.FINEST,
			   "createReferenceForId tid:{0,number,#}," +
			   " oid:{1,number,#} returns",
			   contextTxnId(context), id);
	    }
	    return result.maybeCreateWrapper();
	} catch (RuntimeException e) {
	    LoggerWrapper exceptionLogger = getExceptionLogger(e);
	    if (exceptionLogger.isLoggable(Level.FINEST)) {
		exceptionLogger.logThrow(
		    Level.FINEST, e,
		    "createReferenceForId tid:{0,number,#}," +
		    " oid:{1,number,#} throws",
		    contextTxnId(context), id);
	    }
	    throw e;
	}
    }

    /** {@inheritDoc} */
    public BigInteger nextObjectId(BigInteger objectId) {
	try {
	    long oid = (objectId == null) ? -1 : getOid(objectId);
	    if (objectId != null) {
		oidAccesses.reportObjectAccess(objectId, AccessType.READ);
	    }
	    Context context = getContext();
	    long nextOid = context.nextObjectId(oid);
	    BigInteger result =
		(nextOid == -1) ? null : BigInteger.valueOf(nextOid);
	    if (nextOid != -1) {
		/* NOTE: really, we are locking all the object Ids
		 * between the provided one and this one inclusive,
		 * but we have no way of representing that
		 * efficiently */
		oidAccesses.reportObjectAccess(result, AccessType.READ);
	    }
	    if (logger.isLoggable(Level.FINEST)) {
		logger.log(
		    Level.FINEST, "nextObjectId objectId:{0} returns {1}",
		    objectId, result);
	    }
	    return result;
	} catch (RuntimeException e) {
	    getExceptionLogger(e).logThrow(
		Level.FINEST, e, "nextObjectId objectId:{0} throws", objectId);
	    throw e;
	}
    }

    /* -- Generic binding methods -- */

    /** Implement getBinding and getServiceBinding. */
    private ManagedObject getBindingInternal(
	String name, boolean serviceBinding)
    {
	Context context = null;
	try {
	    if (name == null) {
		throw new NullPointerException("The name must not be null");
	    }
	    context = getContext();
	    ManagedObject result;
	    try {
                String internalName = getInternalName(name, serviceBinding);
		/* mark that this name has been read locked */
		boundNameAccesses.
		    reportObjectAccess(internalName, AccessType.READ);	    
		result = context.getBinding(internalName);
		boundNameAccesses.setObjectDescription(internalName, result);
	    } catch (NameNotBoundException e) {		
		/* NOTE: future implementations will need to account for
		 * range-locking on bound names in the event of a probe miss.
		 * For example, if the provided name was not bound, then we need
		 * read lock the next bound name after this one for consistency
		 * purposes.  Any future implementation will need to correctly
		 * account for the service and applciation namespaces. */
		
		/*
		 * Incomplete implementation left for future referece:
		 *
		 * Note that the following implementation does not account for
		 * the difference between application and service namespaces
		 *  		 
		 * String nextBoundName = 
		 *     nextBoundNameInternal(name, serviceBinding);
		 * if (nextBoundName == null) {
		 *     boundNameAccesses.
		 *         reportObjectAccess(END_OF_NAMESPACE, 
		 *                            AccessType.READ);
		 *
		 * }
		 * else {
		 *     // use the internal name for access reporting
		 *     boundNameAccesses.reportObjectAccess(
		 *         getInternalName(nextBoundName, serviceBinding), 
		 *         AccessType.READ);
		 * }
		 */
		throw new NameNotBoundException(
		    "Name '" + name + "' is not bound");
	    }
	    if (logger.isLoggable(Level.FINEST)) {
		logger.log(
		    Level.FINEST,
		    "{0} tid:{1,number,#}, name:{2} returns type:{3}," +
		    " oid:{4,number,#}",
		    serviceBinding ? "getServiceBinding" : "getBinding",
		    contextTxnId(context), name, typeName(result),
		    objectId(context, result));
	    }
	    return result;
	} catch (RuntimeException e) {
	    LoggerWrapper exceptionLogger = getExceptionLogger(e);
	    if (exceptionLogger.isLoggable(Level.FINEST)) {
		exceptionLogger.logThrow(
		    Level.FINEST, e,
		    "{0} tid:{1,number,#}, name:{2} throws",
		    serviceBinding ? "getServiceBinding" : "getBinding",
		    contextTxnId(context), name);
	    }
	    throw e;
	}
    }

    /** Implement setBinding and setServiceBinding. */
    private void setBindingInternal(
	String name, Object object, boolean serviceBinding)
    {
	Context context = null;
	try {
	    if (name == null) {
		throw new NullPointerException("The name must not be null");
	    }
	    checkManagedObject(object);
	    context = getContext();
            String internalName = getInternalName(name, serviceBinding);
	    /* mark that this name has been write locked */
	    boundNameAccesses.
                reportObjectAccess(internalName, AccessType.WRITE, object);

	    /* Future implementations will need to correctly account for
	     * range-locking on bound names.  For example, mark that the next
	     * name is also write locked.  By write- locking the next name, we
	     * ensure a consistent view of the name space for any readers.
	     * However, this will have a severe impact on the concurrency of
	     * writers */
	    
	    /*
	     * Incomplete implementation left for future reference:
	     *
	     * String nextBoundName =
	     *     nextBoundNameInternal(name, serviceBinding);
	     * if (nextBoundName == null) {
 	     *     boundNameAccesses.
	     *         reportObjectAccess(END_OF_NAMESPACE, AccessType.WRITE);
	     *  }
	     *  else {
	     *	    // use the internal name for access reporting 
	     * 	    boundNameAccesses.reportObjectAccess(
	     *           getInternalName(nextBoundName, serviceBinding),
	     *           AccessType.WRITE);		    
	     *  }
	     */
            context.setBinding(internalName, object);
	    if (logger.isLoggable(Level.FINEST)) {
		logger.log(
		    Level.FINEST,
		    "{0} tid:{1,number,#}, name:{2}, type:{3}," +
		    " oid:{4,number,#} returns",
		    serviceBinding ? "setServiceBinding" : "setBinding",
		    contextTxnId(context), name, typeName(object),
		    objectId(context, object));
	    }
	} catch (RuntimeException e) {
	    LoggerWrapper exceptionLogger = getExceptionLogger(e);
	    if (exceptionLogger.isLoggable(Level.FINEST)) {
		exceptionLogger.logThrow(
		    Level.FINEST, e,
		    "{0} tid:{1,number,#}, name:{2}, type:{3}," +
		    " oid:{4,number,#} throws",
		    serviceBinding ? "setServiceBinding" : "setBinding",
		    contextTxnId(context), name, typeName(object),
		    objectId(context, object));
	    }
	    throw e;
	}
    }

    /** Implement removeBinding and removeServiceBinding. */
    private void removeBindingInternal(String name, boolean serviceBinding) {
	Context context = null;
	try {
	    if (name == null) {
		throw new NullPointerException("The name must not be null");
	    }
	    context = getContext();
	    try {
                String internalName = getInternalName(name, serviceBinding);
		/* mark that this name has been write locked */
		boundNameAccesses.
                    reportObjectAccess(internalName, AccessType.WRITE);
		/* Future implementations will need to correctly account for
		 * range-locking on bound names.  For example, mark that the
		 * next name is also write locked.  By write- locking the next
		 * name, we ensure a consistent view of the name space for any
		 * readers.  However, this will have a severe impact on the
		 * concurrency of writers */
	    
		/*
		 * Incomplete implementation left for future reference:
		 *
		 * String nextBoundName = 
		 *     nextBoundNameInternal(name, serviceBinding);
		 * if (nextBoundName == null) {
		 *     boundNameAccesses.
		 *         reportObjectAccess(END_OF_NAMESPACE, 
		 *                            AccessType.WRITE);
		 *  }
		 *  else {
		 *	// use the internal name for access reporting 
		 * 	boundNameAccesses.reportObjectAccess(
		 *          getInternalName(nextBoundName, serviceBinding),
		 *          AccessType.WRITE);		    
		 *  }
		 */
		context.removeBinding(internalName);
	    } catch (NameNotBoundException e) {
		throw new NameNotBoundException(
		    "Name '" + name + "' is not bound");
	    }
	    if (logger.isLoggable(Level.FINEST)) {
		logger.log(
		    Level.FINEST, "{0} tid:{1,number,#}, name:{2} returns",
		    serviceBinding ? "removeServiceBinding" : "removeBinding",
		    contextTxnId(context), name);
	    }
	} catch (RuntimeException e) {
	    LoggerWrapper exceptionLogger = getExceptionLogger(e);
	    if (exceptionLogger.isLoggable(Level.FINEST)) {
		exceptionLogger.logThrow(
		    Level.FINEST, e, "{0} tid:{1,number,#}, name:{2} throws",
		    serviceBinding ? "removeServiceBinding" : "removeBinding",
		    contextTxnId(context), name);
	    }
	    throw e;
	}
    }

    /** Implement nextBoundName and nextServiceBoundName. */
    private String nextBoundNameInternal(String name, boolean serviceBinding) {
	Context context = null;
	try {
	    context = getContext();
	    String internalName = getInternalName(name, serviceBinding);
	    if (name != null) {
		boundNameAccesses.
		    reportObjectAccess(internalName, AccessType.READ);	    
	    }
	    String nextBoundName = context.nextBoundName(internalName);
	    if (nextBoundName != null) {
		boundNameAccesses.
		    reportObjectAccess(nextBoundName, AccessType.READ);
	    }
	    String result = getExternalName(nextBoundName, serviceBinding);
	    /* NOTE: Future implementations will need to correctly account for
	     * range-locking on bound names.  In order to ensure that no
	     * additional name could be inserted after the provided name and the
	     * end of the namespace, we will need to read-lock a phantom name
	     * that isn't actually in the namepace.  Any concurrent writers
	     * adding a name at the end of the namespace will have to write-lock
	     * this name, and therefore only one will proceed after conflict
	     * resolution.  The future implementation should also account for
	     * the difference in application and service namespaces. */
	    
	    /*
	     * Incomplete implementation left for future reference:
	     *
	     * Note that this implementation does not account for the difference
	     * between application and service namespaces.
	     *
	     * if (nextBoundName == null) {
	     *     boundNameAccesses.reportObjectAccess(END_OF_NAMESPACE,
	     *      				        AccessType.READ);
	     * }
	     */
	    if (logger.isLoggable(Level.FINEST)) {
		logger.log(
		    Level.FINEST, "{0} tid:{1,number,#}, name:{2} returns {3}",
		    serviceBinding ? "nextServiceBoundName" : "nextBoundName",
		    contextTxnId(context), name, result);
	    }
	    return result;
	} catch (RuntimeException e) {
	    LoggerWrapper exceptionLogger = getExceptionLogger(e);
	    if (exceptionLogger.isLoggable(Level.FINEST)) {
		exceptionLogger.logThrow(
		    Level.FINEST, e, "{0} tid:{1,number,#}, name:{2} throws",
		    serviceBinding ? "nextServiceBoundName" : "nextBoundName",
		    contextTxnId(context), name);
	    }
	    throw e;
	}
    }

    /* -- Other public methods -- */

    /**
     * Returns a string representation of this instance.
     *
     * @return	a string representation of this instance
     */
    public String toString() {
	return "DataServiceImpl[appName:\"" + appName +
	    ", store:" + store + "\"]";
    }

    /**
     * Specifies the number of operations to skip between checks of the
     * consistency of the managed references table.
     *
     * @param	debugCheckInterval the number of operations to skip between
     *		checks of the consistency of the managed references table
     */
    public void setDebugCheckInterval(int debugCheckInterval) {
	synchronized (stateLock) {
	    this.debugCheckInterval = debugCheckInterval;
	}
    }

    /**
     * Specifies whether to automatically detect modifications to objects.
     *
     * @param	detectModifications whether to detect modifications
     */
    public void setDetectModifications(boolean detectModifications) {
	synchronized (stateLock) {
	    this.detectModifications = detectModifications;
	}
    }

    /* -- Other methods -- */

    /** 
     * Attempts to shut down this service, returning a value indicating whether
     * the attempt was successful.  The call will throw {@link
     * IllegalStateException} if a call to this method has already completed
     * with a return value of <code>true</code>. <p>
     *
     * This implementation will refuse to accept calls associated with
     * transactions that were not joined prior to the <code>shutdown</code>xs
     * call by throwing an <code>IllegalStateException</code>, and will wait
     * for already joined transactions to commit or abort before returning.  It
     * will also return <code>false</code> if {@link Thread#interrupt
     * Thread.interrupt} is called on a thread that is currently blocked within
     * a call to this method. <p>
     *
     * @return	<code>true</code> if the shut down was successful, else
     *		<code>false</code>
     * @throws	IllegalStateException if the <code>shutdown</code> method has
     *		already been called and returned <code>true</code>
     */
    public boolean shutdown() {
	synchronized (stateLock) {
	    while (state == State.SHUTTING_DOWN) {
		try {
		    stateLock.wait();
		} catch (InterruptedException e) {
		    return false;
		}
	    }
	    if (state == State.SHUTDOWN) {
		throw new IllegalStateException(
		    "Service is already shut down");
	    }
	    state = State.SHUTTING_DOWN;
	}
	boolean done = false;
	try {
	    if (store.shutdown()) {
		synchronized (stateLock) {
		    state = State.SHUTDOWN;
		    stateLock.notifyAll();
		}
		done = true;
		return true;
	    } else {
		return false;
	    }
	} finally {
	    if (!done) {
		synchronized (stateLock) {
		    state = State.RUNNING;
		    stateLock.notifyAll();
		}
	    }
	}
    }

    /**
     * Obtains information associated with the current transaction, throwing a
     * TransactionNotActiveException exception if there is no current
     * transaction, and throwing IllegalStateException if there is a problem
     * with the state of the transaction or if this service has not been
     * configured with a transaction proxy.  Joins the transaction if that has
     * not been done already.
     */
    private Context getContext() {
	Context context = getContextFactory().joinTransaction();
	context.maybeCheckReferenceTable();
	return context;
    }

    /**
     * Returns the transaction context factory, first checking the state of the
     * service.
     */
    private TransactionContextFactory<Context> getContextFactory() {
	checkState();
	return contextFactory;
    }

    /**
     * Returns the transaction context map, checking to be sure it has been
     * initialized.
     */
    private static TransactionContextMap<Context> getContextMap() {
	synchronized (contextMapLock) {
	    if (contextMap == null) {
		throw new IllegalStateException("Service is not configured");
	    }
	    return contextMap;
	}
    }

    /** Checks that the current state is RUNNING or SHUTTING_DOWN. */
    void checkState() {
	synchronized (stateLock) {
	    switch (state) {
	    case UNINITIALIZED:
		throw new IllegalStateException("Service is not constructed");
	    case RUNNING:
	    case SHUTTING_DOWN:
		break;
	    case SHUTDOWN:
		throw new IllegalStateException("Service is shut down");
	    default:
		throw new AssertionError();
	    }
	}
    }

    /**
     * Checks that the specified context is currently active.  Throws
     * TransactionNotActiveException if there is no current transaction or if
     * the current transaction doesn't match the context.
     */
    static void checkContext(Context context) {
	getContextMap().checkContext(context);
    }

    /**
     * Obtains the currently active context, throwing
     * TransactionNotActiveException if none is active.  Does not join the
     * transaction.
     */
    static Context getContextNoJoin() {
	return getContextMap().getContext();
    }

    /**
     * Returns the name that should be used for a service or application
     * binding.  If name is null, then returns a name that will sort earlier
     * than any non-null name.
     */
    private static String getInternalName(
	String name, boolean serviceBinding)
    {
	if (name == null) {
	    return serviceBinding ? "s" : "a";
	} else {
	    return (serviceBinding ? "s." : "a.") + name;
	}
    }

    /**
     * Returns the external name for a service or application binding name.
     * Returns null if the name does not have the proper prefix, or is null.
     */
    private static String getExternalName(
	String name, boolean serviceBinding)
    {
	if (name == null) {
	    return null;
	}
	String prefix = serviceBinding ? "s." : "a.";
	/*
	 * If this is an application binding, then the name could start with
	 * "s." if we've moved past all of the application bindings.
	 * Otherwise, the prefix should be correct.  -tjb@sun.com (12/14/2006)
	 */
	assert name.startsWith(prefix) ||
	    (!serviceBinding && name.startsWith("s."))
	    : "Name has wrong prefix";
	return name.startsWith(prefix) ? name.substring(2) : null;
    }	    

    /**
     * Converts a BigInteger object ID into a long, throwing an exception if
     * the argument is invalid.
     */
    private static long getOid(BigInteger objectId) {
	if (objectId == null) {
	    throw new NullPointerException("The object ID must not be null");
	} else if (objectId.bitLength() > 63 || objectId.signum() < 0) {
	    throw new IllegalArgumentException(
		"The object ID is invalid: " + objectId);
	}
	return objectId.longValue();
    }

    /**
     * Returns the transaction ID associated with the context, or null if the
     * context is null.
     */
    private static BigInteger contextTxnId(Context context) {
	return (context != null) ? context.getTxnId() : null;
    }

    /**
     * Returns the object ID for the reference, or null if the reference is
     * null.
     */
    private static BigInteger refId(ManagedReference<?> ref) {
	return (ref != null) ? ref.getId() : null;
    }

    /** Returns the type name of the object. */
    static String typeName(Object object) {
	return (object == null) ? "null" : object.getClass().getName();
    }

    /**
     * Returns the object ID of the object, or null if the object is null or
     * not assigned an ID.  Returns an ID even if the object is removed.
     */
    private static BigInteger objectId(Context context, Object object) {
	return refId(context.safeFindReference(object));
    }

    /**
     * Checks that the argument is a legal managed object: non-null,
     * serializable, and implements ManagedObject.
     */
    private static void checkManagedObject(Object object) {
	if (object == null) {
	    throw new NullPointerException("The object must not be null");
	} else if (!(object instanceof Serializable)) {
	    throw new IllegalArgumentException(
		"The object must be serializable: " + object);
	} else if (!(object instanceof ManagedObject)) {
	    throw new IllegalArgumentException(
		"The object must implement ManagedObject: " + object);
	}
    }

    /**
     * Returns the logger that should be used to log the specified exception.
     * In particular, use the abortLogger for TransactionAbortedException, and
     * the class logger for other runtime exceptions.
     */
    static LoggerWrapper getExceptionLogger(RuntimeException exception) {
	return exception instanceof TransactionAbortedException
	    ? abortLogger : logger;
    }
}<|MERGE_RESOLUTION|>--- conflicted
+++ resolved
@@ -503,11 +503,11 @@
             ProfileCollector collector = 
 		systemRegistry.getComponent(ProfileCollector.class);
 	    store = new DataStoreProfileProducer(baseStore, collector);
-<<<<<<< HEAD
-            ProfileConsumer consumer =
-                collector.getConsumer(getClass().getName());
-            createReferenceOp = consumer.registerOperation(
-		"createReference", ProfileLevel.MAX);
+            ProfileConsumer consumer = collector.getConsumer(
+                    ProfileCollectorImpl.CORE_CONSUMER_PREFIX + "DataService");
+            createReferenceOp = consumer.createOperation(
+		"createReference", ProfileDataType.TASK_AND_AGGREGATE,
+                ProfileLevel.MAX);
 	    Set<String> objectCacheNotClasses = new HashSet<String>();
 	    if (objectCacheNotClassesProperty != null) {
 		for (String name : objectCacheNotClassesProperty.split(",")) {
@@ -516,13 +516,6 @@
 	    }
 	    objectCache =
 		new ObjectCache(objectCacheSize, objectCacheNotClasses);
-=======
-            ProfileConsumer consumer = collector.getConsumer(
-                    ProfileCollectorImpl.CORE_CONSUMER_PREFIX + "DataService");
-            createReferenceOp = consumer.createOperation(
-		"createReference", ProfileDataType.TASK_AND_AGGREGATE,
-                ProfileLevel.MAX);
->>>>>>> 9e3189e9
 	    classesTable = new ClassesTable(store);
 	    synchronized (contextMapLock) {
 		if (contextMap == null) {
