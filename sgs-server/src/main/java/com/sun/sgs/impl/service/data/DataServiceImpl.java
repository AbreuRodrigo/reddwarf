--- conflicted
+++ resolved
@@ -454,16 +454,10 @@
 		systemRegistry.getComponent(ProfileCollector.class);
 	    store = new DataStoreProfileProducer(baseStore, collector);
             ProfileConsumer consumer =
-<<<<<<< HEAD
-                registrar.registerProfileProducer(getClass().getName());
+                collector.getConsumer(getClass().getName());
             createReferenceOp = consumer.createOperation(
 		"createReference", ProfileDataType.TASK_AGGREGATE,
                 ProfileLevel.MAX);
-=======
-                collector.getConsumer(getClass().getName());
-            createReferenceOp = consumer.registerOperation(
-		"createReference", ProfileLevel.MAX);
->>>>>>> 36f983e3
 	    classesTable = new ClassesTable(store);
 	    synchronized (contextMapLock) {
 		if (contextMap == null) {
