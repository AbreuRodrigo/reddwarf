--- conflicted
+++ resolved
@@ -411,19 +411,14 @@
 		systemRegistry.getComponent(TaskScheduler.class);
 	    Identity taskOwner = txnProxy.getCurrentOwner();
 	    scheduler = new DelegatingScheduler(taskScheduler, taskOwner);
-<<<<<<< HEAD
             NodeType nodeType = 
                 NodeType.valueOf(
                     wrappedProps.getProperty(StandardProperties.NODE_TYPE,
                                          NodeType.singleNode.name()));
             boolean serverStart = nodeType != NodeType.appNode;
 
-=======
-	    boolean serverStart = wrappedProps.getBooleanProperty(
-		StandardProperties.SERVER_START, true);
 	    AccessCoordinator accessCoordinator = 
 		systemRegistry.getComponent(AccessCoordinator.class);	    
->>>>>>> 96c3bc6e
 	    DataStore baseStore;
 	    if (dataStoreClassName != null) {
 		baseStore = wrappedProps.getClassInstanceProperty(
