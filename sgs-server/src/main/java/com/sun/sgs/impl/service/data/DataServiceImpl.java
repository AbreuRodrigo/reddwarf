--- conflicted
+++ resolved
@@ -39,12 +39,9 @@
 import com.sun.sgs.impl.util.TransactionContextMap;
 import com.sun.sgs.kernel.AccessCoordinator;
 import com.sun.sgs.kernel.ComponentRegistry;
-<<<<<<< HEAD
-=======
 import com.sun.sgs.kernel.KernelRunnable;
 import com.sun.sgs.kernel.NodeType;
 import com.sun.sgs.kernel.RecurringTaskHandle;
->>>>>>> fe1dbe1d
 import com.sun.sgs.kernel.TaskScheduler;
 import com.sun.sgs.kernel.TransactionScheduler;
 import com.sun.sgs.profile.ProfileCollector;
@@ -374,19 +371,13 @@
 	    TaskScheduler taskScheduler =
 		systemRegistry.getComponent(TaskScheduler.class);
 	    Identity taskOwner = txnProxy.getCurrentOwner();
-<<<<<<< HEAD
 	    DelegatingScheduler scheduler =
 		new DelegatingScheduler(taskScheduler, taskOwner);
-	    boolean serverStart = wrappedProps.getBooleanProperty(
-		StandardProperties.SERVER_START, true);
-=======
-	    scheduler = new DelegatingScheduler(taskScheduler, taskOwner);
             NodeType nodeType = 
                 wrappedProps.getEnumProperty(StandardProperties.NODE_TYPE, 
                                              NodeType.class, 
                                              NodeType.singleNode);
 
->>>>>>> fe1dbe1d
 	    AccessCoordinator accessCoordinator = 
 		systemRegistry.getComponent(AccessCoordinator.class);	    
 	    DataStore baseStore;
