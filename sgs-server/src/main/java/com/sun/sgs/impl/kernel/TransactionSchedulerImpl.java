/*
 * Copyright 2007-2008 Sun Microsystems, Inc.
 *
 * This file is part of Project Darkstar Server.
 *
 * Project Darkstar Server is free software: you can redistribute it
 * and/or modify it under the terms of the GNU General Public License
 * version 2 as published by the Free Software Foundation and
 * distributed hereunder to you.
 *
 * Project Darkstar Server is distributed in the hope that it will be useful,
 * but WITHOUT ANY WARRANTY; without even the implied warranty of
 * MERCHANTABILITY or FITNESS FOR A PARTICULAR PURPOSE.  See the
 * GNU General Public License for more details.
 *
 * You should have received a copy of the GNU General Public License
 * along with this program.  If not, see <http://www.gnu.org/licenses/>.
 */

package com.sun.sgs.impl.kernel;

import com.sun.sgs.app.ExceptionRetryStatus;
import com.sun.sgs.app.TaskRejectedException;

import com.sun.sgs.auth.Identity;

import com.sun.sgs.impl.kernel.schedule.SchedulerQueue;

import com.sun.sgs.impl.service.transaction.TransactionCoordinator;
import com.sun.sgs.impl.service.transaction.TransactionHandle;

import com.sun.sgs.impl.sharedutil.LoggerWrapper;

import com.sun.sgs.kernel.KernelRunnable;
import com.sun.sgs.kernel.Priority;
import com.sun.sgs.kernel.PriorityScheduler;
import com.sun.sgs.kernel.RecurringTaskHandle;
import com.sun.sgs.kernel.TaskQueue;
import com.sun.sgs.kernel.TaskReservation;
import com.sun.sgs.kernel.TransactionScheduler;

import com.sun.sgs.profile.ProfileCollector;
import com.sun.sgs.profile.ProfileListener;
import com.sun.sgs.profile.ProfileReport;

import com.sun.sgs.service.Transaction;

import java.lang.reflect.Constructor;
import java.lang.reflect.InvocationTargetException;

import java.beans.PropertyChangeEvent;

import java.util.LinkedList;
import java.util.Properties;
import java.util.Queue;

import java.util.concurrent.Executors;
import java.util.concurrent.ExecutorService;

import java.util.concurrent.atomic.AtomicInteger;

import java.util.logging.Level;
import java.util.logging.Logger;


/**
 * Package-private implementation of {@code TransactionScheduler} that is
 * used by the system for scheduling and running all transactional tasks.
 */
final class TransactionSchedulerImpl
    implements TransactionScheduler, PriorityScheduler, ProfileListener {

    // logger for this class
    private static final LoggerWrapper logger =
        new LoggerWrapper(Logger.getLogger(TransactionSchedulerImpl.
                                           class.getName()));

    /**
     * The property used to define which queue implementation should back
     * this scheduler.
     */
    public static final String SCHEDULER_QUEUE_PROPERTY =
        "com.sun.sgs.impl.kernel.scheduler.queue";

    // the default scheduler
    private static final String DEFAULT_SCHEDULER_QUEUE =
        "com.sun.sgs.impl.kernel.schedule.FIFOSchedulerQueue";

    /**
     * The property used to define the default number of initial consumer
     * threads.
     */
    public static final String CONSUMER_THREADS_PROPERTY =
        "com.sun.sgs.impl.kernel.transaction.threads";

    // the default number of initial consumer threads
    private static final String DEFAULT_CONSUMER_THREADS = "4";

    // the default priority for tasks
    private static final Priority defaultPriority =
        Priority.getDefaultPriority();

    // the coordinator used to create and coordinate transactions
    private final TransactionCoordinator transactionCoordinator;

    // the backing scheduler queue used for ordering tasks
    private final SchedulerQueue backingQueue;

    // the collector used for profiling data
    private final ProfileCollector profileCollector;

    // the coordinator for all transactional object access
    private final AccessCoordinatorImpl accessCoordinator;

    // the executor service used to manage our threads
    private final ExecutorService executor;

    // the actual number of threads we're currently using
    private final AtomicInteger threadCount = new AtomicInteger(0);

    // flag to note that this scheduler has shutdown
    private volatile boolean isShutdown = false;

    // the context we're using for the application's tasks
    private volatile KernelContext kernelContext = null;

    // the number of dependent tasks sitting in queues
    private final AtomicInteger dependencyCount = new AtomicInteger(0);

    /**
     * Creates an instance of {@code TransactionSchedulerImpl}.
     *
     * @param properties the {@code Properties} for the system
     * @param transactionCoordinator the {@code TransactionCoordinator} used
     *                               by the system to manage transactions
     * @param profileCollector the {@code ProfileCollector} used by the
     *                         system to collect profiling data
     *
     * @throws InvocationTargetException if there is a failure initializing
     *                                   the {@code SchedulerQueue}
     * @throws Exception if there is any failure creating the scheduler
     */
    TransactionSchedulerImpl(Properties properties,
                             TransactionCoordinator transactionCoordinator,
                             ProfileCollector profileCollector,
                             AccessCoordinatorImpl accessCoordinator)
        throws Exception
    {
        logger.log(Level.CONFIG, "Creating a Transaction Scheduler");

        if (properties == null)
            throw new NullPointerException("Properties cannot be null");
        if (transactionCoordinator == null)
            throw new NullPointerException("Coordinator cannot be null");
        if (profileCollector == null)
            throw new NullPointerException("Collector cannot be null");

        this.transactionCoordinator = transactionCoordinator;
        this.profileCollector = profileCollector;
        this.accessCoordinator = accessCoordinator;

        String queueName = properties.getProperty(SCHEDULER_QUEUE_PROPERTY,
                                                  DEFAULT_SCHEDULER_QUEUE);
        try {
            Class<?> queueClass = Class.forName(queueName);
            Constructor<?> queueCtor =
                queueClass.getConstructor(Properties.class);
            this.backingQueue = 
                (SchedulerQueue)(queueCtor.newInstance(properties));
        } catch (InvocationTargetException e) {
            if (logger.isLoggable(Level.CONFIG)) 
                logger.logThrow(Level.CONFIG, e.getCause(), "Queue {0} " +
                                "failed to initialize", queueName);
            throw e;
        } catch (Exception e) {
            if (logger.isLoggable(Level.CONFIG))
                logger.logThrow(Level.CONFIG, e, "Queue {0} unavailable",
                                queueName);
            throw e;
        }

        // startup the requested number of consumer threads
        // NOTE: this is a simple implmentation to replicate the previous
        // behvavior, with the assumption that it will change if the
        // scheduler starts trying to add or drop consumers adaptively
        int requestedThreads =
            Integer.parseInt(properties.getProperty(CONSUMER_THREADS_PROPERTY,
                                                    DEFAULT_CONSUMER_THREADS));
        if (logger.isLoggable(Level.CONFIG))
            logger.log(Level.CONFIG, "Using {0} transaction consumer threads",
                       requestedThreads);
        this.executor = Executors.newCachedThreadPool();
        for (int i = 0; i < requestedThreads; i++)
            executor.submit(new TaskConsumer());
    }

    /**
     * Package-private method used to set the context being used by the kernel.
     *
     * @param kernelContext the {@code KernelContext} for this scheduler
     */
    void setContext(KernelContext kernelContext) {
        this.kernelContext = kernelContext;
    }

    /*
     * Implementations of the TransactionScheduler interface.
     */

    /**
     * {@inheritDoc}
     */
    public TaskReservation reserveTask(KernelRunnable task, Identity owner) {
        ScheduledTaskImpl t =
            new ScheduledTaskImpl(task, owner, defaultPriority,
                                  System.currentTimeMillis());
        return backingQueue.reserveTask(t);
    }

    /**
     * {@inheritDoc}
     */
    public TaskReservation reserveTask(KernelRunnable task, Identity owner,
                                       long startTime) {
        ScheduledTaskImpl t =
            new ScheduledTaskImpl(task, owner, defaultPriority, startTime);
        return backingQueue.reserveTask(t);
    }

    /**
     * {@inheritDoc}
     */
    public void scheduleTask(KernelRunnable task, Identity owner) {
        backingQueue.
            addTask(new ScheduledTaskImpl(task, owner, defaultPriority,
                                          System.currentTimeMillis()));
    }

    /**
     * {@inheritDoc}
     */
    public void scheduleTask(KernelRunnable task, Identity owner,
                             long startTime) {
        backingQueue.
            addTask(new ScheduledTaskImpl(task, owner, defaultPriority,
                                          startTime));
    }

    /**
     * {@inheritDoc}
     */
    public RecurringTaskHandle scheduleRecurringTask(KernelRunnable task,
                                                     Identity owner,
                                                     long startTime,
                                                     long period) {
        ScheduledTaskImpl scheduledTask =
            new ScheduledTaskImpl(task, owner, defaultPriority, startTime,
                                  period);
        RecurringTaskHandle handle =
            backingQueue.createRecurringTaskHandle(scheduledTask);
        scheduledTask.setRecurringTaskHandle(handle);
        return handle;
    }

    /**
     * {@inheritDoc}
     */
    public TaskQueue createTaskQueue() {
        if (isShutdown)
            throw new IllegalStateException("Scheduler is shutdown");
        return new TaskQueueImpl();
    }

    /**
     * {@inheritDoc}
     */
    public void runTask(KernelRunnable task, Identity owner) throws Exception {
        if (isShutdown)
            throw new IllegalStateException("Scheduler is shutdown");
        if (ContextResolver.isCurrentTransaction()) {
            // we're already active in a transaction, so just run the task
            task.run();
        } else {
            // we're starting a new transaction
            ScheduledTaskImpl scheduledTask =
                new ScheduledTaskImpl(task, owner, defaultPriority,
                                      System.currentTimeMillis());
            waitForTask(scheduledTask, false);
        }
    }

    /*
     * Implementations of the PriorityScheduler interface.
     */

    /**
     * {@inheritDoc}
     */
    public TaskReservation reserveTask(KernelRunnable task, Identity owner,
                                       Priority priority) {
        ScheduledTaskImpl t = new ScheduledTaskImpl(task, owner, priority,
                                                    System.currentTimeMillis());
        return backingQueue.reserveTask(t);
    }

    /**
     * {@inheritDoc}
     */
    public void scheduleTask(KernelRunnable task, Identity owner,
                             Priority priority) {
        backingQueue.
            addTask(new ScheduledTaskImpl(task, owner, priority,
                                          System.currentTimeMillis()));
    }

    /*
     * Implementations for the ProfileListener interface.
     */

    /**
     * {@inheritDoc}
     */
    public void propertyChange(PropertyChangeEvent event) {
        // see comment in notifyThreadLeaving
    }

    /**
     * {@inheritDoc}
     */
    public void report(ProfileReport profileReport) {
        // see comment in notifyThreadLeaving
    }

    /**
     * {@inheritDoc}
     */
    public void shutdown() {
        synchronized (this) {
            if (isShutdown)
                throw new IllegalStateException("Already shutdown");
            isShutdown = true;
        }
        executor.shutdownNow();
        backingQueue.shutdown();
    }

    /*
     * Utility methods and classes.
     */

    /**
     * Private method that blocks until the task has completed, re-throwing
     * any exception resulting from the task failing.
     */
    private void waitForTask(ScheduledTaskImpl task, boolean unbounded)
        throws Exception
    {
        Throwable t = null;

        try {
            // wait for the task to complete
            executeTask(task, unbounded);
            t = task.get();
        } catch (InterruptedException ie) {
            // we were interrupted, so try to cancel the task, re-throwing
            // the interruption if that succeeds or looking at the result
            // if the task completes before it can be cancelled
            if (task.cancel(false)) {
                backingQueue.notifyCancelled(task);
                throw ie;
            }
            if (task.isCancelled())
                throw ie;
            t = task.get();
        }

        // if the result of the task was a permananent failure, then
        // re-throw the exception
        if (t != null) {
            if (t instanceof Exception)
                throw (Exception)t;
            throw (Error)t;
        }
    }

    /**
     * Package-private method that runs the given task in a transaction that
     * is not bound by any timeout value (i.e., is bound only by the
     * {@code com.sun.sgs.txn.timeout.unbounded} property value).
     *
     * @param task the {@code KernelRunnable} to run transactionally
     * @param owner the {@code Identity} that owns the task
     *
     * @throws IllegalStateException if this method is called from an
     *                               actively running transaction
     * @throws Exception if there is any failure that does not result in
     *                   re-trying the task
     */
    void runUnboundedTask(KernelRunnable task, Identity owner)
        throws Exception
    {
        if (isShutdown)
            throw new IllegalStateException("Scheduler is shutdown");
        if (ContextResolver.isCurrentTransaction())
            throw new IllegalStateException("Cannot be called from within " +
                                            "an active transaction");

        // NOTE: in the current system we only use this method once, and
        // that's when the application is initialized, in which case there
        // is no other task trying to run...if we decide to start using
        // this method more broadly, then it should probably use a separate
        // thread-pool so that it doesn't affect transaction latency

        ScheduledTaskImpl scheduledTask =
            new ScheduledTaskImpl(task, owner, defaultPriority,
                                  System.currentTimeMillis());
        waitForTask(scheduledTask, true);
    }

    /**
     * Notifies the scheduler that a thread has been started to consume
     * tasks as they become ready.
     */
    private void notifyThreadJoining() {
        profileCollector.notifyThreadAdded();
        threadCount.incrementAndGet();
    }

    /**
     * Notifies the scheduler that a thread has been interrupted and is
     * finishing its work.
     */
    private void notifyThreadLeaving() {
        profileCollector.notifyThreadRemoved();
        // NOTE: we're not yet trying to adapt the number of threads being
        // used, so we assume that threads are only lost when the system
        // wants to shutdown...in practice, this should look at some
        // threshold and see if another consumer needs to be created
        if (threadCount.decrementAndGet() == 0) {
            logger.log(Level.CONFIG, "No more threads are consuming tasks");
            shutdown();
        }
    }

    /**
     * Private {@code Runnable} used to consume tasks as they become available
     * from the {@code SchedulerQueue}. Once started, it will continue
     * running until it catches an {@code InterruptedException}.
     */
    private class TaskConsumer implements Runnable {
        /** {@inheritDoc} */
        public void run() {
            logger.log(Level.FINE, "Starting a consumer for transactions");
            notifyThreadJoining();

            try {
                while (true) {
                    // wait for the next task, at which point we may get
                    // interrupted and should therefore return
                    ScheduledTaskImpl task =
                        (ScheduledTaskImpl)(backingQueue.getNextTask(true));

                    // run the task, checking if it completed
                    if (executeTask(task, false)) {
                        // if it's a recurring task, schedule the next run
                        if (task.isRecurring()) {
                            long nextStart =
                                task.getStartTime() + task.getPeriod();
                            task = new ScheduledTaskImpl(task, nextStart);
                            backingQueue.addTask(task);
                        }
                        // if it has dependent tasks, schedule the next one
                        TaskQueueImpl queue =
                            (TaskQueueImpl)(task.getTaskQueue());
                        if (queue != null)
                            queue.scheduleNextTask();
                    }
                }
            } catch (InterruptedException ie) {
                if (logger.isLoggable(Level.FINE))
                    logger.logThrow(Level.FINE, ie, "Consumer is finishing");
            } catch (Exception e) {
                // this should never happen, since running the task should
                // never throw an exception that isn't handled
                logger.logThrow(Level.SEVERE, e, "Fatal error for consumer");
            } finally {
                notifyThreadLeaving();
            }
        }
    }

    /**
     * Private method that executes a single task, creating the transaction
     * state and handling re-try as appropriate. If the thread calling this
     * method is interrupted before the task can complete, then the associated
     * {@code InterruptedException} is re-thrown. Providing {@code true} for
     * the {@code unbounded} parameter results in a transaction with timeout
     * value as specified by the value of the
     * {@code TransactionCoordinator.TXN_UNBOUNDED_TIMEOUT_PROPERTY} property.
     * <p>
     * This method returns {@code true} if the task was completed or failed
     * permanently, and {@code false} otherwise. If {@code false} is returned
     * then the task is scheduled to be re-tried at some point in the future,
     * possibly by another thread, by this method. The caller may query the
     * status of the task and wait for the task to complete or fail permanently
     * through the {@code ScheduledTaskImpl} interface.
     */
    private boolean executeTask(ScheduledTaskImpl task, boolean unbounded)
        throws InterruptedException
    {
        logger.log(Level.FINEST, "starting a new transactional task");

        // store the current owner, and then push the new thread detail
        Identity parent = ContextResolver.getCurrentOwner();
        ContextResolver.setTaskState(kernelContext, task.getOwner());

        try {
            // keep trying to run the task until we succeed, tracking how
            // many tries it actually took
            while (true) {
                if (! task.setRunning(true)) {
                    // this task is already finished
                    return true;
                }

                // NOTE: We could report the two queue sizes separately,
                // so we should figure out how we want to represent these
                int waitSize =
                    backingQueue.getReadyCount() + dependencyCount.get();
                profileCollector.startTask(task.getTask(), task.getOwner(),
                                           task.getStartTime(), waitSize);
                profileCollector.noteTransactional();

                Transaction transaction = null;

                try {
                    // setup the transaction state
                    TransactionHandle handle =
                        transactionCoordinator.createTransaction(unbounded);
                    transaction = handle.getTransaction();
                    ContextResolver.setCurrentTransaction(transaction);

                    // increment the try count and notify the access
                    // coordinator of the new transaction
                    task.incrementTryCount();
                    final int tryCount = task.getTryCount();
                    accessCoordinator.
                        notifyNewTransaction(task.getStartTime(), tryCount);

                    try {
                        // run the task in the new transactional context
                        task.getTask().run();
                    } finally {
                        // regardless of the outcome, always clear the current
                        // transaction state before proceeding...
                        ContextResolver.clearCurrentTransaction(transaction);
                    }

                    // try to commit the transaction...note that there's the
                    // chance that the application code masked the orginal
                    // cause of a failure, so we'll check for that first,
                    // re-throwing the root cause in that case
                    if (transaction.isAborted())
                        throw transaction.getAbortCause();
                    handle.commit();

                    // the task completed successfully, so we're done
<<<<<<< HEAD
                    if (profileCollector != null)
                        profileCollector.finishTask(tryCount);
=======
                    profileCollector.finishTask(task.getTryCount());
>>>>>>> 7b1c740d
                    task.setDone(null);
                    return true;
                } catch (InterruptedException ie) {
                    // make sure the transaction was aborted
                    if (! transaction.isAborted())
                        transaction.abort(ie);
                    profileCollector.finishTask(task.getTryCount(), ie);
                    // if the task didn't finish because of the interruption
                    // then we want to re-queue it to run in a usable thread
                    if (! task.isDone()) {
                        task.setRunning(false);
                        if (! handoffRetry(task, ie)) {
                            // if the task couldn't be re-queued, then there's
                            // nothing left to do but drop it
                            task.setRunning(true);
                            task.setDone(ie);
                            if (logger.isLoggable(Level.WARNING))
                                logger.logThrow(Level.WARNING, ie, "dropping " +
                                                "an interrupted task: {0}" +
                                                task);
                        }
                    }
                    // always re-throw the interruption
                    throw ie;
                } catch (Throwable t) {
                    // make sure the transaction was aborted
                    if (! transaction.isAborted())
                        transaction.abort(t);
                    profileCollector.finishTask(task.getTryCount(), t);
                    // some error occurred, so see if we should re-try
                    if (! shouldRetry(task, t)) {
                        // the task is not being re-tried
                        task.setDone(t);
                        return true;
                    } else {
                        // see if the re-try should be handed-off
                        task.setRunning(false);
                        if (handoffRetry(task, t))
                            return false;
                    }
                }
            }
        } finally {
            // always restore the previous owner before leaving...
            ContextResolver.setTaskState(kernelContext, parent);
        }
    }

    /**
     * Private method that determines whether a given task should be re-tried
     * based on the given {@code Throwable} that caused failure. If this
     * returns {@code true} then the task should be re-tried. Otherwise, the
     * task should be dropped.
     */
    private boolean shouldRetry(ScheduledTaskImpl task, Throwable t) {
        // NOTE: as a first-pass implementation this simply instructs the
        // caller to try again if retry is requested, but other strategies
        // (like the number of times re-tried) might be considered later
        if ((t instanceof ExceptionRetryStatus) &&
            (((ExceptionRetryStatus)t).shouldRetry()))
            return true;

        // we're not re-trying the task, so log that it's being dropped
        if (logger.isLoggable(Level.WARNING)) {
            if (task.isRecurring()) {
                logger.logThrow(Level.WARNING, t, "skipping a recurrence of " +
                                "a task that failed with a non-retryable " +
                                "exception: {0}", task);
            } else {
                logger.logThrow(Level.WARNING, t, "dropping a task that " +
                                "failed with a non-retryable exception: {0}",
                                task);
            }
        }

        return false;
    }

    /**
     * Private method that determines how to handoff a task that needs to
     * be re-tried. If this returns {@code true} then the task has been
     * taken and handed-off, and the caller is therefore no longer responsible
     * for executing the task. If this returns {@code false} then it's up to
     * the caller to try running the task again.
     */
    private boolean handoffRetry(ScheduledTaskImpl task, Throwable t) {
        // NOTE: this is a very simple initial policy that always causes
        // tasks to re-try "in place" unless they were interrupted, in which
        // case there's nothing to do but re-queue the task
        if (t instanceof InterruptedException) {
            try {
                backingQueue.addTask(task);
                return true;
            } catch (TaskRejectedException tre) {
                return false;
            }
        }
        return false;
    }

    /** Private implementation of {@code TaskQueue}. */
    private final class TaskQueueImpl implements TaskQueue {
        private final Queue<ScheduledTaskImpl> queue =
            new LinkedList<ScheduledTaskImpl>();
        private boolean inScheduler = false;
        /** {@inheritDoc} */
        public void addTask(KernelRunnable task, Identity owner) {
            ScheduledTaskImpl schedTask =
                new ScheduledTaskImpl(task, owner, defaultPriority,
                                      System.currentTimeMillis());
            schedTask.setTaskQueue(this);

            synchronized (this) {
                if (inScheduler) {
                    dependencyCount.incrementAndGet();
                    queue.offer(schedTask);
                } else {
                    inScheduler = true;
                    backingQueue.addTask(schedTask);
                }
            }
        }
        /** Private method to schedule the next task, if any. */
        void scheduleNextTask() {
            synchronized (this) {
                if (queue.isEmpty()) {
                    inScheduler = false;
                } else {
                    dependencyCount.decrementAndGet();
                    // re-set the start time before scheduling, since the
                    // task isn't really requested to start until all
                    // tasks ahead of it have run
                    ScheduledTaskImpl schedTask = queue.poll();
                    schedTask.resetStartTime();
                    backingQueue.addTask(schedTask);
                }
            }
        }
    }

}<|MERGE_RESOLUTION|>--- conflicted
+++ resolved
@@ -565,12 +565,7 @@
                     handle.commit();
 
                     // the task completed successfully, so we're done
-<<<<<<< HEAD
-                    if (profileCollector != null)
-                        profileCollector.finishTask(tryCount);
-=======
                     profileCollector.finishTask(task.getTryCount());
->>>>>>> 7b1c740d
                     task.setDone(null);
                     return true;
                 } catch (InterruptedException ie) {
