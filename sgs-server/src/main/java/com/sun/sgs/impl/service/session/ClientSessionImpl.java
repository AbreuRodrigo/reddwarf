--- conflicted
+++ resolved
@@ -191,17 +191,9 @@
              * receivedMessage callback, or we could add a special API to
              * pre-allocate buffers. -JM
              */
-<<<<<<< HEAD
-            ByteBuffer buf = ByteBuffer.wrap(new byte[1 + message.remaining()]);
-            buf.put(SimpleSgsProtocol.SESSION_MESSAGE).
-		put(message.asReadOnlyBuffer()).
-		flip();
-	    addEvent(new SendEvent(buf.array()));
-=======
             byte[] msgBytes = new byte[message.remaining()];
 	    message.asReadOnlyBuffer().get(msgBytes);
 	    addEvent(new SendEvent(msgBytes));
->>>>>>> bfa70bd9
 
 	    return getWrappedClientSession();
 
@@ -428,7 +420,9 @@
 			"for session:{1} throws",
 			listener, this);
 		    sessionService.scheduleTask(
-			new AbstractKernelRunnable() {
+			new AbstractKernelRunnable(
+			    "NotifyListenerAndRemoveSession")
+			{
 			    public void run() {
 				ClientSessionImpl sessionImpl =
 				    ClientSessionImpl.getSession(
@@ -662,7 +656,7 @@
 		return;
 	    }
 	    sessionService.scheduleNonTransactionalTask(
-	        new AbstractKernelRunnable() {
+	        new AbstractKernelRunnable("ServiceEventQueue") {
 		    public void run() {
 			sessionService.runIoTask(
 			    new IoRunnable() {
