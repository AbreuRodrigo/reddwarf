--- conflicted
+++ resolved
@@ -239,11 +239,7 @@
             taskScheduler.setContext(ctx);
 
             // collect the shared system components into a registry
-<<<<<<< HEAD
-            systemRegistry = new ComponentRegistryImpl();
             systemRegistry.addComponent(accessCoordinator);
-=======
->>>>>>> 7b1c740d
             systemRegistry.addComponent(transactionScheduler);
             systemRegistry.addComponent(taskScheduler);
             systemRegistry.addComponent(identityCoordinator);
