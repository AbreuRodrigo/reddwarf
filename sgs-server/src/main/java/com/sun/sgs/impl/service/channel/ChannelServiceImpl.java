/*
 * Copyright 2007-2009 Sun Microsystems, Inc.
 *
 * This file is part of Project Darkstar Server.
 *
 * Project Darkstar Server is free software: you can redistribute it
 * and/or modify it under the terms of the GNU General Public License
 * version 2 as published by the Free Software Foundation and
 * distributed hereunder to you.
 *
 * Project Darkstar Server is distributed in the hope that it will be useful,
 * but WITHOUT ANY WARRANTY; without even the implied warranty of
 * MERCHANTABILITY or FITNESS FOR A PARTICULAR PURPOSE.  See the
 * GNU General Public License for more details.
 *
 * You should have received a copy of the GNU General Public License
 * along with this program.  If not, see <http://www.gnu.org/licenses/>.
 */

package com.sun.sgs.impl.service.channel;

import com.sun.sgs.app.Channel;
import com.sun.sgs.app.ChannelListener;
import com.sun.sgs.app.ChannelManager;
import com.sun.sgs.app.ClientSession;
import com.sun.sgs.app.Delivery;
import com.sun.sgs.app.ManagedReference;
import com.sun.sgs.app.ObjectNotFoundException;
import com.sun.sgs.app.Task;
import com.sun.sgs.app.TransactionNotActiveException;
import com.sun.sgs.app.TransactionTimeoutException;
import com.sun.sgs.impl.service.channel.ChannelServer.MembershipStatus;
import com.sun.sgs.impl.sharedutil.HexDumper;
import com.sun.sgs.impl.sharedutil.LoggerWrapper;
import com.sun.sgs.impl.sharedutil.PropertiesWrapper;
import com.sun.sgs.impl.util.AbstractKernelRunnable;
import com.sun.sgs.impl.util.AbstractService;
import com.sun.sgs.impl.util.BindingKeyedCollections;
import com.sun.sgs.impl.util.BindingKeyedMap;
import com.sun.sgs.impl.util.CacheMap;
import com.sun.sgs.impl.util.Exporter;
import com.sun.sgs.impl.util.IoRunnable;
import com.sun.sgs.impl.util.KernelCallable;
import com.sun.sgs.impl.util.TransactionContext;
import com.sun.sgs.impl.util.TransactionContextFactory;
import com.sun.sgs.impl.util.TransactionContextMap;
import com.sun.sgs.kernel.ComponentRegistry;
import com.sun.sgs.kernel.KernelRunnable;
import com.sun.sgs.kernel.TaskQueue;
import com.sun.sgs.profile.ProfileCollector;
import com.sun.sgs.protocol.SessionProtocol;
import com.sun.sgs.service.ClientSessionStatusListener;
import com.sun.sgs.service.ClientSessionService;
import com.sun.sgs.service.DataService;
import com.sun.sgs.service.Node;
import com.sun.sgs.service.NodeListener;
import com.sun.sgs.service.RecoveryListener;
import com.sun.sgs.service.SimpleCompletionHandler;
import com.sun.sgs.service.TaskService;
import com.sun.sgs.service.Transaction;
import com.sun.sgs.service.TransactionProxy;
import com.sun.sgs.service.WatchdogService;
import java.io.IOException;
import java.io.Serializable;
import java.math.BigInteger;
import java.nio.ByteBuffer;
import java.util.Collections;
import java.util.HashMap;
import java.util.HashSet;
import java.util.Iterator;
import java.util.LinkedList;
import java.util.List;
import java.util.Map;
import java.util.Properties;
import java.util.Queue;
import java.util.Set;
import java.util.SortedMap;
import java.util.TreeMap;
import java.util.concurrent.ConcurrentHashMap;
import java.util.logging.Level;
import java.util.logging.Logger;
import javax.management.JMException;

/**
 * ChannelService implementation. <p>
 * 
 * <p>The {@link #ChannelServiceImpl constructor} requires the <a
 * href="../../../impl/kernel/doc-files/config-properties.html#com.sun.sgs.app.name">
 * <code>com.sun.sgs.app.name</code></a> property.
 *
 * <p>TBD: add summary comment about how the implementation works.
 */
public final class ChannelServiceImpl
    extends AbstractService implements ChannelManager
{
    /** The name of this class. */
    private static final String CLASSNAME = ChannelServiceImpl.class.getName();

    /** The package name. */
    private static final String PKG_NAME = "com.sun.sgs.impl.service.channel";

    /** The logger for this class. */
    private static final LoggerWrapper logger =
	new LoggerWrapper(Logger.getLogger(PKG_NAME));

    /** The name of the version key. */
    private static final String VERSION_KEY = PKG_NAME + ".service.version";

    /** The major version. */
    private static final int MAJOR_VERSION = 2;
    
    /** The minor version. */
    private static final int MINOR_VERSION = 0;

    /** The channel server map prefix. */
    private static final String CHANNEL_SERVER_MAP_PREFIX =
	PKG_NAME + ".server.";
    
    /** The name of the server port property. */
    private static final String SERVER_PORT_PROPERTY =
	PKG_NAME + ".server.port";
	
    /** The default server port: {@value #DEFAULT_SERVER_PORT}. */
    private static final int DEFAULT_SERVER_PORT = 0;

    /** The property name for the maximum number of events to process in a
     * single transaction.
     */
    private static final String EVENTS_PER_TXN_PROPERTY =
	PKG_NAME + ".events.per.txn";

    /** The default events per transaction: {@value #DEFAULT_EVENTS_PER_TXN}. */
    private static final int DEFAULT_EVENTS_PER_TXN = 1;
    
    /** The name of the write buffer size property. */
    private static final String WRITE_BUFFER_SIZE_PROPERTY =
        PKG_NAME + ".write.buffer.size";

    /** The default write buffer size: {@value #DEFAULT_WRITE_BUFFER_SIZE}. */
    private static final int DEFAULT_WRITE_BUFFER_SIZE = 128 * 1024;

    /** The name of the session relocation timeout property. */
    private static final String SESSION_RELOCATION_TIMEOUT_PROPERTY =
	PKG_NAME + ".session.relocation.timeout";

    /** The default session relocation timeout:
     * {@value #DEFAULT_SESSION_RELOCATION_TIMEOUT}.
     */
    private static final int DEFAULT_SESSION_RELOCATION_TIMEOUT = 5000;

    /** The transaction context map. */
    private static TransactionContextMap<Context> contextMap = null;

    /** The factory for creating BindingKeyedCollections. */
    private static BindingKeyedCollections collectionsFactory = null;

    /** The map of node ID (string) to ChannelServer proxy. */
    private static BindingKeyedMap<ChannelServer> channelServerMap = null;

    /** The transaction context factory. */
    private final TransactionContextFactory<Context> contextFactory;
    
    /** List of contexts that have been prepared (non-readonly) or
     * committed.  The {@code contextList} is locked when contexts are
     * added (during prepare), removed (during abort or flushed during
     * commit), and when adding or removing task queues from the {@code
     * channelTaskQueues} map.
     */
    private final List<Context> contextList = new LinkedList<Context>();

    /** The client session service. */
    private final ClientSessionService sessionService;

    /** The exporter for the ChannelServer. */
    private final Exporter<ChannelServer> exporter;

    /** The ChannelServer remote interface implementation. */
    private final ChannelServerImpl serverImpl;
	
    /** The proxy for the ChannelServer. */
    private final ChannelServer serverProxy;

    /** The listener for client session status updates (relocation or
     * disconnection).
     */
    private final ClientSessionStatusListener sessionStatusListener;

    /** The ID for the local node. */
    private final long localNodeId;

    /** The cache of channel server proxies, keyed by the server's node ID. */
    private final ConcurrentHashMap<Long, ChannelServer>
	channelServerCache = new ConcurrentHashMap<Long, ChannelServer>();

    /** The cache of channel membership snapshots, keyed by channel ID.
     * The cache entry timeout is one second.
     */
    private final CacheMap<BigInteger, Set<BigInteger>>
	channelMembershipCache =
	    new CacheMap<BigInteger, Set<BigInteger>>(1000);

    /** The cache of channel event queues, keyed by channel ID. */ 
    private final ConcurrentHashMap<BigInteger, Queue<ChannelEventInfo>>
	eventQueueCache =
	    new ConcurrentHashMap<BigInteger, Queue<ChannelEventInfo>>();

    /** The local channel membership info, keyed by channel ID. */
    private final ConcurrentHashMap<BigInteger, LocalChannelInfo>
	localChannelMembersMap =
	    new ConcurrentHashMap<BigInteger, LocalChannelInfo>();

    /** The local per-session channel maps (key: channel ID, value: message
     * timestamp), keyed by session ID. */
    private final ConcurrentHashMap<BigInteger,
				    Map<BigInteger, LocalMemberInfo>>
	localPerSessionChannelMap =
	    new ConcurrentHashMap<BigInteger,
				  Map<BigInteger, LocalMemberInfo>>();

    /** Map of relocation information (new node IDs and completion
     * handlers) for client sessions relocating from this node, keyed by
     * the relocating session's ID. */
    private final ConcurrentHashMap<BigInteger, RelocationInfo>
	relocatingSessions =
	    new ConcurrentHashMap<BigInteger, RelocationInfo>();

    /** Map for storing pending requests for client sessions relocating to
     * this node, keyed by session ID. */
    private final ConcurrentHashMap<BigInteger,
				    SortedMap<Long, PendingRequests>>
	relocatedSessionPendingRequests =
	    new ConcurrentHashMap<BigInteger,
				  SortedMap<Long, PendingRequests>>();

    /** The map of channel coordinator task queues, keyed by channel ID.
     * A coordinator task queue orders the delivery of incoming
     * 'serviceEventQueue' requests so that a given coordinator is not
     * overwhelmed by concurrent requests to service its event queue.
     * The tasks in these queues execute within a transaction.
     */
    private final ConcurrentHashMap<BigInteger, TaskQueue>
	coordinatorTaskQueues =
	    new ConcurrentHashMap<BigInteger, TaskQueue>();

    /** The map of channel task queues, keyed by channel ID.  A channel's
     * task queue orders the execution of tasks in which the channel's
     * coordinator sends notifications (join, leave, send, etc.) to the
     * channel servers for the channel.  The tasks in these queues execute
     * outside of a transaction.  This map must be accessed while
     * synchronized on {@code contextList}. A task queue is added when the
     * first committed context having to do with the channel is flushed,
     * and is removed when the channel is closed.
     */
    private final Map<BigInteger, TaskQueue> channelTaskQueues =
	new HashMap<BigInteger, TaskQueue>();

    /** The write buffer size for new channels. */
    private final int writeBufferSize;
    
    /** The maximum number of channel events to service per transaction. */
    final int eventsPerTxn;

    /** The timeout expiration for a client session relocating to this
     * node, in milliseconds.
     */
    final int sessionRelocationTimeout;
    
    /** Our JMX exposed statistics. */
    final ChannelServiceStats serviceStats;

    /**
     * Constructs an instance of this class with the specified {@code
     * properties}, {@code systemRegistry}, and {@code txnProxy}.
     *
     * @param	properties service properties
     * @param	systemRegistry system registry
     * @param	txnProxy transaction proxy
     *
     * @throws Exception if a problem occurs when creating the service
     */
    public ChannelServiceImpl(Properties properties,
			      ComponentRegistry systemRegistry,
			      TransactionProxy txnProxy)
	throws Exception
    {
	super(properties, systemRegistry, txnProxy, logger);
	
	logger.log(
	    Level.CONFIG, "Creating ChannelServiceImpl properties:{0}",
	    properties);
	PropertiesWrapper wrappedProps = new PropertiesWrapper(properties);

	try {
	    synchronized (ChannelServiceImpl.class) {
		if (contextMap == null) {
		    contextMap = new TransactionContextMap<Context>(txnProxy);
		}
		if (collectionsFactory == null) {
		    collectionsFactory =
			systemRegistry.getComponent(
			    BindingKeyedCollections.class);
		}
		if (channelServerMap == null) {
		    channelServerMap =
			collectionsFactory.newMap(CHANNEL_SERVER_MAP_PREFIX);
		}
	    }
	    contextFactory = new ContextFactory(contextMap);
	    WatchdogService watchdogService =
		txnProxy.getService(WatchdogService.class);
	    sessionService = txnProxy.getService(ClientSessionService.class);
	    localNodeId =
		txnProxy.getService(DataService.class).getLocalNodeId();

	    /*
	     * Get the properties for controlling write buffer size,
	     * channel event processing, and session relocation timeout
	     */
            writeBufferSize = wrappedProps.getIntProperty(
                WRITE_BUFFER_SIZE_PROPERTY, DEFAULT_WRITE_BUFFER_SIZE,
                8192, Integer.MAX_VALUE);
	    eventsPerTxn = wrappedProps.getIntProperty(
		EVENTS_PER_TXN_PROPERTY, DEFAULT_EVENTS_PER_TXN,
		1, Integer.MAX_VALUE);
	    sessionRelocationTimeout = wrappedProps.getIntProperty(
		SESSION_RELOCATION_TIMEOUT_PROPERTY,
		DEFAULT_SESSION_RELOCATION_TIMEOUT,
		500, Integer.MAX_VALUE);
	    
	    /*
	     * Export the ChannelServer.
	     */
	    int serverPort = wrappedProps.getIntProperty(
		SERVER_PORT_PROPERTY, DEFAULT_SERVER_PORT, 0, 65535);
	    serverImpl = new ChannelServerImpl();
	    exporter = new Exporter<ChannelServer>(ChannelServer.class);
	    try {
		int port = exporter.export(serverImpl, serverPort);
		serverProxy = exporter.getProxy();
		logger.log(
		    Level.CONFIG,
		    "ChannelServer export successful. port:{0,number,#}", port);
	    } catch (Exception e) {
		try {
		    exporter.unexport();
		} catch (RuntimeException re) {
		}
		throw e;
	    }

	    /*
	     * Check service version.
	     */
	    transactionScheduler.runTask(
		new AbstractKernelRunnable("CheckServiceVersion") {
		    public void run() {
			checkServiceVersion(
			    VERSION_KEY, MAJOR_VERSION, MINOR_VERSION);
		    } },  taskOwner);
	    
	    /*
	     * Create channel server map, keyed by node ID.  Then store
	     * channel server in the channel server map.
	     */
	    transactionScheduler.runTask(
		new AbstractKernelRunnable("StoreChannelServerProxy") {
		    public void run() {
			getChannelServerMap().put(
			    Long.toString(localNodeId), serverProxy);
		    } },
		taskOwner);

	    /*
	     * Add listeners for handling recovery and for receiving
	     * notification of client session relocation and disconnection.
	     */
	    watchdogService.addRecoveryListener(
		new ChannelServiceRecoveryListener());

	    watchdogService.addNodeListener(new ChannelServiceNodeListener());

	    sessionStatusListener = new SessionStatusListener();
            sessionService.addSessionStatusListener(sessionStatusListener);

            /* Create our service profiling info and register our MBean. */
            ProfileCollector collector = 
		systemRegistry.getComponent(ProfileCollector.class);
            serviceStats = new ChannelServiceStats(collector);
            try {
                collector.registerMBean(serviceStats, 
                                        ChannelServiceStats.MXBEAN_NAME);
            } catch (JMException e) {
                logger.logThrow(Level.CONFIG, e, "Could not register MBean");
            }

	} catch (Exception e) {
	    if (logger.isLoggable(Level.CONFIG)) {
		logger.logThrow(
		    Level.CONFIG, e, "Failed to create ChannelServiceImpl");
	    }
	    doShutdown();
	    throw e;
	}
    }
 
    /* -- Implement AbstractService methods -- */

    /** {@inheritDoc} */
    protected void handleServiceVersionMismatch(
	Version oldVersion, Version currentVersion)
    {
	throw new IllegalStateException(
	    "unable to convert version:" + oldVersion +
	    " to current version:" + currentVersion);
    }
    
     /** {@inheritDoc} */
    protected void doReady() {
    }

    /** {@inheritDoc} */
    protected void doShutdown() {
	logger.log(Level.FINEST, "shutdown");
	
	try {
	    if (exporter != null) {
		exporter.unexport();
	    }
	} catch (RuntimeException e) {
	    logger.logThrow(Level.FINEST, e, "unexport server throws");
	    // swallow exception
	}
    }
    
    /* -- Implement ChannelManager -- */

    /** {@inheritDoc} */
    public Channel createChannel(String name,
				 ChannelListener listener,
				 Delivery delivery)
    {
        serviceStats.createChannelOp.report();
	try {
	    Channel channel = ChannelImpl.newInstance(
		name, listener, delivery, writeBufferSize);
	    return channel;
	    
	} catch (RuntimeException e) {
	    logger.logThrow(Level.FINEST, e, "createChannel:{0} throws");
	    throw e;
	}
    }

    /** {@inheritDoc} */
    public Channel getChannel(String name) {
        serviceStats.getChannelOp.report();
	try {
	    return ChannelImpl.getInstance(name);
	    
	} catch (RuntimeException e) {
	    logger.logThrow(Level.FINEST, e, "getChannel:{0} throws");
	    throw e;
	}
    }

    /* -- Public methods -- */

    /**
     * Handles a channel {@code message} that the specified {@code session}
     * is sending on the channel with the specified {@code channelRefId}.
     * This method is invoked from the {@code ClientSessionHandler} of the
     * given session, when it receives a channel
     * message.  This method must be called from within a transaction. <p>
     *
     * @param	channelRefId the channel ID, as a {@code BigInteger}
     * @param	session the client session sending the channel message
     * @param	message the channel message
     */
    public void handleChannelMessage(
	BigInteger channelRefId, ClientSession session, ByteBuffer message)
    {
	ChannelImpl.handleChannelMessage(channelRefId, session, message);
    }

    /* -- Implement ChannelServer -- */

    private final class ChannelServerImpl implements ChannelServer {

	/** {@inheritDoc}
	 *
	 * Add a task to service the specified channel's event queue.
	 */
	public void serviceEventQueue(BigInteger channelRefId) {
	    callStarted();
	    try {
		addServiceEventQueueTask(channelRefId);
					  
	    } finally {
		callFinished();
	    }
	}

	/** {@inheritDoc} */
	public MembershipStatus isMember(
	    BigInteger channelRefId, BigInteger sessionRefId)
	{
	    if (!sessionService.isConnected(sessionRefId)) {
		return MembershipStatus.UNKNOWN;
	    } else {
		return
		    isLocalChannelMember(channelRefId, sessionRefId) ?
		    MembershipStatus.MEMBER :
		    MembershipStatus.NON_MEMBER;
	    }
	}
	
	/** {@inheritDoc}
	 *
	 * If the session is locally-connected and not relocating, this
	 * method adds the specified {@code sessionRefId} to the
	 * per-channel local membership set for the given channel, and
	 * sends a channel join message to the session with the
	 * corresponding {@code sessionId}.
	 */
	public boolean join(String name, BigInteger channelRefId,
			    byte deliveryOrdinal, long timestamp,
			    BigInteger sessionRefId)

	{
	    callStarted();
	    try {
		if (logger.isLoggable(Level.FINEST)) {
		    logger.log(
			Level.FINEST, "join name:{0} channelId:{1} " +
			"sessionId:{2} localNodeId:{3}",
			name, toHexString(channelRefId),
			toHexString(sessionRefId), localNodeId);
		}

		return handleChannelRequest(
		    sessionRefId, timestamp,
		    new ChannelJoinTask(
			name, channelRefId,
			Delivery.values()[deliveryOrdinal]));
		
	    } finally {
		callFinished();
	    }
	}
	
	/** {@inheritDoc}
	 *
	 * Removes the specified {@code sessionRefId} from the per-channel
	 * local membership set for the given channel, and sends a channel
	 * leave message to the session with the corresponding {@code
	 * sessionRefId}.
	 */
	public boolean leave(BigInteger channelRefId, long msgTimestamp,
			     BigInteger sessionRefId)
	{
	    callStarted();
	    try {
		if (logger.isLoggable(Level.FINEST)) {
		    logger.log(
			Level.FINEST, "leave channelId:{0} sessionId:{1}",
			toHexString(channelRefId), toHexString(sessionRefId));
		}

		ChannelLeaveTask task = new ChannelLeaveTask(channelRefId);
		boolean success = handleChannelRequest(
		    sessionRefId, msgTimestamp, task);
		task.cleanupIfNoLocalChannelMembership();
		return success;
		
	    } finally {
		callFinished();
	    }
	}

	

	/** {@inheritDoc} */
	public BigInteger[] getSessions(BigInteger channelRefId) {
	    callStarted();
	    BigInteger[] localMembers = null;
	    try {
		if (logger.isLoggable(Level.FINEST)) {
		    logger.log(
			Level.FINEST,
			"getSessions channelId:{0} localNodeId:{1}",
			toHexString(channelRefId), localNodeId);
		}

		LocalChannelInfo channelInfo =
		    localChannelMembersMap.get(channelRefId);
		if (channelInfo != null) {
		    synchronized (channelInfo) {
			localMembers = channelInfo.members.toArray(
			    new BigInteger[channelInfo.members.size()]);
		    }
		} else {
		    localMembers = new BigInteger[0];
		}
		return localMembers;
		
	    } finally {
		if (logger.isLoggable(Level.FINEST)) {
		    logger.log(
			Level.FINEST,
			"getSessions channelId:{0} localNodeId:{1} returns:{2}",
			toHexString(channelRefId), localNodeId, localMembers);
		}
		callFinished();
	    }
	}
	
	/** {@inheritDoc}
	 *
	 * Sends the given {@code message} to all local members of the
	 * specified channel.
	 */
	public void send(BigInteger channelRefId, byte[] message,
			 long timestamp)
	{
	    callStarted();
	    try {
		if (logger.isLoggable(Level.FINEST)) {
		    logger.log(
			Level.FINEST,
			"send channelId:{0} message:{1} timestamp:{2} " +
			"localNodeId:{3}", toHexString(channelRefId),
			HexDumper.format(message, 0x50),
			timestamp, localNodeId);
		}
		LocalChannelInfo channelInfo =
		    localChannelMembersMap.get(channelRefId);
		if (channelInfo == null) {
		    return;
		}

		// Lock the channel info (which locks the channel
		// membership list) while iterating to avoid changes
		// to membership during iteration.
		ChannelSendTask task =
		    new ChannelSendTask(channelRefId, channelInfo.delivery,
					message);
		synchronized (channelInfo) {
		    // TBD: Is this check for ordered unreliable channels
		    // as well? 
		    if (channelInfo.delivery.equals(Delivery.RELIABLE) &&
			timestamp <= channelInfo.msgTimestamp)
		    {
			// Reliable messages may be retransmitted on
			// coordinator recovery, so don't deliver messages
			// with a timestamp that is less than or equal to
			// the channel's timestamp of the last delivered
			// message.
			if (logger.isLoggable(Level.FINE)) {
			    logger.log(
				Level.FINE,
				"Dropping message with old timestamp, " +
				"channelId:{0} message:{1} timestamp:{2} " +
				"current timestamp:{3} localNodeId:{4}",
				toHexString(channelRefId),
				HexDumper.format(message, 0x50), timestamp,
				channelInfo.msgTimestamp, localNodeId);
			}
			return;
		    }
		    // Note: the message timestamp may not be consecutive
		    // because a non-member sender's message can get dropped.
		    channelInfo.msgTimestamp = timestamp;
		    for (BigInteger sessionRefId : channelInfo.members) {
			// Deliver send request or enqueue for delivery if
			// the session is relocating to this node.  It is
			// safe to ignore the return value. The return
			// value will be false if: the session is no
			// longer locally connected or the session is in
			// the process of moving from this node. In either
			// case, the transient structures associated with
			// the session will be cleaned up.
			handleChannelRequest(sessionRefId, timestamp, task);
		    }
		}
	    } finally {
		callFinished();
	    }
	}

	/**
	 * {@inheritDoc}
	 */
	public void relocateChannelMemberships(
	    final BigInteger sessionRefId, long oldNodeId,
	    BigInteger[] channelRefIds, byte[] deliveryOrdinals,
	    long[] msgTimestamps)
	{
	    /*
	     * Schedule task to add the session's new node (the local
	     * node) to each of its channels if not already present.
	     */
	    taskScheduler.scheduleTask(
		new AddRelocatingSessionNodeToChannels(
		    sessionRefId, oldNodeId,
		    channelRefIds, deliveryOrdinals, msgTimestamps),
		taskOwner);
	}
	
	/**
	 * {@inheritDoc}
	 */
	public void channelMembershipsUpdated(
	    BigInteger sessionRefId, long newNodeId)
	{
	    removeLocalSessionFromAllChannels(sessionRefId);
	    
	    // Notify completion handler that relocation preparation is done.
	    RelocationInfo relocationInfo =
		relocatingSessions.get(sessionRefId);
	    if (relocationInfo != null) {
		relocationInfo.handler.completed();
	    }
	}
	
	/** {@inheritDoc}
	 *
	 * Removes the specified channel from the map of local channels,
	 * removes the channel from each of its local member's channel maps and
	 * sends a leave notification to each member.
	 */
	public void close(BigInteger channelRefId, long timestamp) {
	    callStarted();
	    try {
		LocalChannelInfo channelInfo =
		    localChannelMembersMap.get(channelRefId);
		if (channelInfo == null) {
		    return;
		}
		ChannelCloseTask task = new ChannelCloseTask(channelRefId);
		synchronized (channelInfo) {
		    for (BigInteger sessionRefId : channelInfo.members) {

			if (!handleChannelRequest(
				sessionRefId, timestamp, task))
			{
			    // Session is not connected, and is not relocating
			    // to this node, so remove it from the channel's
			    // local membership list.
			    removeLocalPerSessionChannel(
				channelRefId, sessionRefId);
			}
			    
		    }
		    localChannelMembersMap.remove(channelRefId);
		}

	    } finally {
		callFinished();
	    }
	}

	/**
	 * Handles the channel request {@code task} for the specified
	 * session and timestamp.  <p>
	 *
	 * If the session is connected to this node, then the specified
	 * {@code task} is run with the specified {@code sessionRefId} and
	 * {@code timestamp}, and {@code true} is returned.  <p>
	 *
	 * If the session is relocating to this node, then the specified
	 * {@code task} is enqueued for execution when the session
	 * completes relocation, and {@code true} is returned. <p>
	 *
	 * If the session is not connected to this node or is relocating
	 * from this node, then {@code false} is returned.
	 */
	private boolean handleChannelRequest(
	    BigInteger sessionRefId, long timestamp, ChannelRequestTask task)
	{
	    RelocationInfo info = relocatingSessions.get(sessionRefId);
	    if (info != null) {
		// Session is relocating from this node.
		if (logger.isLoggable(Level.FINE)) {
		    logger.log(
			Level.FINE, "Dropping channel request for " +
			"relocating session:{0} channel:{1} timestamp:{2} " +
			"localNodeId:{3} newNodeId:{4}",
			toHexString(sessionRefId),
			toHexString(task.channelRefId),
			timestamp, localNodeId, info.newNodeId);
		}
		return false;
	    }

	    // TBD: The following may need to check the data store to
	    // see which node the session is assigned to.
	    boolean relocatingToLocalNode =
		sessionService.isRelocatingToLocalNode(sessionRefId);
	    SessionProtocol protocol =
		sessionService.getSessionProtocol(sessionRefId);

	    if (protocol == null) {
		if (!relocatingToLocalNode) {
		    // The session is not locally-connected and is not
		    // known to be relocating to the local node.
		    if (logger.isLoggable(Level.FINE)) {
			logger.log(
			    Level.FINE, "Dropping channel request for " +
			    "non-local session:{0} channel:{1} timestamp:{2} " +
			    "localNodeId:{3}",
			    toHexString(sessionRefId),
			    toHexString(task.channelRefId),
			    timestamp, localNodeId);
		    }
		    return false;
		}
		    
		// The session is relocating to this node, but the
		// session hasn't been established yet, so enqueue the
		// request until relocation is complete.
		SortedMap<Long, PendingRequests> pendingRequestsMap =
		    relocatedSessionPendingRequests.get(sessionRefId);
		if (pendingRequestsMap == null) {
		    SortedMap<Long, PendingRequests> newMap =
			Collections.synchronizedSortedMap(
			    new TreeMap<Long, PendingRequests>());
		    pendingRequestsMap = relocatedSessionPendingRequests.
			putIfAbsent(sessionRefId, newMap);
		    if (pendingRequestsMap == null) {
			pendingRequestsMap = newMap;
		    }
		}

		synchronized (pendingRequestsMap) {
		    PendingRequests pendingRequests =
			pendingRequestsMap.get(timestamp);
		    if (pendingRequests == null) {
			pendingRequests = new PendingRequests(timestamp);
			pendingRequestsMap.put(timestamp, pendingRequests);
		    }
		    pendingRequests.addTask(task);
		}
		// TBD: there still may be a race condition in here...
		protocol = sessionService.getSessionProtocol(sessionRefId);
		if (protocol != null) {
		    // Client relocated while adding a task to the queue.
		    // The task could have been added to the queue after
		    // the 'relocated' notification, so it wouldn't have
		    // been processed.  Therefore notify the channel
		    // service that the session has been relocated so that
		    // it can process the task queue.
		    sessionStatusListener.relocated(sessionRefId);
		}
		
		return true;
		
	    } else {
		// The session is locally-connected, so process the
		// request locally.  If the session just relocated, make
		// sure the pending requests (if any) are processed first.
		SortedMap<Long, PendingRequests> pendingRequestsMap =
		    relocatedSessionPendingRequests.get(sessionRefId);
		if (pendingRequestsMap != null) {
		    synchronized (pendingRequestsMap) {
			// If the specified session is relocating to this
			// node, wait for all channel requests enqueued
			// during relocation to be processed.
			while (!pendingRequestsMap.isEmpty()) {
			    try {
				pendingRequestsMap.wait(
				    sessionRelocationTimeout);
			    } catch (InterruptedException e) {
			    }
			}
		    }
		}
		try {
		    task.run(sessionRefId, timestamp);
		    return true;
		    
		} catch (Exception e) {
		    if (logger.isLoggable(Level.WARNING)) {
			logger.logThrow(
			    Level.WARNING, e,
			    "Running channel request task:{0} for " +
			    "session:{1} and timestamp:{2} on node:{3} " +
			    "throws", task, toHexString(sessionRefId),
			    timestamp, localNodeId);
		    }
		    return false;
		}
	    }
	}
    }

    /**
     * Adds a task to service the event queue of the channel with the
     * specified {@code channelRefId}.<p>
     *
     * The service event queue request is enqueued in the given
     * channel's coordinator task queue so that the requests can be
     * performed serially, rather than concurrently.  If tasks to
     * service a given channel's event queue were processed
     * concurrently, there would be many transaction conflicts because
     * servicing a channel event accesses a single per-channel data
     * structure (the channel's event queue).
     *
     * @param	channelRefId a channel ID
     */
    void addServiceEventQueueTask(final BigInteger channelRefId) {
	checkNonTransactionalContext();
	if (logger.isLoggable(Level.FINEST)) {
	    logger.log(
		Level.FINEST,
		"add task to service event queue, channelId:{0}",
		toHexString(channelRefId));
	}

	TaskQueue taskQueue = coordinatorTaskQueues.get(channelRefId);
	if (taskQueue == null) {
	    TaskQueue newTaskQueue =
		transactionScheduler.createTaskQueue();
	    taskQueue = coordinatorTaskQueues.
		putIfAbsent(channelRefId, newTaskQueue);
	    if (taskQueue == null) {
		taskQueue = newTaskQueue;
	    }
	}

	taskQueue.addTask(
	    new AbstractKernelRunnable("ServiceEventQueue") {
		public void run() {
		    ChannelImpl.serviceEventQueue(channelRefId);
		} }, taskOwner);
    }

    /**
     * Updates the local channel members set by adding the specified {@code
     * sessionRefId} as a local member of the channel with the specified
     * {@code channelRefId}.  ALSO adds the {@code channelRefId} to the the
     * local per-session channel map for {@code sessionRefId}.
     *
     * @param	channelRefId a channel ID
     * @param	delivery the channel's delivery guarantee
     * @param	sessionRefId a session ID
     * @param	timestamp the session's timestamp--if no messages
     *		received yet, then timestamp of when session joined
     *		channel, otherwise the timestamp of the last message
     *		received
     * @param	isRelocating if session is relocating to this node
     */
    private void addLocalChannelMember(final BigInteger channelRefId,
				       Delivery delivery,
				       final BigInteger sessionRefId,
				       long timestamp,
				       boolean isRelocating)
    {
	if (logger.isLoggable(Level.FINEST)) {
	    logger.log(
		Level.FINEST,
		"Adding local member session:{0} to channel:{1} " +
		"timestamp:{2} isRelocating:{3} " +
		"localNodeId:{4}", toHexString(sessionRefId),
		toHexString(channelRefId), timestamp,
		isRelocating, localNodeId);
	}
	// Update channel's local membership set.
	boolean addedChannelInfo = false;
	LocalChannelInfo channelInfo =
	    localChannelMembersMap.get(channelRefId);
	if (channelInfo == null) {
	    // checkstyle complains about this double-locking idiom, but it
	    // prevents having to create a new LocalChannelInfo object
	    // (which is likely thrown away) each time a member is added to
	    // a channel.  The 'putIfAbsent' used below to insert the local
	    // channel info in the ConcurrentHashMap makes this locking
	    // idiom safe.  The code below needs to synchronize on the
	    // newly created channel info in case another thread attempts
	    // to access the channel info before the timestamp is verfied
	    // to be correct.
	    LocalChannelInfo newChannelInfo =
		new LocalChannelInfo(delivery, timestamp);
	    synchronized (newChannelInfo) {
		channelInfo = localChannelMembersMap.
		    putIfAbsent(channelRefId, newChannelInfo);
		if (channelInfo == null) {
		    addedChannelInfo = true;
		    channelInfo = newChannelInfo;
		    if (isRelocating) {
			// If the relocating session establishes the
			// channel info on the local node, then the local
			// node needs to be added to the channel's list.
			long currentTimestamp =
			    addLocalNodeToChannel(channelRefId);
			if (currentTimestamp == -1L) {
			    // channel is closed, so send leave message.
			    // TBD: if this returns false, there may be a
			    // problem...
			    serverImpl.handleChannelRequest(
 				sessionRefId, timestamp,
				new ChannelLeaveTask(channelRefId));
			    return;
			}
			// Message timestamp may be out of date with
			// channel's current timestamp, so update
			// if necessary.
			if (currentTimestamp > timestamp) {
			    channelInfo.msgTimestamp = currentTimestamp;
			}
		    }
		}
	    }
	}
	synchronized (channelInfo) {
	    channelInfo.members.add(sessionRefId);
	}

	// Update per-session channel set.
	Map<BigInteger, LocalMemberInfo> channelMap =
	    localPerSessionChannelMap.get(sessionRefId);
	if (channelMap == null) {
	    Map<BigInteger, LocalMemberInfo> newChannelMap =
		Collections.synchronizedMap(
		    new HashMap<BigInteger, LocalMemberInfo>());
	    channelMap = localPerSessionChannelMap.
		putIfAbsent(sessionRefId, newChannelMap);
	    if (channelMap == null) {
		channelMap = newChannelMap;
	    }
	}
	channelMap.put(channelRefId,
		       new LocalMemberInfo(channelInfo, timestamp));

	if (isRelocating) {
	    /*
	     * If session is relocating, then it may have missed some
	     * channel messages.  If the channel is relieable and the
	     * session's message timestamp for the channel is less than the
	     * channel's current timestamp, then retrieve missing messages.
	     * TBD: Cache saved messages at the local node?
	     */
	  synchronized (channelInfo) {
	    if (delivery.equals(Delivery.RELIABLE) &&
		channelInfo.msgTimestamp > timestamp)
	    {
		if (logger.isLoggable(Level.FINEST)) {
		    logger.log(
			Level.FINEST,
			"Retrieving missed messages for session:{0} " +
			"channel:{1} fromTimestamp:{2} toTimestamp:{3} " +
			"localNodeId:{4}", toHexString(sessionRefId),
			toHexString(channelRefId), timestamp + 1,
			channelInfo.msgTimestamp, localNodeId);
		}

		SortedMap<Long, byte[]> missingMessages =
		    getChannelMessages(
			channelRefId, timestamp + 1, channelInfo.msgTimestamp);
		if (missingMessages != null) {
		    for (Map.Entry<Long, byte[]> entry :
			     missingMessages.entrySet())
		    {
			serverImpl.handleChannelRequest(
			    sessionRefId, entry.getKey(),
			    new ChannelSendTask(
 				channelRefId, channelInfo.delivery,
				entry.getValue()));
		    }
		}
	    }
	  }
	}
    }

    /**
     * Adds the local node ID to the server node list for the specified
     * {@code channelRefId} and returns the current message timestamp for
     * the channel, or returns {@code -1L} if the channel is nonexistent or
     * closed. This method should be invoked outside of a transaction.
     */
    private long addLocalNodeToChannel(final BigInteger channelRefId) {
	try {
	    return runTransactionalCallable(
		new KernelCallable<Long>("addLocalNodeIdToChannel") {
		    public Long call() {
			ChannelImpl channelImpl = (ChannelImpl)
			    getObjectForId(channelRefId);
			
			if (channelImpl == null || channelImpl.isClosed()) {
			    if (logger.isLoggable(Level.FINE)) {
				logger.log(
				    Level.FINE,
				    "Unable to add localNodeId:{0} to " +
				    "closed channel:{1}",
				    localNodeId, toHexString(channelRefId));
			    }
			    return -1L;
			} else {
			    channelImpl.addServerNodeId(localNodeId);
			    return channelImpl.getCurrentMessageTimestamp();
			}
		    }
		});
	} catch (Exception e) {
	    if (logger.isLoggable(Level.WARNING)) {
		logger.logThrow(
		    Level.WARNING, e,
		    "Attempting to add localNodeId:{0} to channel:{1} throws",
		    localNodeId, toHexString(channelRefId));
	    }
	    return -1L;
	}
    }

    /**
     * Returns a sorted map (keyed by timestamp) containing saved channel
     * messages for the channel with the specified {@code channelRefId}
     * with timestamps between {@code fromTimestamp} and {@code
     * toTimestamp} inclusive.
     */
    private SortedMap<Long, byte[]> getChannelMessages(
 	final BigInteger channelRefId, final long fromTimestamp,
	final long toTimestamp)
    {
	try {
	    return runTransactionalCallable(
		new KernelCallable<SortedMap<Long, byte[]>>(
		    "getChannelMessagesFromTimestamp")
		{
		    public SortedMap<Long, byte[]> call() {
			ChannelImpl channelImpl = (ChannelImpl)
			    getObjectForId(channelRefId);
			
			if (channelImpl == null || channelImpl.isClosed()) {
			    if (logger.isLoggable(Level.FINE)) {
				logger.log(
				    Level.FINE,
				    "Unable to obtain messages for" +
				    "closed channel:{0}",
				    toHexString(channelRefId));
			    }
			    return null;
			} else {
			    return channelImpl.
				getChannelMessages(fromTimestamp, toTimestamp);
			}
		    }
		});
	} catch (Exception e) {
	    if (logger.isLoggable(Level.WARNING)) {
		logger.logThrow(
		    Level.WARNING, e,
		    "Obtaining messages for channel:{0} throws",
		    localNodeId, toHexString(channelRefId));
	    }
	    return null;
	}
    }
	
    /**
     * Removes the specified {@code sessionRefId} ONLY from the local channel
     * members set for the specified {@code channelRefId}.
     */
    private void removeLocalChannelMember(
	BigInteger channelRefId, BigInteger sessionRefId)
    {
	LocalChannelInfo channelInfo =
	    localChannelMembersMap.get(channelRefId);
	if (channelInfo != null) {
	    synchronized (channelInfo) {
		channelInfo.members.remove(sessionRefId);
	    }
	}
    }

    /**
     * Removes the specified {@code channelRefId} ONLY from the the per-session
     * local channel map for the specified {@code sessionRefId}. This method
     * does not remove the {@code sessionRefId} from the local channel members
     * set for the channel.
     */
    private void removeLocalPerSessionChannel(
	BigInteger channelRefId, BigInteger sessionRefId)
    {
	Map<BigInteger, LocalMemberInfo> channelMap =
	    localPerSessionChannelMap.get(sessionRefId);
	if (channelMap != null) {
	    channelMap.remove(channelRefId);
	}
    }

    /**
     * Removes the local session from each of its channel's membership sets,
     * and removes the local session from the local per-session channel map.
     * This method is invoked when a session is relocated or disconnected to
     * clean up the session's transient information.
     */
    private void removeLocalSessionFromAllChannels(BigInteger sessionRefId) {

	/*
	 * Remove the per-session channel map for the session.
	 */
	Map<BigInteger, LocalMemberInfo> channelMap =
	    localPerSessionChannelMap.remove(sessionRefId);		
	
	/*
	 * Remove the session from the local membership set of each channel
	 * that it is currently a member of.
	 */
	if (channelMap != null) {
	    for (BigInteger channelRefId : channelMap.keySet()) {
		removeLocalChannelMember(channelRefId, sessionRefId);
	    }
	}
    }

    /**
     * Returns {@code true} if the session with the specified
     * {@code sessionRefId} is a local member of the channel with
     * the specified {@code channelRefId}.
     *
     * @param	channelRefId a channel ID
     * @param	sessionRefId a session ID
     * @return	{@code true} if the session with the specified
     *		{@code sessionRefId} is a local member of the
     *		channel with the specified {@code channelRefId}
     */
    boolean isLocalChannelMember(BigInteger channelRefId,
				 BigInteger sessionRefId)
    {
	LocalChannelInfo channelInfo =
	    localChannelMembersMap.get(channelRefId);
	if (channelInfo != null) {
	    synchronized (channelInfo) {
		return channelInfo.members.contains(sessionRefId);
	    }
	} else {
	    return false;
	}
    }

    /**
     * Caches the channel event with the specified {@code eventType}, {@code
     * channelRefId}, {@code sessionRefId}, and {@code eventTimestamp}.  The
     * event will remain cached until its corresponding event queue reaches
     * the specified {@code expirationTimestamp}. <p>
     *
     * Note: this method removes any expired events (those with an {@code
     * expirationTimestamp} less than the specified {@code eventTimestamp}
     * from the specified channel's queue of cached events.
     *
     * @param	eventType an event type
     * @param	channelRefId a channel ID
     * @param	sessionRefId a session ID, or {@code null}
     * @param	eventTimestamp the event's timestamp
     * @param	expirationTimestamp the event queue's timestamp
     */
    void cacheEvent(ChannelEventType eventType,
		    BigInteger channelRefId,
		    BigInteger sessionRefId,
		    long eventTimestamp,
		    long expirationTimestamp)
    {
	if (logger.isLoggable(Level.FINEST)) {
	    logger.log(
		Level.FINEST, "CACHE eventType:{0}, channelRefId:{1}, " +
		"sessionRefId:{2}, eventTimestamp:{3}, expirationTimestamp:{4}",
		eventType, toHexString(channelRefId), toHexString(sessionRefId),
		eventTimestamp, expirationTimestamp);
	}
	Queue<ChannelEventInfo> queue = eventQueueCache.get(channelRefId);
	if (queue == null) {
	    Queue<ChannelEventInfo> newQueue =
	       new LinkedList<ChannelEventInfo>();
	    queue = eventQueueCache.putIfAbsent(channelRefId, newQueue);
	    if (queue == null) {
		queue = newQueue;
	    }
	}
	synchronized (queue) {
	    // remove events with expirationTimestamp <= eventTimestamp.
	    removeExpiredChannelEvents(queue, eventTimestamp);
	    // cache event.
	    queue.offer(
		new ChannelEventInfo(eventType, sessionRefId,
				     eventTimestamp,
				     expirationTimestamp));
	}
    }
    
    /**
     * Returns {@code true} if the session with the specified {@code
     * sessionRefId} is a member of the channel with the specified {@code
     * channelRefId}, and {@code false} otherwise. Membership is determined
     * as follows:<p>
     *
     * The {@code isChannelMember} argument indicates whether the specified
     * session was a member of the channel at the time the event being
     * processed (that is now checking membership) was added to the event
     * queue.
     *
     * In order to determine channel membership, this method considers the
     * initial known membership status, {@code isChannelMember}, and then
     * checks the specified channel's queue of cached events for join/leave
     * requests for the specified session with timestamps less than or equal
     * to the specified timestamp. <p>
     *
     * Note: this method removes any expired events (those with an {@code
     * expirationTimestamp} less than the specified {@code eventTimestamp}
     * from the specified channel's queue of cached events.
     *
     * @param	channelRefId a channel ID
     * @param	sessionRefId a session ID
     * @param	isChannelMember if {@code true}, the specified session is
     *		considered to be a member when current event was added to
     *		the event queue
     * @param	timestamp the timestamp of the currently executing event,
     *		beyond which join/leave requests should not be considered
     *		in determining channel membership
     * @return	{@code true} if the session with the specified {@code
     *		sessionRefId} is a member of the channel with the specified
     *		{@code channelRefId}, and {@code false} otherwise
     */
    boolean isChannelMember(BigInteger channelRefId,
			    BigInteger sessionRefId,
			    boolean isChannelMember,
			    long timestamp)
    {
	if (logger.isLoggable(Level.FINEST)) {
	    logger.log(Level.FINEST,
		       "channel:{0}, session:{1}, isChannelMember:{2}, " +
		       "timestamp:{3}", toHexString(channelRefId),
		       toHexString(sessionRefId), isChannelMember, timestamp);
	}
	Queue<ChannelEventInfo> queue = eventQueueCache.get(channelRefId);
	if (queue != null) {
	    synchronized (queue) {
		// remove events with timestamp <= eventTimestamp.
		removeExpiredChannelEvents(queue, timestamp);
		for (ChannelEventInfo info : queue) {
		    if (info.eventTimestamp > timestamp) {
			break;
		    }
		    
		    switch (info.eventType) {
			    
			case JOIN:
			    if (logger.isLoggable(Level.FINEST)) {
				logger.log(
				    Level.FINEST, "join:{0}",
				    toHexString(info.sessionRefId));
			    }
			    isChannelMember =
				isChannelMember ||
				(info.sessionRefId.equals(sessionRefId));
			    break;
			    
			case LEAVE:
			    if (logger.isLoggable(Level.FINEST)) {
				logger.log(
				    Level.FINEST, "leave:{0}",
				    toHexString(info.sessionRefId));
			    }
			    isChannelMember =
				isChannelMember &&
				(!info.sessionRefId.equals(sessionRefId));
			    break;

			default:
			    break;
		    }
		}
	    }
	}
	if (logger.isLoggable(Level.FINEST)) {
	    logger.log(Level.FINEST, "isChannelMember returns: {0}",
		       isChannelMember);
	}
	
	return isChannelMember;
    }

    /**
     * Removes from the specified channel event {@code queue}, each cached
     * channel event with an {@code expirationTimestamp} less than or equal
     * to the specified {@code timestamp}.
     */
    private void removeExpiredChannelEvents(
	Queue<ChannelEventInfo> queue, long timestamp)
    {
	assert Thread.holdsLock(queue);
	
	while (!queue.isEmpty()) {
	    ChannelEventInfo info = queue.peek();
	    if (info.expirationTimestamp > timestamp) {
		return;
	    }
	    if (logger.isLoggable(Level.FINEST)) {
		logger.log(
		    Level.FINEST,
		    "REMOVE eventType:{0}, sessionRefId:{1}, " +
		    "eventTimestamp:{2}, expirationTimestamp:{3}",
		    info.eventType,
		    (info.sessionRefId != null ?
		     toHexString(info.sessionRefId) :
		     "null"), 
		    info.eventTimestamp, info.expirationTimestamp);
	    }
	    queue.poll();
	}
    }
    
    /**
     * Collects a snapshot of the channel membership for the channel with
     * the specified {@code channelRefId} and set of member {@code
     * nodeIds} and returns an unmodifiable set containing the channel
     * membership. 
     *
     * @return	an unmodifiable set containing the channel membership
     */
    Set<BigInteger> collectChannelMembership(
	Transaction txn, BigInteger channelRefId, Set<Long> nodeIds)
    {
	if (nodeIds.size() == 1 && nodeIds.contains(getLocalNodeId())) {
	    LocalChannelInfo channelInfo =
		localChannelMembersMap.get(channelRefId);
	    
	    if (channelInfo != null) {
		synchronized (channelInfo) {
		    return Collections.unmodifiableSet(channelInfo.members);
		}
	    } else {
		return ChannelImpl.EMPTY_CHANNEL_MEMBERSHIP;
	    }

	} else {

	    synchronized (channelMembershipCache) {
		Set<BigInteger> members =
		    channelMembershipCache.get(channelRefId);
		if (members != null) {
		    return members;
		}
	    }

	    long stopTime = txn.getCreationTime() + txn.getTimeout();
	    long timeLeft = stopTime - System.currentTimeMillis();
	    CollectChannelMembershipTask task =
		new CollectChannelMembershipTask(channelRefId, nodeIds);
	    taskScheduler.scheduleTask(task, taskOwner);
	    synchronized (task) {
		if (!task.completed && timeLeft > 0) {
		    try {
			task.wait(timeLeft);
		    } catch (InterruptedException e) {
		    }
		}
		if (task.completed) {
		    if (logger.isLoggable(Level.FINEST)) {
			logger.log(
			    Level.FINEST, "channelId:{0} nodeIds:{1} " +
			    "members:{2}", toHexString(channelRefId),
			    nodeIds, task.getMembers());
		    }
		    return task.getMembers();
		} else {
		    throw new TransactionTimeoutException(
			"transaction timeout: " + txn.getTimeout());
		}

	    }
	}
    }

    /* -- Implement TransactionContextFactory -- */
       
    private class ContextFactory extends TransactionContextFactory<Context> {
	ContextFactory(TransactionContextMap<Context> contextMap) {
	    super(contextMap, CLASSNAME);
	}
	
	public Context createContext(Transaction txn) {
	    return new Context(txn);
	}
    }

    /**
     * Iterates through the context list, in order, to flush any
     * committed changes.  During iteration, this method invokes
     * {@code flush} on the {@code Context} returned by {@code next}.
     * Iteration ceases when either a context's {@code flush} method
     * returns {@code false} (indicating that the transaction
     * associated with the context has not yet committed) or when
     * there are no more contexts in the context list.
     */
    private void flushContexts() {
	synchronized (contextList) {
	    Iterator<Context> iter = contextList.iterator();
	    while (iter.hasNext()) {
		Context context = iter.next();
		if (context.flush()) {
		    iter.remove();
		} else {
		    break;
		}
	    }
	}
    }

    /**
     * Returns the currently active transaction, or throws {@code
     * TransactionNotActiveException} if no transaction is active.
     */
    static Transaction getTransaction() {
	return txnProxy.getCurrentTransaction();
    }

    /**
     * Checks that the specified context is currently active, throwing
     * TransactionNotActiveException if it isn't.
     */
    static void checkTransaction(Transaction txn) {
	Transaction currentTxn = txnProxy.getCurrentTransaction();
	if (currentTxn != txn) {
	    throw new TransactionNotActiveException(
 		"mismatched transaction; expected " + currentTxn + ", got " +
		txn);
	}
    }

    /**
     * Adds the specified {@code ioTask} (in a wrapper that runs the task by
     * invoking {@link AbstractService#runIoTask runIoTask} with the {@code
     * ioTask} and {@code nodeId}) to the task list of the given {@code
     * channelRefId}.
     */
    void addChannelTask(
	BigInteger channelRefId, final IoRunnable ioTask, final long nodeId)
    {
	addChannelTask(
	    channelRefId,
	    new AbstractKernelRunnable("RunIoTask") {
		public void run() {
		    runIoTask(ioTask, nodeId);
		} });
    }

    /**
     * Adds the specified non-transactional {@code task} to the task list
     * of the given {@code channelRefId}.
     *
     * @param	channelRefId a channel ID
     * @param	task a non-transactional task
     */
    void addChannelTask(BigInteger channelRefId, KernelRunnable task) {
	Context context = contextFactory.joinTransaction();
	context.addTask(channelRefId, task);
    }

    /**
     * Adds the specified {@code channelRefId} to the list of
     * locally-coordinated channels that need servicing.
     *
     * @param	channelRefId a channel ID for a locally-coordinated channel
     */
    void addChannelToService(BigInteger channelRefId) {
	Context context = contextFactory.joinTransaction();
	context.addChannelToService(channelRefId);
    }

    /* -- Implement TransactionContext -- */

    /**
     * This transaction context maintains a per-channel list of
     * non-transactional tasks to perform when the transaction commits. A
     * task is added to the context by a {@code ChannelImpl} via the {@code
     * addChannelTask} method.  Such non-transactional tasks include
     * sending a notification to a channel server to modify the channel
     * membership list, or forwarding a send request to a set of channel
     * servers.
     */
    final class Context extends TransactionContext {

	private final Map<BigInteger, List<KernelRunnable>> internalTaskLists =
	    new HashMap<BigInteger, List<KernelRunnable>>();

	/**
	 * Locally-coordinated channels that need servicing as a result of
	 * operations during this context's associated transaction.  When
	 * this context is flushed, a task to service the event queue will
	 * be added to the channel coordinator's task queue.
	 */
	private final Set<BigInteger> channelsToService =
	    new HashSet<BigInteger>();

	/**
	 * Constructs a context with the specified transaction. 
	 */
	private Context(Transaction txn) {
	    super(txn);
	}

	/**
	 * Adds the specified non-transactional {@code task} to the task
	 * list of the given {@code channelRefId}.  If the transaction
	 * commits, the task will be added to the channel's tasks queue.
	 */
	public void addTask(BigInteger channelRefId, KernelRunnable task) {
	    List<KernelRunnable> taskList = internalTaskLists.get(channelRefId);
	    if (taskList == null) {
		taskList = new LinkedList<KernelRunnable>();
		internalTaskLists.put(channelRefId, taskList);
	    }
	    taskList.add(task);
	}

	/**
	 * Adds the specified {@code channelRefId} to the set of
	 * locally-coordinated channels whose event queues need to be
	 * serviced as a result of operations executed during this
	 * context's associated transaction. <p>
	 *
	 * When this context is flushed, for each channel that needs to be
	 * serviced, a task to service the channel's event queue will be
	 * added to that channel coordinator's task queue.
	 *
	 * @param channelRefId a locally-coordinated channel that needs to
	 *	  be serviced
	 */
	public void addChannelToService(BigInteger channelRefId) {
	    channelsToService.add(channelRefId);
	}

	/* -- transaction participant methods -- */

	/**
	 * Marks this transaction as prepared, and if there are
	 * pending changes, adds this context to the context list and
	 * returns {@code false}.  Otherwise, if there are no pending
	 * changes returns {@code true} indicating readonly status.
	 */
        public boolean prepare() {
	    isPrepared = true;
	    boolean readOnly =
		internalTaskLists.isEmpty() && channelsToService.isEmpty();
	    if (!readOnly) {
		synchronized (contextList) {
		    contextList.add(this);
		}
	    } else {
		isCommitted = true;
	    }
            return readOnly;
        }

	/**
	 * Removes the context from the context list containing pending
	 * updates, and flushes all committed contexts preceding prepared
	 * ones.
	 */
	public void abort(boolean retryable) {
	    synchronized (contextList) {
		contextList.remove(this);
	    }
	    flushContexts();
	}

	/**
	 * Marks this transaction as committed and flushes all
	 * committed contexts preceding prepared ones.
	 */
	public void commit() {
	    isCommitted = true;
	    flushContexts();
        }

	/**
	 * If the context is committed, flushes channel tasks (enqueued
	 * during this transaction) to the task handler's map, notifies
	 * the task handler that there are tasks to process, and
	 * returns true; otherwise returns false.
	 */
	private boolean flush() {
	    assert Thread.holdsLock(contextList);
	    if (isCommitted) {
		for (BigInteger channelRefId : internalTaskLists.keySet()) {
		    flushTasks(
			channelRefId, internalTaskLists.get(channelRefId));
		}
		for (BigInteger channelRefId : channelsToService) {
		    addServiceEventQueueTask(channelRefId);
		}
	    }
	    return isCommitted;
	}
    }

    /**
     * Adds the tasks in the specified {@code taskList} to the specified
     * channel's task queue. This method is invoked when a context is
     * flushed during transaction commit.
     */
    private void flushTasks(
	BigInteger channelRefId, List<KernelRunnable> taskList)
	
    {
        assert Thread.holdsLock(contextList);
	TaskQueue taskQueue = channelTaskQueues.get(channelRefId);
	if (taskQueue == null) {
	    taskQueue = taskScheduler.createTaskQueue();
	    channelTaskQueues.put(channelRefId, taskQueue);
	}
	for (KernelRunnable task : taskList) {
	    taskQueue.addTask(task, taskOwner);
	}
    }

    /**
     * Notifies this service that the channel with the specified {@code
     * channelRefId} is closed so that this service can clean up any
     * per-channel data structures (relating to the channel coordinator).
     */
    void closedChannel(BigInteger channelRefId) {
	coordinatorTaskQueues.remove(channelRefId);
	eventQueueCache.remove(channelRefId);
	synchronized (contextList) {
	    channelTaskQueues.remove(channelRefId);
	}
    }
    /* -- Implement ClientSessionStatusListener -- */

    private final class SessionStatusListener
	implements ClientSessionStatusListener
    {
        /**
         * {@inheritDoc}
	 */
	public void disconnected(final BigInteger sessionRefId) {
	    // Clean up session's transient information.
	    removeLocalSessionFromAllChannels(sessionRefId);
	    
	    SortedMap<Long, PendingRequests> pendingRequestsMap =
		relocatedSessionPendingRequests.remove(sessionRefId);
	    if (pendingRequestsMap != null) {
		synchronized (pendingRequestsMap) {
		    pendingRequestsMap.clear();
		    pendingRequestsMap.notifyAll();
		}
	    }
	}

	/**
	 * {@inheritDoc}
	 */
	public void prepareToRelocate(BigInteger sessionRefId, long newNodeId,
				      SimpleCompletionHandler handler)
	{
	    // TBD: can't relocate until previous relocation is complete,
	    // i.e., all enqueued requests (if any) need to be delivered to
	    // session first.
	    
	    Map<BigInteger, LocalMemberInfo> channelMap =
		localPerSessionChannelMap.get(sessionRefId);		
	    if (channelMap == null) {
		// The session is not a member of any channel.
		handler.completed();
	    } else {
		// Transfer the session's channel membership set to new node.
		relocatingSessions.put(sessionRefId,
				       new RelocationInfo(newNodeId, handler));
		try {
		    int size = channelMap.size();
		    BigInteger[] channelRefIds = new BigInteger[size];
		    byte[] deliveryOrdinals = new byte[size];
		    long[] msgTimestamps = new long[size];
		    int i = 0;
		    // TBD: Does the channelMap really need to be locked for
		    // the iteration?
		    synchronized (channelMap) {
			for (Map.Entry<BigInteger, LocalMemberInfo> entry :
				 channelMap.entrySet())
			{
			    channelRefIds[i] = entry.getKey();
			    LocalMemberInfo memberInfo = entry.getValue();
			    deliveryOrdinals[i] = (byte)
				memberInfo.channelInfo.delivery.ordinal();
			    msgTimestamps[i] = memberInfo.msgTimestamp;
			    i++;
			}
		    }
		    // TBD:IoTask?
		    getChannelServer(newNodeId).
			relocateChannelMemberships(
			    sessionRefId, localNodeId,
			    channelRefIds, deliveryOrdinals, msgTimestamps);
		    
		} catch (IOException e) {
		    // TBD: probably want to disconnect the session...
		}
	    }
	}

	/**
	 * {@inheritDoc}
	 */
	public void relocated(BigInteger sessionRefId) {
	    // Flush any enqueued channel joins/leaves/message
	    // to the client session.

	    SortedMap<Long, PendingRequests> pendingRequestsMap =
		relocatedSessionPendingRequests.get(sessionRefId);
	    if (pendingRequestsMap != null) {
		synchronized (pendingRequestsMap) {
		    for (PendingRequests pendingRequests :
			     pendingRequestsMap.values())
		    {
			pendingRequests.processRequests(sessionRefId);
		    }
		    pendingRequestsMap.clear();
		    pendingRequestsMap.notifyAll();
		}
		relocatedSessionPendingRequests.remove(sessionRefId);
	    }
	}
    }

    /* -- Other methods and classes -- */

    /**
     * Returns the channel service.
     */
    static ChannelServiceImpl getChannelService() {
	return txnProxy.getService(ChannelServiceImpl.class);
    }
    
    /**
     * Returns the client session service.
     */
    static ClientSessionService getClientSessionService() {
	return txnProxy.getService(ClientSessionService.class);
    }

    /**
     * Returns the task service.
     */
    static TaskService getTaskService() {
	return txnProxy.getService(TaskService.class);
    }

    /**
     * Returns the watchdog service.
     */
    static WatchdogService getWatchdogService() {
	return txnProxy.getService(WatchdogService.class);
    }

    /**
     * Returns the BindingKeyedCollections instance.
     */
    static synchronized BindingKeyedCollections getCollectionsFactory() {
	return collectionsFactory;
    }

    /**
     * Returns the local node ID.
     */
    static long getLocalNodeId() {
	return txnProxy.getService(DataService.class).getLocalNodeId();
    }

    /**
     * Returns the {@code ChannelServer} for the given {@code nodeId},
     * or {@code null} if no channel server exists for the given
     * {@code nodeId}.  If the specified {@code nodeId} is the local
     * node's ID, then this method returns a reference to the server
     * implementation object, rather than the proxy.
     *
     */
    ChannelServer getChannelServer(long nodeId) {
	if (nodeId == localNodeId) {
	    return serverImpl;
	} else {
	    ChannelServer channelServer = channelServerCache.get(nodeId);
	    if (channelServer != null) {
		return channelServer;
	    } else {
		GetChannelServerTask task =
		    new GetChannelServerTask(nodeId);
		try {
		    transactionScheduler.runTask(task, taskOwner);
		    channelServer = task.channelServer;
		    if (channelServer != null) {
			channelServerCache.put(nodeId, channelServer);
		    }
		    return channelServer;
		} catch (RuntimeException e) {
		    throw e;
		} catch (Exception e) {
		    return null;
		}
	    }
	}
    }

    /**
     * Runs the specified non-durable, transactional {@code task} using this
     * service's task owner.
     *
     * @param	task a transactional task
     * @throws	Exception the exception thrown while running {@code task}
     */
    void runTransactionalTask(KernelRunnable task) throws Exception {
	transactionScheduler.runTask(task, taskOwner);
    }

    <R> R runTransactionalCallable(KernelCallable<R> callable)
	throws Exception
    {
	return KernelCallable.call(callable, transactionScheduler, taskOwner);
    }

    /**
     * The {@code RecoveryListener} for handling requests to recover
     * for a failed {@code ChannelService}.
     */
    private class ChannelServiceRecoveryListener
	implements RecoveryListener
    {
	/** {@inheritDoc} */
	public void recover(Node node, SimpleCompletionHandler handler) {
	    final long nodeId = node.getId();
	    final TaskService taskService = getTaskService();
	    try {
		if (logger.isLoggable(Level.INFO)) {
		    logger.log(Level.INFO, "Node:{0} recovering for node:{1}",
			       localNodeId, nodeId);
		}

		/*
		 * Schedule persistent tasks to perform recovery.
		 */
		transactionScheduler.runTask(
		    new AbstractKernelRunnable("ScheduleRecoveryTasks") {
			public void run() {
			    /*
			     * Reassign each failed coordinator to a new node.
			     */
			    taskService.scheduleTask(
				new ChannelImpl.ReassignCoordinatorsTask(
				    nodeId));
			    /*
			     * Remove binding to channel server proxy for
			     * failed node, and remove proxy's wrapper.
			     */
			    taskService.scheduleTask(
				new RemoveChannelServerProxyTask(nodeId));
			}
		    },
		    taskOwner);
		
		handler.completed();

	    } catch (Exception e) {
		logger.logThrow(
 		    Level.WARNING, e,
		    "Recovering for failed node:{0} throws", nodeId);
		// TBD: what should it do if it can't recover?
	    }
	}
    }

    /**
     * The {@code NodeListener} for handling failed node
     * notifications.  When a node's fails, {@code ChannelService}
     * recovery is distributed.  One node recovers for all the
     * failed coordinators (via the {@code RecoveryListener}),
     * and each node removes the failed server node IDs
     * from all the channels for which the node coordinates.
     */
    private class ChannelServiceNodeListener
	implements NodeListener
    {
	/** {@inheritDoc} */
<<<<<<< HEAD
	public void nodeStarted(Node node) {
	}
=======
	public void nodeHealthUpdate(Node node) {
            // Only worry about node failures
            if (node.isAlive()) {
                return;
            }
>>>>>>> 1d2c2e07

	    final long nodeId = node.getId();
	    channelServerCache.remove(nodeId);
	    final TaskService taskService = getTaskService();
	    try {
		if (logger.isLoggable(Level.INFO)) {
		    logger.log(Level.INFO,
			       "Node:{0} handling nodeFailed:{1}",
			       localNodeId, nodeId);
		}

		/*
		 * Schedule persistent task to remove the failed server's node
		 * ID from locally coordinated channels.
		 */
		transactionScheduler.runTask(
		    new AbstractKernelRunnable(
			"ScheduleRemoveFailedNodeFromLocalChannelsTask")
		    {
			public void run() {
			    taskService.scheduleTask(
				new ChannelImpl.
				    RemoveFailedNodeFromLocalChannelsTask(
					localNodeId, nodeId));
			}
		    }, taskOwner);
		
	    } catch (Exception e) {
		logger.logThrow(
 		    Level.WARNING, e,
		    "Node:{0} handling nodeFailed:{1} throws",
		    localNodeId, nodeId);
	    }
	}
    }

    /**
     * Returns the global channel server map, keyed by node ID string.
     */
    private static synchronized BindingKeyedMap<ChannelServer>
	getChannelServerMap()
    {
	return channelServerMap;
    }

    /**
     * A persistent task to remove the channel server proxy for a specified
     * node.
     */
    private static class RemoveChannelServerProxyTask
	 implements Task, Serializable
    {
	/** The serialVersionUID for this class. */
	private static final long serialVersionUID = 1L;

	/** The node ID. */
	private final long nodeId;

	/**
	 * Constructs an instance of this class with the specified
	 * {@code nodeId}.
	 */
	RemoveChannelServerProxyTask(long nodeId) {
	    this.nodeId = nodeId;
	}

	/**
	 * Removes the channel server proxy for the node ID
	 * specified during construction.
	 */
	public void run() {
	    getChannelServerMap().removeOverride(Long.toString(nodeId));
	}
    }

    /**
     * A task to obtain the channel server for a given node.
     */
    private static class GetChannelServerTask extends AbstractKernelRunnable {
	private final long nodeId;
	volatile ChannelServer channelServer = null;

	/** Constructs an instance with the specified {@code nodeId}. */
	GetChannelServerTask(long nodeId) {
	    super(null);
	    this.nodeId = nodeId;
	}

	/** {@inheritDoc} */
	public void run() {
	    channelServer = getChannelServerMap().get(Long.toString(nodeId));
	}
    }

    /**
     * Returns the managed object with the specified {@code refId}, or {@code
     * null} if there is no object with the specified {@code refId}.
     *
     * @param	refId the object's identifier as obtained by
     *		{@link ManagedReference#getId ManagedReference.getId}
     *
     * @throws	TransactionException if the operation failed because of a
     *		problem with the current transaction
     */
    static Object getObjectForId(BigInteger refId) {
	try {
	    return getDataService().createReferenceForId(refId).get();
	} catch (ObjectNotFoundException e) {
	    return null;
	}
    }

    /**
     * A task that adds a relocating session's node to the channels in the
     * {@code channelRefId}'s array (specified during construction).  When
     * this task is complete, it notifies the old node that relocation
     * preparation is complete by invoking the {@code channelMembershipsUpdated}
     * method.
     */
    private class AddRelocatingSessionNodeToChannels
	extends AbstractKernelRunnable
    {
	private final BigInteger sessionRefId;
	private final long oldNodeId;
	private final BigInteger[] channelRefIds;
	private final byte[] deliveryOrdinals;
	private final long[] msgTimestamps;

	/** Constructs an instance. */
	AddRelocatingSessionNodeToChannels(
	    BigInteger sessionRefId, long oldNodeId,
	    BigInteger[] channelRefIds, byte[] deliveryOrdinals,
	    long[] msgTimestamps)
	{
	    super(null);
	    this.sessionRefId = sessionRefId;
	    this.oldNodeId = oldNodeId;
	    this.channelRefIds = channelRefIds;
	    this.deliveryOrdinals = deliveryOrdinals;
	    this.msgTimestamps = msgTimestamps;
	}

	/**
	 * Adds the local node ID to each channel and notifies the old node's
	 * server that preparation is complete.
	 */
	public void run() {
	    
	    for (int i = 0; i < channelRefIds.length; i++) {
		BigInteger channelRefId = channelRefIds[i];
		Delivery delivery = Delivery.values()[deliveryOrdinals[i]];
		long msgTimestamp = msgTimestamps[i];
		addLocalChannelMember(
		    channelRefId, delivery, sessionRefId, msgTimestamp, true);
	    }

	    /*
	     * Finished adding relocating session to channels, so notify
	     * old node that we are done.
	     */
	    final ChannelServer server = getChannelServer(oldNodeId);
	    runIoTask(
		new IoRunnable() {
		    public void run() throws IOException {
			server.channelMembershipsUpdated(
			    sessionRefId, localNodeId);
		    } },
		oldNodeId);
	}
    }

    /**
     * An abstract class for processing a channel request (sent by the
     * channel's coordinator) for the channel specified during
     * construction.
     */
    private abstract static class ChannelRequestTask {

	protected final BigInteger channelRefId;

	ChannelRequestTask(BigInteger channelRefId) {
	    this.channelRefId = channelRefId;
	}

	/**
	 * Processes the channel request for the specified {@code
	 * sessionRefId} and message {@code timestamp} which may update
	 * local, transient structures, and then may deliver the
	 * appropriate notification to the client session for the given
	 * {@code sessionRefId}.
	 *
	 * @param sessionRefId a client session ID
	 * @param timestamp a message timestamp
	 */
	public abstract void run(BigInteger sessionRefId, long timestamp);
    }
	
    /**
     * A task to update local channel membership set and send a join
     * request to a client session.
     */
    private class ChannelJoinTask extends ChannelRequestTask {

	private final String name;
	private final Delivery delivery;

	ChannelJoinTask(String name, BigInteger channelRefId,
			Delivery delivery)
	{
	    super(channelRefId);
	    this.name = name;
	    this.delivery = delivery;
	}

	public void run(BigInteger sessionRefId, long timestamp) {
	    // Update local channel membership set.
	    addLocalChannelMember(
 		channelRefId, delivery, sessionRefId, timestamp, false);

	    // Send channel join protocol message.
	    SessionProtocol protocol =
		sessionService.getSessionProtocol(sessionRefId);
	    if (protocol != null) {
		try {
		    protocol.channelJoin(name, channelRefId, delivery);
		} catch (IOException e) {
		    // TBD: session disconnecting?
		    logger.logThrow(Level.WARNING, e, "channelJoin throws");
		}
	    }
	}
    }
    
    /**
     * A task to update local channel membership set and send a leave
     * request to a client session.
     */
    private class ChannelLeaveTask extends ChannelRequestTask {

	volatile boolean isCompleted = false;

	ChannelLeaveTask(BigInteger channelRefId) {
	    super(channelRefId);
	}

	public void run(BigInteger sessionRefId, long timestamp) {

	    // Remove channel from per-session channel set, and remove session
	    // from local channel membership set.
	    removeLocalPerSessionChannel(channelRefId, sessionRefId);
	    removeLocalChannelMember(channelRefId, sessionRefId);
	    
	    // Send channel leave protocol message.
	    SessionProtocol protocol =
		sessionService.getSessionProtocol(sessionRefId);
	    if (protocol != null) {
		try {
		    protocol.channelLeave(channelRefId);
		} catch (IOException e) {
		    logger.logThrow(Level.WARNING, e,
				    "channelLeave throws");
		}
	    }
	    isCompleted = true;
	}

	/**
	 * If this task removed the last local channel member, then remove
	 * the local node ID from the channel's server list, and remove the
	 * channel from the map of local channel members.
	 */
	public void cleanupIfNoLocalChannelMembership() {
	    if (isCompleted) {
		// Check if there are no more channel members on this
		// node and, if so, remove the node from the channel's
		// server list.
		LocalChannelInfo channelInfo =
		    localChannelMembersMap.get(channelRefId);
		if (channelInfo != null) {
		    synchronized (channelInfo) {
			if (channelInfo.members.isEmpty()) {
			    try {
				runTransactionalTask(
				  new AbstractKernelRunnable(
				      "removeNodeIdFromChannel") {
				    public void run() {
					ChannelImpl channel = (ChannelImpl)
					    getObjectForId(channelRefId);
					if (channel != null) {
					    channel.removeServerNodeId(
						localNodeId);
					}
				    } });
				    
			    } catch (Exception e) {
				// Transaction scheduler will print out warning.
			    }
			    localChannelMembersMap.remove(channelRefId);
			}
		    }
		}
	    }
	}
    }

    /**
     * A task to update local channel membership set and send a leave
     * request to a client session.
     */
    private class ChannelSendTask extends ChannelRequestTask {

	private final Delivery delivery;
	private final byte[] message;

	ChannelSendTask(BigInteger channelRefId, Delivery delivery,
			byte[] message)
	{
	    super(channelRefId);
	    this.delivery = delivery;
	    this.message = message;
	}
	
	public void run(BigInteger sessionRefId, long timestamp) {

	    SessionProtocol protocol =
		sessionService.getSessionProtocol(sessionRefId);
	    if (protocol != null) {
		Map<BigInteger, LocalMemberInfo> channelMap =
		    localPerSessionChannelMap.get(sessionRefId);
		if (channelMap == null) {
		    // The session doesn't belong to any channels.
		    return;
		}
		LocalMemberInfo memberInfo = channelMap.get(channelRefId);
		if (memberInfo == null) {
		    // The session is no longer a member.
		    return;
		}
		if (memberInfo.msgTimestamp > timestamp) {
		    // If session's message timestamp for this channel is
		    // greater than the timestamp of the message to be
		    // delivered, then this is an earlier message sent
		    // before the session joined the channel.  Therefore
		    // don't deliver the message.
		    return;
		}
		memberInfo.msgTimestamp = timestamp;
		try {
		    protocol.channelMessage(
			channelRefId, ByteBuffer.wrap(message), delivery);
		} catch (IOException e) {
		    logger.logThrow(Level.WARNING, e,  "channelMessage " +
			"session:{0} channel:{0} throws",
			toHexString(sessionRefId),
			toHexString(channelRefId));
		}
	    }
	}
    }
    
    /**
     * A task to update local channel membership set and send a close
     * request to a client session.
     */
    private class ChannelCloseTask extends ChannelRequestTask {

	ChannelCloseTask(BigInteger channelRefId) {
	    super(channelRefId);
	}

	public void run(BigInteger sessionRefId, long timestamp) {
	    SessionProtocol protocol =
		sessionService.getSessionProtocol(sessionRefId);
	    if (protocol != null) {
		try {
		    protocol.channelLeave(channelRefId);
		} catch (IOException e) {
		    logger.logThrow(
			Level.WARNING, e, "channelLeave " +
			"session:{0} channel:{0} throws",
			toHexString(sessionRefId),
			toHexString(channelRefId));
		}
		removeLocalPerSessionChannel(channelRefId, sessionRefId);
	    }
	}
    }
    
    /**
     * A task to collect a snapshot of the channel membership for a given
     * channel.
     */
    private class CollectChannelMembershipTask extends AbstractKernelRunnable {

	private final BigInteger channelRefId;
	private final Set<Long> nodeIds;
	private final Set<BigInteger> allMembers = new HashSet<BigInteger>();
	private boolean completed = false;

	/** Constructs an instance. */
	CollectChannelMembershipTask(
	    BigInteger channelRefId, Set<Long> nodeIds)
	{
	    super(null);
	    this.channelRefId = channelRefId;
	    this.nodeIds = nodeIds;
	}

	/** {@inheritDoc} */
	public void run() {

	    for (long nodeId : nodeIds) {
		try {
		    ChannelServer server = getChannelServer(nodeId);
		    if (server != null) {
			BigInteger[] nodeMembers =
			    server.getSessions(channelRefId);
			for (BigInteger member : nodeMembers) {
			    allMembers.add(member);
			}
		    }
		} catch (Exception e) {
		    // problem contacting server; continue
		    if (logger.isLoggable(Level.FINE)) {
			logger.logThrow(
			    Level.FINE, e,
			    "getSessions nodeId:{0} channelId:{1} throws",
			    nodeId, channelRefId);
		    }
		}
	    }
	    synchronized (channelMembershipCache) {
		channelMembershipCache.put(channelRefId, allMembers);
	    }
	    synchronized (this) {
		completed = true;
		notifyAll();
	    }
	}

	/**
	 * Returns an unmodifiable set containing a snapshot of all the
	 * members of the channel specified during construction.
	 *
	 * @throws IllegalStateException if the task to collect the the
	 *	   channel membership has not completed
	 */
	synchronized Set<BigInteger> getMembers() {
	    if (!completed) {
		throw new IllegalStateException("not completed");
	    }
	    return Collections.unmodifiableSet(allMembers);
	}
    }

    /** Channel event types. */
    static enum ChannelEventType { JOIN, LEAVE };

    /**
     * Channel event information for join/leave requests.  If a channel is
     * coordinated locally, channel join/leave requests should to be
     * saved until the channel's timestamp reaches the specified {@code
     * expirationTimestamp} so that a sender's channel membership status
     * can be quickly and correctly determined without having to verify
     * the membership with the session's (potentially remote) node.
     */
    private static class ChannelEventInfo {

	final ChannelEventType eventType;
	final BigInteger sessionRefId;
	final long eventTimestamp;
	final long expirationTimestamp;
	
	ChannelEventInfo(ChannelEventType eventType,
			 BigInteger sessionRefId,
			 long eventTimestamp,
			 long expirationTimestamp)
	{
	    this.eventType = eventType;
	    this.sessionRefId = sessionRefId;
	    this.eventTimestamp = eventTimestamp;
	    this.expirationTimestamp = expirationTimestamp;
	}
    }

    /**
     * Information for a channel with local members.
     */
    private static class LocalChannelInfo {
	/** The channel's delivery guarantee. */
	final Delivery delivery;
	/** The channel's membership set.  Note: user needs to synchronize
	 * on the outer instance when accessing this set. */
	final Set<BigInteger> members = new HashSet<BigInteger>();
	/** The last message delivered to the channel. Note: user needs to
	 * synchronize on the outer instance when accessing this timestamp. */
	long msgTimestamp;

	/** Constructs an instance. */
	LocalChannelInfo(Delivery delivery, long msgTimestamp) {
	    this.delivery = delivery;
	    this.msgTimestamp = msgTimestamp;
	}
    }

    /**
     * Information for a local channel member.
     */
    private static class LocalMemberInfo {
	/** The channel info for this member. */
	final LocalChannelInfo channelInfo;
	/** The member's msgTimestamp--if no messages received yet, then
	 * the timestamp of when session joined channel, otherwise the
	 * timestamp of the last message received. Updated upon message
	 * send.  */
	long msgTimestamp;

	/** Constructs an instance. */
	LocalMemberInfo(LocalChannelInfo channelInfo, long msgTimestamp) {
	    this.channelInfo = channelInfo;
	    this.msgTimestamp = msgTimestamp;
	}
    }

    /**
     * Information pertaining to a client session relocating from this node.
     */
    private static class RelocationInfo {
	/** The session's new node ID. */
	final long newNodeId;
	/** The handler to notify when relocation preparation is complete. */
	final SimpleCompletionHandler handler;

	/** Constructs an instance. */
	RelocationInfo(long newNodeId, SimpleCompletionHandler handler) {
	    this.newNodeId = newNodeId;
	    this.handler = handler;
	}
    }

    /**
     * The pending channel requests for an associated timestamp that are
     * enqueued for a given session relocating to this node.
     */
    private static class PendingRequests {
	/** The queue of join/leave tasks. */
	final List<ChannelRequestTask> membershipUpdates =
	    new LinkedList<ChannelRequestTask>();
	/** The queue of send request tasks. */
	final List<ChannelRequestTask> sendRequests =
	    new LinkedList<ChannelRequestTask>();
	/** The timestamp for this instance's pending requests. */
	final long timestamp;

	/** Constructs an instance with the specified {@code timestamp}. */
	PendingRequests(long timestamp) {
	    this.timestamp = timestamp;
	}

	void addTask(ChannelRequestTask task) {
	    if (task instanceof ChannelSendTask) {
		sendRequests.add(task);
	    } else {
		membershipUpdates.add(task);
	    }
	}

	/**
	 * Processes pending requests for the associated timestamp.
	 */
	void processRequests(BigInteger sessionRefId) {

	    // process membership updates (join/leave/close)
	    for (ChannelRequestTask task : membershipUpdates) {
		try {
		    task.run(sessionRefId, timestamp);
		} catch (Exception e) {
		    if (logger.isLoggable(Level.FINE)) {
			logger.logThrow(
			    Level.FINE, e,
			    "Running task:{0} for relocated " +
			    "session:{1} throws", task,
			    toHexString(sessionRefId));
		    }
		}
	    }

	    // process send requests
	    for (ChannelRequestTask task : sendRequests) {
		try {
		    task.run(sessionRefId, timestamp);
		} catch (Exception e) {
		    if (logger.isLoggable(Level.FINE)) {
			logger.logThrow(
			    Level.FINE, e,
			    "Running task:{0} for relocated " +
			    "session:{1} throws", task,
			    toHexString(sessionRefId));
		    }
		}
	    }
	    
	}
    }
}<|MERGE_RESOLUTION|>--- conflicted
+++ resolved
@@ -1981,16 +1981,11 @@
 	implements NodeListener
     {
 	/** {@inheritDoc} */
-<<<<<<< HEAD
-	public void nodeStarted(Node node) {
-	}
-=======
 	public void nodeHealthUpdate(Node node) {
             // Only worry about node failures
             if (node.isAlive()) {
                 return;
             }
->>>>>>> 1d2c2e07
 
 	    final long nodeId = node.getId();
 	    channelServerCache.remove(nodeId);
