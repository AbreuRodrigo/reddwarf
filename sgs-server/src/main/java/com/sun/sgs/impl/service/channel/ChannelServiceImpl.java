/*
 * Copyright 2007-2008 Sun Microsystems, Inc.
 *
 * This file is part of Project Darkstar Server.
 *
 * Project Darkstar Server is free software: you can redistribute it
 * and/or modify it under the terms of the GNU General Public License
 * version 2 as published by the Free Software Foundation and
 * distributed hereunder to you.
 *
 * Project Darkstar Server is distributed in the hope that it will be useful,
 * but WITHOUT ANY WARRANTY; without even the implied warranty of
 * MERCHANTABILITY or FITNESS FOR A PARTICULAR PURPOSE.  See the
 * GNU General Public License for more details.
 *
 * You should have received a copy of the GNU General Public License
 * along with this program.  If not, see <http://www.gnu.org/licenses/>.
 */

package com.sun.sgs.impl.service.channel;

import com.sun.sgs.app.Channel;
import com.sun.sgs.app.ChannelListener;
import com.sun.sgs.app.ChannelManager;
import com.sun.sgs.app.ClientSession;
import com.sun.sgs.app.Delivery;
import com.sun.sgs.app.NameNotBoundException;
import com.sun.sgs.app.ObjectNotFoundException;
import com.sun.sgs.app.Task;
import com.sun.sgs.app.TransactionNotActiveException;
import com.sun.sgs.app.util.ManagedObjectValueMap;
import com.sun.sgs.impl.sharedutil.HexDumper;
import com.sun.sgs.impl.sharedutil.LoggerWrapper;
import com.sun.sgs.impl.sharedutil.PropertiesWrapper;
import com.sun.sgs.impl.util.AbstractKernelRunnable;
import com.sun.sgs.impl.util.AbstractService;
import com.sun.sgs.impl.util.Exporter;
import com.sun.sgs.impl.util.IoRunnable;
import com.sun.sgs.impl.util.TransactionContext;
import com.sun.sgs.impl.util.TransactionContextFactory;
import com.sun.sgs.impl.util.TransactionContextMap;
import com.sun.sgs.kernel.ComponentRegistry;
import com.sun.sgs.kernel.KernelRunnable;
import com.sun.sgs.kernel.TaskQueue;
import com.sun.sgs.profile.ProfileCollector;
import com.sun.sgs.protocol.SessionProtocol;
import com.sun.sgs.protocol.simple.SimpleSgsProtocol;
import com.sun.sgs.service.ClientSessionDisconnectListener;
import com.sun.sgs.service.ClientSessionService;
import com.sun.sgs.service.DataService;
import com.sun.sgs.service.Node;
import com.sun.sgs.service.NodeListener;
import com.sun.sgs.service.RecoveryCompleteFuture;
import com.sun.sgs.service.RecoveryListener;
import com.sun.sgs.service.TaskService;
import com.sun.sgs.service.Transaction;
import com.sun.sgs.service.TransactionProxy;
import com.sun.sgs.service.WatchdogService;
import java.io.IOException;
import java.io.Serializable;
import java.math.BigInteger;
import java.nio.ByteBuffer;
import java.util.Collections;
import java.util.HashMap;
import java.util.HashSet;
import java.util.Iterator;
import java.util.LinkedList;
import java.util.List;
import java.util.Map;
import java.util.Properties;
import java.util.Set;
import java.util.concurrent.ConcurrentHashMap;
import java.util.logging.Level;
import java.util.logging.Logger;
import javax.management.JMException;

/**
 * ChannelService implementation. <p>
 * 
 * <p>The {@link #ChannelServiceImpl constructor} requires the <a
 * href="../../../app/doc-files/config-properties.html#com.sun.sgs.app.name">
 * <code>com.sun.sgs.app.name</code></a> property and supports
 * these public configuration <a
 * href="../../../app/doc-files/config-properties.html#ChannelService">
 * properties</a>. <p>
 *
 * <p>TBD: add summary comment about how the implementation works.
 */
public final class ChannelServiceImpl
    extends AbstractService implements ChannelManager
{
    /** The name of this class. */
    private static final String CLASSNAME = ChannelServiceImpl.class.getName();

    /** The package name. */
    private static final String PKG_NAME = "com.sun.sgs.impl.service.channel";

    /** The logger for this class. */
    private static final LoggerWrapper logger =
	new LoggerWrapper(Logger.getLogger(PKG_NAME));

    /** The name of the version key. */
    private static final String VERSION_KEY = PKG_NAME + ".service.version";

    /** The major version. */
    private static final int MAJOR_VERSION = 1;
    
    /** The minor version. */
    private static final int MINOR_VERSION = 0;

    /** The channel server map prefix. */
    private static final String CHANNEL_SERVER_MAP_PREFIX =
	PKG_NAME + "server.";
    
    /** The name of the server port property. */
    private static final String SERVER_PORT_PROPERTY =
	PKG_NAME + ".server.port";
	
    /** The default server port. */
    private static final int DEFAULT_SERVER_PORT = 0;

    /** The property name for the maximum number of events to process in a
     * single transaction.
     */
    private static final String EVENTS_PER_TXN_PROPERTY =
	PKG_NAME + ".events.per.txn";

    /** The default events per transaction. */
    private static final int DEFAULT_EVENTS_PER_TXN = 1;
    
    /** The name of the write buffer size property. */
    private static final String WRITE_BUFFER_SIZE_PROPERTY =
        PKG_NAME + ".write.buffer.size";

    /** The default write buffer size: {@value #DEFAULT_WRITE_BUFFER_SIZE} */
    private static final int DEFAULT_WRITE_BUFFER_SIZE = 128 * 1024;

    /** The transaction context map. */
    private static TransactionContextMap<Context> contextMap = null;

    private static BindingKeyedHashMap<ChannelServer>
	channelServerMap =
	    new BindingKeyedHashMap<ChannelServer>(CHANNEL_SERVER_MAP_PREFIX);


    /** The transaction context factory. */
    private final TransactionContextFactory<Context> contextFactory;
    
    /** List of contexts that have been prepared (non-readonly) or
     * committed.  The {@code contextList} is locked when contexts are
     * added (during prepare), removed (during abort or flushed during
     * commit), and when adding or removing task queues from the {@code
     * channelTaskQueues} map.
     */
    private final List<Context> contextList = new LinkedList<Context>();

    /** The client session service. */
    private final ClientSessionService sessionService;

    /** The exporter for the ChannelServer. */
    private final Exporter<ChannelServer> exporter;

    /** The ChannelServer remote interface implementation. */
    private final ChannelServerImpl serverImpl;
	
    /** The proxy for the ChannelServer. */
    private final ChannelServer serverProxy;

    /** The ID for the local node. */
    private final long localNodeId;

    /** The cache of channel server proxies, keyed by the server's node ID. */
    private final ConcurrentHashMap<Long, ChannelServer>
	channelServerCache = new ConcurrentHashMap<Long, ChannelServer>();

    /** The cache of local channel membership lists, keyed by channel ID. */
    private final ConcurrentHashMap<BigInteger, Set<BigInteger>>
	localChannelMembersMap =
	    new ConcurrentHashMap<BigInteger, Set<BigInteger>>();

    /** The cache of local per-session channel sets, keyed by session ID. */
    private final ConcurrentHashMap<BigInteger, Set<BigInteger>>
	localPerSessionChannelsMap =
	    new ConcurrentHashMap<BigInteger, Set<BigInteger>>();

    /** The map of channel coordinator task queues, keyed by channel ID.
     * A coordinator task queue orders the delivery of incoming
     * 'serviceEventQueue' requests so that a given coordinator is not
     * overwhelmed by concurrent requests to service its event queue.
     * The tasks in these queues execute within a transaction.
     */
    private final ConcurrentHashMap<BigInteger, TaskQueue>
	coordinatorTaskQueues =
	    new ConcurrentHashMap<BigInteger, TaskQueue>();

    /** The map of channel task queues, keyed by channel ID.  A
     * channel's task queue orders the execution of tasks in which the
     * channel's coordinator sends notifications (join, leave, send,
     * refresh, etc.) to the channel servers for the channel.  The tasks
     * in these queues execute outside of a transaction.  This map must
     * be accessed while synchronized on {@code contextList}. A task
     * queue is added when the first committed context having to do with
     * the channel is flushed, and is removed when the channel is
     * closed.
     */
    private final Map<BigInteger, TaskQueue> channelTaskQueues =
	new HashMap<BigInteger, TaskQueue>();

<<<<<<< HEAD
    /** The write buffer size for new channels. */
    private final int writeBufferSize;
    
    /** The maximum number of channel events to sevice per transaction. */
=======
    /** The maximum number of channel events to service per transaction. */
>>>>>>> e5f5aba7
    final int eventsPerTxn;

    /** Our JMX exposed statistics. */
    final ChannelServiceStats serviceStats;
    
    /**
     * Constructs an instance of this class with the specified {@code
     * properties}, {@code systemRegistry}, and {@code txnProxy}.
     *
     * @param	properties service properties
     * @param	systemRegistry system registry
     * @param	txnProxy transaction proxy
     *
     * @throws Exception if a problem occurs when creating the service
     */
    public ChannelServiceImpl(Properties properties,
			      ComponentRegistry systemRegistry,
			      TransactionProxy txnProxy)
	throws Exception
    {
	super(properties, systemRegistry, txnProxy, logger);
	
	logger.log(
	    Level.CONFIG, "Creating ChannelServiceImpl properties:{0}",
	    properties);
	PropertiesWrapper wrappedProps = new PropertiesWrapper(properties);

	try {
	    synchronized (ChannelServiceImpl.class) {
		if (contextMap == null) {
		    contextMap = new TransactionContextMap<Context>(txnProxy);
		}
	    }
	    contextFactory = new ContextFactory(contextMap);
	    WatchdogService watchdogService =
		txnProxy.getService(WatchdogService.class);
	    sessionService = txnProxy.getService(ClientSessionService.class);
	    localNodeId = watchdogService.getLocalNodeId();

            writeBufferSize = wrappedProps.getIntProperty(
                WRITE_BUFFER_SIZE_PROPERTY, DEFAULT_WRITE_BUFFER_SIZE,
                8192, Integer.MAX_VALUE);
	    /*
	     * Get the property for controlling channel event processing.
	     */
	    eventsPerTxn = wrappedProps.getIntProperty(
		EVENTS_PER_TXN_PROPERTY, DEFAULT_EVENTS_PER_TXN,
		1, Integer.MAX_VALUE);
	    
	    /*
	     * Export the ChannelServer.
	     */
	    int serverPort = wrappedProps.getIntProperty(
		SERVER_PORT_PROPERTY, DEFAULT_SERVER_PORT, 0, 65535);
	    serverImpl = new ChannelServerImpl();
	    exporter = new Exporter<ChannelServer>(ChannelServer.class);
	    try {
		int port = exporter.export(serverImpl, serverPort);
		serverProxy = exporter.getProxy();
		logger.log(
		    Level.CONFIG,
		    "ChannelServer export successful. port:{0,number,#}", port);
	    } catch (Exception e) {
		try {
		    exporter.unexport();
		} catch (RuntimeException re) {
		}
		throw e;
	    }

	    /*
	     * Check service version.
	     */
	    transactionScheduler.runTask(
		new AbstractKernelRunnable("CheckServiceVersion") {
		    public void run() {
			checkServiceVersion(
			    VERSION_KEY, MAJOR_VERSION, MINOR_VERSION);
		    } },  taskOwner);
	    
	    /*
	     * Create global maps: channels map, keyed by name, and channel
	     * server map, keyed by node ID.  Then store channel server in
	     * the channel server map.
	     */
	    transactionScheduler.runTask(
		new AbstractKernelRunnable("StoreChannelServerProxy") {
		    public void run() {
			channelServerMap.put(
			    Long.toString(localNodeId), serverProxy);
		    } },
		taskOwner);

	    /*
	     * Add listeners for handling recovery and for receiving
	     * notification of client session disconnection.
	     */
	    watchdogService.addRecoveryListener(
		new ChannelServiceRecoveryListener());

	    watchdogService.addNodeListener(new ChannelServiceNodeListener());

            sessionService.registerSessionDisconnectListener(
                new ChannelSessionDisconnectListener());

<<<<<<< HEAD
	    
	    

=======
            /* create our service profiling info and register our MBean */
            ProfileCollector collector = 
		systemRegistry.getComponent(ProfileCollector.class);
            serviceStats = new ChannelServiceStats(collector);
            try {
                collector.registerMBean(serviceStats, 
                                        ChannelServiceStats.MXBEAN_NAME);
            } catch (JMException e) {
                logger.logThrow(Level.CONFIG, e, "Could not register MBean");
            }
            
>>>>>>> e5f5aba7
	} catch (Exception e) {
	    if (logger.isLoggable(Level.CONFIG)) {
		logger.logThrow(
		    Level.CONFIG, e, "Failed to create ChannelServiceImpl");
	    }
	    doShutdown();
	    throw e;
	}
    }
 
    /* -- Implement AbstractService methods -- */

    /** {@inheritDoc} */
    protected void handleServiceVersionMismatch(
	Version oldVersion, Version currentVersion)
    {
	throw new IllegalStateException(
	    "unable to convert version:" + oldVersion +
	    " to current version:" + currentVersion);
    }
    
     /** {@inheritDoc} */
    protected void doReady() {
    }

    /** {@inheritDoc} */
    protected void doShutdown() {
	logger.log(Level.FINEST, "shutdown");
	
	try {
	    if (exporter != null) {
		exporter.unexport();
	    }
	} catch (RuntimeException e) {
	    logger.logThrow(Level.FINEST, e, "unexport server throws");
	    // swallow exception
	}
    }
    
    /* -- Implement ChannelManager -- */

    /** {@inheritDoc} */
    public Channel createChannel(String name,
				 ChannelListener listener,
				 Delivery delivery)
    {
        serviceStats.createChannelOp.report();
	try {
	    Channel channel = ChannelImpl.newInstance(
		name, listener, delivery, writeBufferSize);
	    return channel;
	    
	} catch (RuntimeException e) {
	    logger.logThrow(Level.FINEST, e, "createChannel:{0} throws");
	    throw e;
	}
    }

    /** {@inheritDoc} */
    public Channel getChannel(String name) {
        serviceStats.getChannelOp.report();
	try {
	    return ChannelImpl.getInstance(name);
	    
	} catch (RuntimeException e) {
	    logger.logThrow(Level.FINEST, e, "getChannel:{0} throws");
	    throw e;
	}
    }

    /* -- Public methods -- */

    /**
     * Handles a channel {@code message} that the specified {@code session}
     * is sending on the channel with the specified {@code channelRefId}.
     * This method is invoked from the {@code ClientSessionHandler} of the
     * given session, when it receives a channel
     * message.  This method must be called from within a transaction. <p>
     *
     * @param	channelRefId the channel ID, as a {@code BigInteger}
     * @param	session the client session sending the channel message
     * @param	message the channel message
     */
    public void handleChannelMessage(
	BigInteger channelRefId, ClientSession session, ByteBuffer message)
    {
	ChannelImpl.handleChannelMessage(channelRefId, session, message);
    }

    /* -- Implement ChannelServer -- */

    private final class ChannelServerImpl implements ChannelServer {

	/** {@inheritDoc}
	 *
	 * The service event queue request is enqueued in the given
	 * channel's coordinator task queue so that the requests can be
	 * performed serially, rather than concurrently.  If tasks to
	 * service a given channel's event queue were processed
	 * concurrently, there would be many transaction conflicts because
	 * servicing a channel event accesses a single per-channel data
	 * structure (the channel's event queue).
	 */
	public void serviceEventQueue(final BigInteger channelRefId) {
	    callStarted();
	    try {
		if (logger.isLoggable(Level.FINEST)) {
		    logger.log(Level.FINEST, "serviceEventQueue channelId:{0}",
			       HexDumper.toHexString(channelRefId.toByteArray()));
		}

		TaskQueue taskQueue = coordinatorTaskQueues.get(channelRefId);
		if (taskQueue == null) {
		    TaskQueue newTaskQueue =
			transactionScheduler.createTaskQueue();
		    taskQueue = coordinatorTaskQueues.
			putIfAbsent(channelRefId, newTaskQueue);
		    if (taskQueue == null) {
			taskQueue = newTaskQueue;
		    }
		}
		taskQueue.addTask(
		  new AbstractKernelRunnable("ServiceEventQueue") {
		    public void run() {
			ChannelImpl.serviceEventQueue(channelRefId);
		    } }, taskOwner);
					  
	    } finally {
		callFinished();
	    }
	}

	/** {@inheritDoc}
	 *
	 * Reads the local membership list for the specified
	 * {@code channelRefId}, and updates the local membership cache
	 * for that channel.  If any join or leave notifications were
	 * missed, then send the appropriate channel join or channel leave
	 * message to the effected session(s).
	 */
<<<<<<< HEAD
	public void refresh(String name, final BigInteger channelRefId) {
=======
	public void refresh(String name, byte[] channelId, Delivery delivery) {
>>>>>>> e5f5aba7
	    callStarted();
	    if (logger.isLoggable(Level.FINE)) {
		logger.log(Level.FINE, "refreshing channelId:{0}",
			   HexDumper.toHexString(channelRefId.toByteArray()));
	    }
	    try {
		/*
		 * Read list of local members of the channel.
		 */
		final Set<BigInteger> newLocalMembers =
		    Collections.synchronizedSet(new HashSet<BigInteger>());
		try {
		    transactionScheduler.runTask(
			new AbstractKernelRunnable("getNewLocalMembers") {
			    public void run() {
				newLocalMembers.addAll(
				    ChannelImpl.getSessionRefIdsForNode(
					channelRefId, localNodeId));
			    }}, taskOwner);

		} catch (Exception e) {
		    // FIXME: what is the right thing to do here?
		    logger.logThrow(
 			Level.WARNING, e,
			"obtaining members of channel:{0} throws",
			HexDumper.toHexString(channelRefId.toByteArray()));
		}

		if (logger.isLoggable(Level.FINEST)) {
		    logger.log(Level.FINEST, "newLocalMembers for channel:{0}",
			       HexDumper.toHexString(channelRefId.toByteArray()));
		    for (BigInteger sessionRefId : newLocalMembers) {
			logger.log(
			   Level.FINEST, "member:{0}",
			   HexDumper.toHexString(sessionRefId.toByteArray()));
		    }
		}

		/*
		 * Determine which join and leave events were missed and
		 * send protocol messages to clients accordingly.
		 */
		Set<BigInteger> oldLocalMembers =
		    localChannelMembersMap.put(channelRefId, newLocalMembers);
		Set<BigInteger> joiners = null;
		Set<BigInteger> leavers = null;
		if (oldLocalMembers == null) {
		    joiners = newLocalMembers;
		} else {
		    for (BigInteger sessionRefId : newLocalMembers) {
			if (oldLocalMembers.contains(sessionRefId)) {
			    oldLocalMembers.remove(sessionRefId);
			} else {
			    if (joiners == null) {
				joiners = new HashSet<BigInteger>();
			    }
			    joiners.add(sessionRefId);
			}
		    }
		    if (!oldLocalMembers.isEmpty()) {
			leavers = oldLocalMembers;
		    }
		}
		byte[] channelId = channelRefId.toByteArray();
		if (joiners != null) {
		    for (BigInteger sessionRefId : joiners) {
			SessionProtocol protocol =
			    sessionService.getSessionProtocol(sessionRefId);
			if (protocol != null) {
                            try {
                                protocol.channelJoin(name, channelRefId,
                                                     delivery);
                            } catch (IOException ioe) {
                                logger.logThrow(Level.WARNING, ioe,
                                                "channelJoin throws");
                            }
			}
		    }
		}
		if (leavers != null) {
		    for (BigInteger sessionRefId : leavers) {
			SessionProtocol protocol =
			    sessionService.getSessionProtocol(sessionRefId);
			if (protocol != null) {
                            try {
                                protocol.channelLeave(channelRefId);
                            } catch (IOException ioe) {
                                logger.logThrow(Level.WARNING, ioe,
                                                "channelLeave throws");
                            }
			}
		    }
		}

	    } finally {
		callFinished();
	    }
	}
	
	/** {@inheritDoc}
	 *
	 * Adds the specified {@code sessionRefId} to the per-channel cache
	 * for the given channel's local member sessions, and sends a
	 * channel join message to the session with the corresponding
	 * {@code sessionId}.
	 */
<<<<<<< HEAD
	public void join(String name, BigInteger channelRefId, BigInteger sessionRefId) {
=======
	public void join(
	    String name, byte[] channelId, Delivery delivery, byte[] sessionId)
	{
>>>>>>> e5f5aba7
	    callStarted();
	    try {
		if (logger.isLoggable(Level.FINEST)) {
		    logger.log(Level.FINEST, "join channelId:{0} sessionId:{1}",
			       HexDumper.toHexString(channelRefId.toByteArray()),
			       HexDumper.toHexString(sessionRefId.toByteArray()));
		}

		// Update local channel membership cache.
		Set<BigInteger> localMembers =
		    localChannelMembersMap.get(channelRefId);
		if (localMembers == null) {
		    Set<BigInteger> newLocalMembers =
			Collections.synchronizedSet(new HashSet<BigInteger>());
		    localMembers = localChannelMembersMap.
			putIfAbsent(channelRefId, newLocalMembers);
		    if (localMembers == null) {
			localMembers = newLocalMembers;
		    }
		}
		localMembers.add(sessionRefId);

		// Update per-session channel set cache.
		Set<BigInteger> channelSet =
		    localPerSessionChannelsMap.get(sessionRefId);
		if (channelSet == null) {
		    Set<BigInteger> newChannelSet =
			Collections.synchronizedSet(new HashSet<BigInteger>());
		    channelSet = localPerSessionChannelsMap.
			putIfAbsent(sessionRefId, newChannelSet);
		    if (channelSet == null) {
			channelSet = newChannelSet;
		    }
		}
		channelSet.add(channelRefId);

<<<<<<< HEAD
		// Send CHANNEL_JOIN protocol message.
		byte[] channelId = channelRefId.toByteArray();
		MessageBuffer msg =
		    new MessageBuffer(1 +
			MessageBuffer.getSize(name) +
			channelId.length);
		msg.putByte(SimpleSgsProtocol.CHANNEL_JOIN).
		    putString(name).
		    putBytes(channelId);
		sessionService.sendProtocolMessageNonTransactional(
 		    sessionRefId,
		    ByteBuffer.wrap(msg.getBuffer()).asReadOnlyBuffer(),
		    Delivery.RELIABLE);
=======
		// Send channel join protocol message.
		SessionProtocol protocol =
		    sessionService.getSessionProtocol(sessionRefId);
		if (protocol != null) {
                    try {
                        protocol.channelJoin(name, channelRefId, delivery);
                    } catch (IOException ioe) {
                        logger.logThrow(Level.WARNING, ioe,
                                        "channelJoin throws");
                    }
		}
>>>>>>> e5f5aba7

	    } finally {
		callFinished();
	    }
	}
	
	/** {@inheritDoc}
	 *
	 * Removes the specified {@code sessionRefId} from the per-channel
	 * cache for the given channel's local member sessions, and sends a
<<<<<<< HEAD
	 * CHANNEL_LEAVE protocol message to the session with the corresponding
	 * {@code sessionRefId}.
=======
	 * channel leave message to the session with the corresponding
	 * {@code sessionId}.
>>>>>>> e5f5aba7
	 */
	public void leave(BigInteger channelRefId, BigInteger sessionRefId) {
	    callStarted();
	    try {
		if (logger.isLoggable(Level.FINEST)) {
		    logger.log(
			Level.FINEST, "leave channelId:{0} sessionId:{1}",
			HexDumper.toHexString(channelRefId.toByteArray()),
			HexDumper.toHexString(sessionRefId.toByteArray()));
		}

		// Update local channel membership cache.
		Set<BigInteger> localMembers;
		localMembers = localChannelMembersMap.get(channelRefId);
		if (localMembers == null) {
		    return;
		}
		localMembers.remove(sessionRefId);

		// Update per-session channel set cache.
		Set<BigInteger> channelSet =
		    localPerSessionChannelsMap.get(sessionRefId);
		if (channelSet != null) {
		    channelSet.remove(channelRefId);
		}

<<<<<<< HEAD
		// Send CHANNEL_LEAVE protocol message.
		byte[] channelId = channelRefId.toByteArray();
		ByteBuffer msg = ByteBuffer.allocate(1 + channelId.length);
		msg.put(SimpleSgsProtocol.CHANNEL_LEAVE).
		    put(channelId).
		    flip();
		    sessionService.sendProtocolMessageNonTransactional(
		        sessionRefId, msg.asReadOnlyBuffer(),
			Delivery.RELIABLE);
=======
		// Send channel leave protocol message.
		SessionProtocol protocol =
		    sessionService.getSessionProtocol(sessionRefId);
		if (protocol != null) {
                    try {
                        protocol.channelLeave(channelRefId);
                    } catch (IOException ioe) {
                        logger.logThrow(Level.WARNING, ioe,
                                        "channelLeave throws");
                    }
		}
		
>>>>>>> e5f5aba7
	    } finally {
		callFinished();
	    }
	}

	/** {@inheritDoc}
	 *
	 * Removes the channel from the per-channel cache of local member
	 * sessions, and sends a channel leave message to the
	 * channel's local member sessions.
	 */
	public void leaveAll(BigInteger channelRefId) {
	    callStarted();
	    try {
		if (logger.isLoggable(Level.FINEST)) {
		    logger.log(Level.FINEST, "leaveAll channelId:{0}",
			       HexDumper.toHexString(channelRefId.toByteArray()));
		}
		Set<BigInteger> localMembers;
		localMembers = localChannelMembersMap.remove(channelRefId);
		byte[] channelId = channelRefId.toByteArray();
		if (localMembers != null) {
		    for (BigInteger sessionRefId : localMembers) {
			SessionProtocol protocol =
			    sessionService.getSessionProtocol(sessionRefId);
			if (protocol != null) {
                            try {
                                protocol.channelLeave(channelRefId);
                            } catch (IOException ioe) {
                                logger.logThrow(Level.WARNING, ioe,
                                                "channelLeave throws");
                            }
			}
		    }
		}
		
	    } finally {
		callFinished();
	    }
	}

	/** {@inheritDoc}
	 *
	 * Sends the given {@code message} to all local members of the
	 * specified channel.
	 *
	 * TBD: (optimization) this method should handle sending multiple
	 * messages to a given channel.
	 */
	public void send(BigInteger channelRefId, byte[] message) {
	    callStarted();
	    try {
		if (logger.isLoggable(Level.FINEST)) {
		    logger.log(Level.FINEST, "send channelId:{0} message:{1}",
			       HexDumper.toHexString(channelRefId.toByteArray()),
			       HexDumper.format(message, 0x50));
		}
		/*
		 * TBD: (optimization) this should enqueue the send
		 * request and return immediately so that the
		 * coordinator can receive the acknowledgment and
		 * continue processing of the event queue.  Right now,
		 * process the send request inline here.
		 */
		Set<BigInteger> localMembers =
		    localChannelMembersMap.get(channelRefId);
		if (localMembers == null) {
		    // TBD: there should be local channel members.
		    // What error should be reported here?
		    return;
		}

<<<<<<< HEAD
		byte[] channelId = channelRefId.toByteArray();
		ByteBuffer msg =
		    ByteBuffer.allocate(3 + channelId.length + message.length);
		msg.put(SimpleSgsProtocol.CHANNEL_MESSAGE)
		   .putShort((short) channelId.length)
		   .put(channelId)
		   .put(message)
		   .flip();
		
=======
>>>>>>> e5f5aba7
		for (BigInteger sessionRefId : localMembers) {
		    SessionProtocol protocol =
			sessionService.getSessionProtocol(sessionRefId);
		    if (protocol != null) {
                        try {
                            protocol.channelMessage(channelRefId,
                                                    ByteBuffer.wrap(message),
                                                    Delivery.RELIABLE);
                        } catch (IOException ioe) {
                            logger.logThrow(Level.WARNING, ioe,
                                            "channelMessage throws");
                        }
		    }
		}

	    } finally {
		callFinished();
	    }
	}
	
	/** {@inheritDoc}
	 *
	 * Removes the specified channel from the per-channel cache of
	 * local members.
	 */
	public void close(BigInteger channelRefId) {
	    callStarted();
	    try {
		localChannelMembersMap.remove(channelRefId);

	    } finally {
		callFinished();
	    }
	}
    }

    /* -- Implement TransactionContextFactory -- */
       
    private class ContextFactory extends TransactionContextFactory<Context> {
	ContextFactory(TransactionContextMap<Context> contextMap) {
	    super(contextMap, CLASSNAME);
	}
	
	public Context createContext(Transaction txn) {
	    return new Context(txn);
	}
    }

    /**
     * Iterates through the context list, in order, to flush any
     * committed changes.  During iteration, this method invokes
     * {@code flush} on the {@code Context} returned by {@code next}.
     * Iteration ceases when either a context's {@code flush} method
     * returns {@code false} (indicating that the transaction
     * associated with the context has not yet committed) or when
     * there are no more contexts in the context list.
     */
    private void flushContexts() {
	synchronized (contextList) {
	    Iterator<Context> iter = contextList.iterator();
	    while (iter.hasNext()) {
		Context context = iter.next();
		if (context.flush()) {
		    iter.remove();
		} else {
		    break;
		}
	    }
	}
    }

    /**
     * Returns the currently active transaction, or throws {@code
     * TransactionNotActiveException} if no transaction is active.
     */
    static Transaction getTransaction() {
	return txnProxy.getCurrentTransaction();
    }

    /**
     * Checks that the specified context is currently active, throwing
     * TransactionNotActiveException if it isn't.
     */
    static void checkTransaction(Transaction txn) {
	Transaction currentTxn = txnProxy.getCurrentTransaction();
	if (currentTxn != txn) {
	    throw new TransactionNotActiveException(
 		"mismatched transaction; expected " + currentTxn + ", got " +
		txn);
	}
    }

    /**
     * Adds the specified {@code ioTask} (in a wrapper that runs the task by
     * invoking {@link AbstractService#runIoTask runIoTask} with the {@code
     * ioTask} and {@code nodeId}) to the task list of the given {@code
     * channelRefId}.
     */
    void addChannelTask(
	BigInteger channelRefId, final IoRunnable ioTask, final long nodeId)
    {
	addChannelTask(
	    channelRefId,
	    new AbstractKernelRunnable("RunIoTask") {
		public void run() {
		    runIoTask(ioTask, nodeId);
		} });
    }

    /**
     * Adds the specified {@code task} to the task list of the given {@code
     * channelRefId}.
     */
    void addChannelTask(BigInteger channelRefId, KernelRunnable task) {
	Context context = contextFactory.joinTransaction();
	context.addTask(channelRefId, task);
    }

    /* -- Implement TransactionContext -- */

    /**
     * This transaction context maintains a per-channel list of
     * non-transactional tasks to perform when the transaction commits. A
     * task is added to the context by a {@code ChannelImpl} via the {@code
     * addChannelTask} method.  Such non-transactional tasks include
     * sending a notification to a channel server to modify the channel
     * membership list, or forwarding a send request to a set of channel
     * servers.
     */
    final class Context extends TransactionContext {

	private final Map<BigInteger, List<KernelRunnable>> internalTaskLists =
	    new HashMap<BigInteger, List<KernelRunnable>>();

	/**
	 * Constructs a context with the specified transaction. 
	 */
	private Context(Transaction txn) {
	    super(txn);
	}

	/**
	 * Adds the specified {@code task} to the task list of the given
	 * {@code channelRefId}.  If the transaction commits, the task will be
	 * added to the channel's tasks queue.
	 */
	public void addTask(BigInteger channelRefId, KernelRunnable task) {
	    List<KernelRunnable> taskList = internalTaskLists.get(channelRefId);
	    if (taskList == null) {
		taskList = new LinkedList<KernelRunnable>();
		internalTaskLists.put(channelRefId, taskList);
	    }
	    taskList.add(task);
	}

	/* -- transaction participant methods -- */

	/**
	 * Marks this transaction as prepared, and if there are
	 * pending changes, adds this context to the context list and
	 * returns {@code false}.  Otherwise, if there are no pending
	 * changes returns {@code true} indicating readonly status.
	 */
        public boolean prepare() {
	    isPrepared = true;
	    boolean readOnly = internalTaskLists.isEmpty();
	    if (!readOnly) {
		synchronized (contextList) {
		    contextList.add(this);
		}
	    } else {
		isCommitted = true;
	    }
            return readOnly;
        }

	/**
	 * Removes the context from the context list containing pending
	 * updates, and flushes all committed contexts preceding prepared
	 * ones.
	 */
	public void abort(boolean retryable) {
	    synchronized (contextList) {
		contextList.remove(this);
	    }
	    flushContexts();
	}

	/**
	 * Marks this transaction as committed and flushes all
	 * committed contexts preceding prepared ones.
	 */
	public void commit() {
	    isCommitted = true;
	    flushContexts();
        }

	/**
	 * If the context is committed, flushes channel tasks (enqueued
	 * during this transaction) to the task handler's map, notifies
	 * the task handler that there are tasks to process, and
	 * returns true; otherwise returns false.
	 */
	private boolean flush() {
	    assert Thread.holdsLock(contextList);
	    if (isCommitted) {
		for (BigInteger channelRefId : internalTaskLists.keySet()) {
		    flushTasks(
			channelRefId, internalTaskLists.get(channelRefId));
		}
	    }
	    return isCommitted;
	}
    }

    /**
     * Adds the tasks in the specified {@code taskList} to the specified
     * channel's task queue. This method is invoked when a context is
     * flushed during transaction commit.
     */
    private void flushTasks(
	BigInteger channelRefId, List<KernelRunnable> taskList)
	
    {
        assert Thread.holdsLock(contextList);
	TaskQueue taskQueue = channelTaskQueues.get(channelRefId);
	if (taskQueue == null) {
	    taskQueue = taskScheduler.createTaskQueue();
	    channelTaskQueues.put(channelRefId, taskQueue);
	}
	for (KernelRunnable task : taskList) {
	    taskQueue.addTask(task, taskOwner);
	}
    }

    /**
     * Notifies this service that the channel with the specified {@code
     * channelRefId} is closed so that this service can clean up any
     * per-channel data structures (relating to the channel coordinator).
     */
    void closedChannel(BigInteger channelRefId) {
	coordinatorTaskQueues.remove(channelRefId);
	synchronized (contextList) {
	    channelTaskQueues.remove(channelRefId);
	}
    }
    /* -- Implement ClientSessionDisconnectListener -- */

    private final class ChannelSessionDisconnectListener
	implements ClientSessionDisconnectListener
    {
        /**
         * {@inheritDoc}
	 */
	public void disconnected(final BigInteger sessionRefId) {

	    Set<BigInteger> channelSet =
		localPerSessionChannelsMap.remove(sessionRefId);		

	    /*
	     * Schedule transactional task(s) to remove the
	     * disconnected session from each channel that it is
	     * currently a member of.
	     */
	    if (channelSet != null) {
		for (final BigInteger channelRefId : channelSet) {
		    transactionScheduler.scheduleTask(
			new AbstractKernelRunnable("RemoveSessionFromChannel") {
			    public void run() {
				ChannelImpl.removeSessionFromChannel(
				    localNodeId, sessionRefId, channelRefId);
			    }
			}, taskOwner);
		}
	    }
	}
    }

    /* -- Other methods and classes -- */

    /**
     * Returns the channel service.
     */
    static ChannelServiceImpl getChannelService() {
	return txnProxy.getService(ChannelServiceImpl.class);
    }
    
    /**
     * Returns the client session service.
     */
    static ClientSessionService getClientSessionService() {
	return txnProxy.getService(ClientSessionService.class);
    }

    /**
     * Returns the task service.
     */
    static TaskService getTaskService() {
	return txnProxy.getService(TaskService.class);
    }

    /**
     * Returns the watchdog service.
     */
    static WatchdogService getWatchdogService() {
	return txnProxy.getService(WatchdogService.class);
    }

    /**
     * Returns the local node ID.
     */
    static long getLocalNodeId() {
	return txnProxy.getService(WatchdogService.class).getLocalNodeId();
    }

    /**
     * Returns the {@code ChannelServer} for the given {@code nodeId},
     * or {@code null} if no channel server exists for the given
     * {@code nodeId}.  If the specified {@code nodeId} is the local
     * node's ID, then this method returns a reference to the server
     * implementation object, rather than the proxy.
     *
     */
    ChannelServer getChannelServer(long nodeId) {
	if (nodeId == localNodeId) {
	    return serverImpl;
	} else {
	    ChannelServer channelServer = channelServerCache.get(nodeId);
	    if (channelServer != null) {
		return channelServer;
	    } else {
		GetChannelServerTask task =
		    new GetChannelServerTask(nodeId);
		try {
		    transactionScheduler.runTask(task, taskOwner);
		    channelServer = task.channelServer;
		    if (channelServer != null) {
			channelServerCache.put(nodeId, channelServer);
		    }
		    return channelServer;
		} catch (RuntimeException e) {
		    throw e;
		} catch (Exception e) {
		    return null;
		}
	    }
	}
    }

    /**
     * The {@code RecoveryListener} for handling requests to recover
     * for a failed {@code ChannelService}.
     */
    private class ChannelServiceRecoveryListener
	implements RecoveryListener
    {
	/** {@inheritDoc} */
	public void recover(Node node, RecoveryCompleteFuture future) {
	    final long nodeId = node.getId();
	    final TaskService taskService = getTaskService();
	    try {
		if (logger.isLoggable(Level.INFO)) {
		    logger.log(Level.INFO, "Node:{0} recovering for node:{1}",
			       localNodeId, nodeId);
		}

		/*
		 * Schedule persistent tasks to perform recovery.
		 */
		transactionScheduler.runTask(
		    new AbstractKernelRunnable("ScheduleRecoveryTasks") {
			public void run() {
			    /*
			     * Reassign each failed coordinator to a new node.
			     */
			    taskService.scheduleTask(
				new ChannelImpl.ReassignCoordinatorsTask(
				    nodeId));
			    /*
			     * Remove binding to channel server proxy for
			     * failed node, and remove proxy's wrapper.
			     */
			    taskService.scheduleTask(
				new RemoveChannelServerProxyTask(nodeId));
			}
		    },
		    taskOwner);
		
		future.done();

	    } catch (Exception e) {
		logger.logThrow(
 		    Level.WARNING, e,
		    "Recovering for failed node:{0} throws", nodeId);
		// TBD: what should it do if it can't recover?
	    }
	}
    }

    /**
     * The {@code NodeListener} for handling failed node
     * notifications.  When a node's fails, {@code ChannelService}
     * recovery is distributed.  One node recovers for all the
     * failed coordinators (via the {@code RecoveryListener}),
     * and each node removes sessions, disconnected from the
     * failed node, from all the channels for which the node
     * coordinates.
     */
    private class ChannelServiceNodeListener
	implements NodeListener
    {
	/** {@inheritDoc} */
	public void nodeStarted(Node node) {
	    // TBD: cache channel server for node?
	}

	/** {@inheritDoc} */
	public void nodeFailed(Node node) {
	    final long nodeId = node.getId();
	    channelServerCache.remove(nodeId);
	    final TaskService taskService = getTaskService();
	    try {
		if (logger.isLoggable(Level.INFO)) {
		    logger.log(Level.INFO,
			       "Node:{0} handling nodeFailed:{1}",
			       localNodeId, nodeId);
		}

		/*
		 * Schedule persistent task to remove the failed sessions of
		 * locally coordinated channels.
		 */
		transactionScheduler.runTask(
		    new AbstractKernelRunnable(
			"ScheduleRemoveFailedSessionsFromLocalChannelsTask")
		    {
			public void run() {
			    taskService.scheduleTask(
				new ChannelImpl.
				    RemoveFailedSessionsFromLocalChannelsTask(
					localNodeId, nodeId));
			}
		    }, taskOwner);
		
	    } catch (Exception e) {
		logger.logThrow(
 		    Level.WARNING, e,
		    "Node:{0} handling nodeFailed:{1} throws",
		    localNodeId, nodeId);
	    }
	}
    }

    /**
     * A persistent task to remove the channel server proxy for a specified
     * node.
     */
    private static class RemoveChannelServerProxyTask
	 implements Task, Serializable
    {
	/** The serialVersionUID for this class. */
	private static final long serialVersionUID = 1L;

	/** The node ID. */
	private final long nodeId;

	/**
	 * Constructs an instance of this class with the specified
	 * {@code nodeId}.
	 */
	RemoveChannelServerProxyTask(long nodeId) {
	    this.nodeId = nodeId;
	}

	/**
	 * Removes the channel server proxy and for the node ID
	 * specified during construction.
	 */
	public void run() {
	    channelServerMap.removeOverride(Long.toString(nodeId));
	}
    }

    /**
     * A task to obtain the channel server for a given node.
     */
    private static class GetChannelServerTask extends AbstractKernelRunnable {
	private final long nodeId;
	volatile ChannelServer channelServer = null;

	/** Constructs an instance with the specified {@code nodeId}. */
	GetChannelServerTask(long nodeId) {
	    super(null);
	    this.nodeId = nodeId;
	}

	/** {@inheritDoc} */
	public void run() {
	    channelServer =
		channelServerMap.get(Long.toString(nodeId));
	}
    }
}<|MERGE_RESOLUTION|>--- conflicted
+++ resolved
@@ -206,14 +206,10 @@
     private final Map<BigInteger, TaskQueue> channelTaskQueues =
 	new HashMap<BigInteger, TaskQueue>();
 
-<<<<<<< HEAD
     /** The write buffer size for new channels. */
     private final int writeBufferSize;
     
-    /** The maximum number of channel events to sevice per transaction. */
-=======
     /** The maximum number of channel events to service per transaction. */
->>>>>>> e5f5aba7
     final int eventsPerTxn;
 
     /** Our JMX exposed statistics. */
@@ -319,12 +315,7 @@
             sessionService.registerSessionDisconnectListener(
                 new ChannelSessionDisconnectListener());
 
-<<<<<<< HEAD
-	    
-	    
-
-=======
-            /* create our service profiling info and register our MBean */
+            /* Create our service profiling info and register our MBean. */
             ProfileCollector collector = 
 		systemRegistry.getComponent(ProfileCollector.class);
             serviceStats = new ChannelServiceStats(collector);
@@ -334,8 +325,7 @@
             } catch (JMException e) {
                 logger.logThrow(Level.CONFIG, e, "Could not register MBean");
             }
-            
->>>>>>> e5f5aba7
+
 	} catch (Exception e) {
 	    if (logger.isLoggable(Level.CONFIG)) {
 		logger.logThrow(
@@ -476,11 +466,9 @@
 	 * missed, then send the appropriate channel join or channel leave
 	 * message to the effected session(s).
 	 */
-<<<<<<< HEAD
-	public void refresh(String name, final BigInteger channelRefId) {
-=======
-	public void refresh(String name, byte[] channelId, Delivery delivery) {
->>>>>>> e5f5aba7
+	public void refresh(String name, final BigInteger channelRefId,
+			    Delivery delivery)
+        {
 	    callStarted();
 	    if (logger.isLoggable(Level.FINE)) {
 		logger.log(Level.FINE, "refreshing channelId:{0}",
@@ -587,13 +575,10 @@
 	 * channel join message to the session with the corresponding
 	 * {@code sessionId}.
 	 */
-<<<<<<< HEAD
-	public void join(String name, BigInteger channelRefId, BigInteger sessionRefId) {
-=======
-	public void join(
-	    String name, byte[] channelId, Delivery delivery, byte[] sessionId)
+	public void join(String name, BigInteger channelRefId,
+			 Delivery delivery, BigInteger sessionRefId)
+
 	{
->>>>>>> e5f5aba7
 	    callStarted();
 	    try {
 		if (logger.isLoggable(Level.FINEST)) {
@@ -630,21 +615,6 @@
 		}
 		channelSet.add(channelRefId);
 
-<<<<<<< HEAD
-		// Send CHANNEL_JOIN protocol message.
-		byte[] channelId = channelRefId.toByteArray();
-		MessageBuffer msg =
-		    new MessageBuffer(1 +
-			MessageBuffer.getSize(name) +
-			channelId.length);
-		msg.putByte(SimpleSgsProtocol.CHANNEL_JOIN).
-		    putString(name).
-		    putBytes(channelId);
-		sessionService.sendProtocolMessageNonTransactional(
- 		    sessionRefId,
-		    ByteBuffer.wrap(msg.getBuffer()).asReadOnlyBuffer(),
-		    Delivery.RELIABLE);
-=======
 		// Send channel join protocol message.
 		SessionProtocol protocol =
 		    sessionService.getSessionProtocol(sessionRefId);
@@ -656,7 +626,6 @@
                                         "channelJoin throws");
                     }
 		}
->>>>>>> e5f5aba7
 
 	    } finally {
 		callFinished();
@@ -667,13 +636,8 @@
 	 *
 	 * Removes the specified {@code sessionRefId} from the per-channel
 	 * cache for the given channel's local member sessions, and sends a
-<<<<<<< HEAD
-	 * CHANNEL_LEAVE protocol message to the session with the corresponding
+	 * channel leave message to the session with the corresponding
 	 * {@code sessionRefId}.
-=======
-	 * channel leave message to the session with the corresponding
-	 * {@code sessionId}.
->>>>>>> e5f5aba7
 	 */
 	public void leave(BigInteger channelRefId, BigInteger sessionRefId) {
 	    callStarted();
@@ -700,17 +664,6 @@
 		    channelSet.remove(channelRefId);
 		}
 
-<<<<<<< HEAD
-		// Send CHANNEL_LEAVE protocol message.
-		byte[] channelId = channelRefId.toByteArray();
-		ByteBuffer msg = ByteBuffer.allocate(1 + channelId.length);
-		msg.put(SimpleSgsProtocol.CHANNEL_LEAVE).
-		    put(channelId).
-		    flip();
-		    sessionService.sendProtocolMessageNonTransactional(
-		        sessionRefId, msg.asReadOnlyBuffer(),
-			Delivery.RELIABLE);
-=======
 		// Send channel leave protocol message.
 		SessionProtocol protocol =
 		    sessionService.getSessionProtocol(sessionRefId);
@@ -723,7 +676,6 @@
                     }
 		}
 		
->>>>>>> e5f5aba7
 	    } finally {
 		callFinished();
 	    }
@@ -796,18 +748,6 @@
 		    return;
 		}
 
-<<<<<<< HEAD
-		byte[] channelId = channelRefId.toByteArray();
-		ByteBuffer msg =
-		    ByteBuffer.allocate(3 + channelId.length + message.length);
-		msg.put(SimpleSgsProtocol.CHANNEL_MESSAGE)
-		   .putShort((short) channelId.length)
-		   .put(channelId)
-		   .put(message)
-		   .flip();
-		
-=======
->>>>>>> e5f5aba7
 		for (BigInteger sessionRefId : localMembers) {
 		    SessionProtocol protocol =
 			sessionService.getSessionProtocol(sessionRefId);
