/*
 * Copyright 2007-2008 Sun Microsystems, Inc.
 *
 * This file is part of Project Darkstar Server.
 *
 * Project Darkstar Server is free software: you can redistribute it
 * and/or modify it under the terms of the GNU General Public License
 * version 2 as published by the Free Software Foundation and
 * distributed hereunder to you.
 *
 * Project Darkstar Server is distributed in the hope that it will be useful,
 * but WITHOUT ANY WARRANTY; without even the implied warranty of
 * MERCHANTABILITY or FITNESS FOR A PARTICULAR PURPOSE.  See the
 * GNU General Public License for more details.
 *
 * You should have received a copy of the GNU General Public License
 * along with this program.  If not, see <http://www.gnu.org/licenses/>.
 */

package com.sun.sgs.impl.service.channel;

import com.sun.sgs.app.Channel;
import com.sun.sgs.app.ChannelListener;
import com.sun.sgs.app.ChannelManager;
import com.sun.sgs.app.ClientSession;
import com.sun.sgs.app.Delivery;
import com.sun.sgs.app.NameNotBoundException;
import com.sun.sgs.app.ObjectNotFoundException;
import com.sun.sgs.app.Task;
import com.sun.sgs.app.TransactionNotActiveException;
import com.sun.sgs.app.util.ManagedSerializable;
import com.sun.sgs.impl.sharedutil.HexDumper;
import com.sun.sgs.impl.sharedutil.LoggerWrapper;
import com.sun.sgs.impl.sharedutil.PropertiesWrapper;
import com.sun.sgs.impl.util.AbstractKernelRunnable;
import com.sun.sgs.impl.util.AbstractService;
import com.sun.sgs.impl.util.Exporter;
import com.sun.sgs.impl.util.IoRunnable;
import com.sun.sgs.impl.util.TransactionContext;
import com.sun.sgs.impl.util.TransactionContextFactory;
import com.sun.sgs.impl.util.TransactionContextMap;
import com.sun.sgs.kernel.ComponentRegistry;
import com.sun.sgs.kernel.KernelRunnable;
import com.sun.sgs.kernel.TaskQueue;
<<<<<<< HEAD
import com.sun.sgs.protocol.session.SessionProtocolConnection;
=======
import com.sun.sgs.protocol.SessionProtocol;
>>>>>>> c7e7e313
import com.sun.sgs.service.ClientSessionDisconnectListener;
import com.sun.sgs.service.ClientSessionService;
import com.sun.sgs.service.DataService;
import com.sun.sgs.service.Node;
import com.sun.sgs.service.NodeListener;
import com.sun.sgs.service.RecoveryCompleteFuture;
import com.sun.sgs.service.RecoveryListener;
import com.sun.sgs.service.TaskService;
import com.sun.sgs.service.Transaction;
import com.sun.sgs.service.TransactionProxy;
import com.sun.sgs.service.WatchdogService;
import java.io.Serializable;
import java.math.BigInteger;
import java.nio.ByteBuffer;
import java.util.Collections;
import java.util.HashMap;
import java.util.HashSet;
import java.util.Iterator;
import java.util.LinkedList;
import java.util.List;
import java.util.Map;
import java.util.Properties;
import java.util.Set;
import java.util.concurrent.ConcurrentHashMap;
import java.util.logging.Level;
import java.util.logging.Logger;

/**
 * ChannelService implementation. <p>
 * 
 * <p>The {@link #ChannelServiceImpl constructor} requires the <a
 * href="../../../app/doc-files/config-properties.html#com.sun.sgs.app.name">
 * <code>com.sun.sgs.app.name</code></a> property and supports
 * these public configuration <a
 * href="../../../app/doc-files/config-properties.html#ChannelService">
 * properties</a>. <p>
 *
 * <p>TBD: add summary comment about how the implementation works.
 */
public final class ChannelServiceImpl
    extends AbstractService implements ChannelManager
{
    /** The name of this class. */
    private static final String CLASSNAME = ChannelServiceImpl.class.getName();

    /** The package name. */
    private static final String PKG_NAME = "com.sun.sgs.impl.service.channel";

    /** The logger for this class. */
    private static final LoggerWrapper logger =
	new LoggerWrapper(Logger.getLogger(PKG_NAME));

    /** The name of the version key. */
    private static final String VERSION_KEY = PKG_NAME + ".service.version";

    /** The major version. */
    private static final int MAJOR_VERSION = 1;
    
    /** The minor version. */
    private static final int MINOR_VERSION = 0;
    
    /** The name of the server port property. */
    private static final String SERVER_PORT_PROPERTY =
	PKG_NAME + ".server.port";
	
    /** The default server port. */
    private static final int DEFAULT_SERVER_PORT = 0;

    /** The property name for the maximum number of events to process in a
     * single transaction.
     */
    private static final String EVENTS_PER_TXN_PROPERTY =
	PKG_NAME + ".events.per.txn";

    /** The default events per transaction. */
    private static final int DEFAULT_EVENTS_PER_TXN = 1;
    
    /** The name of the write buffer size property. */
    private static final String WRITE_BUFFER_SIZE_PROPERTY =
        PKG_NAME + ".buffer.write.max";

    /** The default write buffer size: {@value #DEFAULT_WRITE_BUFFER_SIZE} */
    private static final int DEFAULT_WRITE_BUFFER_SIZE = 128 * 1024;

    /** The write buffer size for new channels. */
    private final int writeBufferSize;
    
    /** The transaction context map. */
    private static TransactionContextMap<Context> contextMap = null;

    /** The transaction context factory. */
    private final TransactionContextFactory<Context> contextFactory;
    
    /** List of contexts that have been prepared (non-readonly) or
     * committed.  The {@code contextList} is locked when contexts are
     * added (during prepare), removed (during abort or flushed during
     * commit), and when adding or removing task queues from the {@code
     * channelTaskQueues} map.
     */
    private final List<Context> contextList = new LinkedList<Context>();

    /** The client session service. */
    private final ClientSessionService sessionService;

    /** The exporter for the ChannelServer. */
    private final Exporter<ChannelServer> exporter;

    /** The ChannelServer remote interface implementation. */
    private final ChannelServerImpl serverImpl;
	
    /** The proxy for the ChannelServer. */
    private final ChannelServer serverProxy;

    /** The ID for the local node. */
    private final long localNodeId;

    /** The cache of channel server proxies, keyed by the server's node ID. */
    private final ConcurrentHashMap<Long, ChannelServer>
	channelServerMap = new ConcurrentHashMap<Long, ChannelServer>();

    /** The cache of local channel membership lists, keyed by channel ID. */
    private final ConcurrentHashMap<BigInteger, Set<BigInteger>>
	localChannelMembersMap =
	    new ConcurrentHashMap<BigInteger, Set<BigInteger>>();

    /** The cache of local per-session channel sets, keyed by session ID. */
    private final ConcurrentHashMap<BigInteger, Set<BigInteger>>
	localPerSessionChannelsMap =
	    new ConcurrentHashMap<BigInteger, Set<BigInteger>>();

    /** The map of channel coordinator task queues, keyed by channel ID.
     * A coordinator task queue orders the delivery of incoming
     * 'serviceEventQueue' requests so that a given coordinator is not
     * overwhelmed by concurrent requests to service its event queue.
     * The tasks in these queues execute within a transaction.
     */
    private final ConcurrentHashMap<BigInteger, TaskQueue>
	coordinatorTaskQueues =
	    new ConcurrentHashMap<BigInteger, TaskQueue>();

    /** The map of channel task queues, keyed by channel ID.  A
     * channel's task queue orders the execution of tasks in which the
     * channel's coordinator sends notifications (join, leave, send,
     * refresh, etc.) to the channel servers for the channel.  The tasks
     * in these queues execute outside of a transaction.  This map must
     * be accessed while synchronized on {@code contextList}. A task
     * queue is added when the first committed context having to do with
     * the channel is flushed, and is removed when the channel is
     * closed.
     */
    private final Map<BigInteger, TaskQueue> channelTaskQueues =
	new HashMap<BigInteger, TaskQueue>();

    /** The maximum number of channel events to sevice per transaction. */
    final int eventsPerTxn;

    /**
     * Constructs an instance of this class with the specified {@code
     * properties}, {@code systemRegistry}, and {@code txnProxy}.
     *
     * @param	properties service properties
     * @param	systemRegistry system registry
     * @param	txnProxy transaction proxy
     *
     * @throws Exception if a problem occurs when creating the service
     */
    public ChannelServiceImpl(Properties properties,
			      ComponentRegistry systemRegistry,
			      TransactionProxy txnProxy)
	throws Exception
    {
	super(properties, systemRegistry, txnProxy, logger);
	
	logger.log(
	    Level.CONFIG, "Creating ChannelServiceImpl properties:{0}",
	    properties);
	PropertiesWrapper wrappedProps = new PropertiesWrapper(properties);

	try {
	    synchronized (ChannelServiceImpl.class) {
		if (contextMap == null) {
		    contextMap = new TransactionContextMap<Context>(txnProxy);
		}
	    }
	    contextFactory = new ContextFactory(contextMap);
	    WatchdogService watchdogService =
		txnProxy.getService(WatchdogService.class);
	    sessionService = txnProxy.getService(ClientSessionService.class);
	    localNodeId = watchdogService.getLocalNodeId();

            writeBufferSize = wrappedProps.getIntProperty(
                WRITE_BUFFER_SIZE_PROPERTY, DEFAULT_WRITE_BUFFER_SIZE,
                8192, Integer.MAX_VALUE);
	    /*
	     * Get the property for controlling channel event processing.
	     */
	    eventsPerTxn = wrappedProps.getIntProperty(
		EVENTS_PER_TXN_PROPERTY, DEFAULT_EVENTS_PER_TXN,
		1, Integer.MAX_VALUE);
	    
	    /*
	     * Export the ChannelServer.
	     */
	    int serverPort = wrappedProps.getIntProperty(
		SERVER_PORT_PROPERTY, DEFAULT_SERVER_PORT, 0, 65535);
	    serverImpl = new ChannelServerImpl();
	    exporter = new Exporter<ChannelServer>(ChannelServer.class);
	    try {
		int port = exporter.export(serverImpl, serverPort);
		serverProxy = exporter.getProxy();
		logger.log(
		    Level.CONFIG,
		    "ChannelServer export successful. port:{0,number,#}", port);
	    } catch (Exception e) {
		try {
		    exporter.unexport();
		} catch (RuntimeException re) {
		}
		throw e;
	    }

	    /*
	     * Check service version.
	     */
	    transactionScheduler.runTask(
		new AbstractKernelRunnable("CheckServiceVersion") {
		    public void run() {
			checkServiceVersion(
			    VERSION_KEY, MAJOR_VERSION, MINOR_VERSION);
		    } },  taskOwner);
	    
	    /*
	     * Store the ChannelServer proxy in the data store.
	     */
	    transactionScheduler.runTask(
		new AbstractKernelRunnable("StoreChannelServerProxy") {
		    public void run() {
			dataService.setServiceBinding(
			    getChannelServerKey(localNodeId),
			    new ManagedSerializable<ChannelServer>(
				serverProxy));
		    } },
		taskOwner);

	    /*
	     * Add listeners for handling recovery and for receiving
	     * notification of client session disconnection.
	     */
	    watchdogService.addRecoveryListener(
		new ChannelServiceRecoveryListener());

	    watchdogService.addNodeListener(new ChannelServiceNodeListener());

            sessionService.registerSessionDisconnectListener(
                new ChannelSessionDisconnectListener());

	} catch (Exception e) {
	    if (logger.isLoggable(Level.CONFIG)) {
		logger.logThrow(
		    Level.CONFIG, e, "Failed to create ChannelServiceImpl");
	    }
	    doShutdown();
	    throw e;
	}
    }
 
    /* -- Implement AbstractService methods -- */

    /** {@inheritDoc} */
    @Override
    protected void handleServiceVersionMismatch(
	Version oldVersion, Version currentVersion)
    {
	throw new IllegalStateException(
	    "unable to convert version:" + oldVersion +
	    " to current version:" + currentVersion);
    }
    
     /** {@inheritDoc} */
    @Override
    protected void doReady() {
    }

    /** {@inheritDoc} */
    @Override
    protected void doShutdown() {
	logger.log(Level.FINEST, "shutdown");
	
	try {
	    if (exporter != null) {
		exporter.unexport();
	    }
	} catch (RuntimeException e) {
	    logger.logThrow(Level.FINEST, e, "unexport server throws");
	    // swallow exception
	}
    }
    
    /* -- Implement ChannelManager -- */

    /** {@inheritDoc} */
    @Override
    public Channel createChannel(String name,
				 ChannelListener listener,
				 Delivery delivery)
    {
	try {
	    Channel channel = ChannelImpl.newInstance(
		name, listener, delivery, writeBufferSize);
	    return channel;
	    
	} catch (RuntimeException e) {
	    logger.logThrow(Level.FINEST, e, "createChannel:{0} throws");
	    throw e;
	}
    }

    /** {@inheritDoc} */
    @Override
    public Channel getChannel(String name) {
	try {
	    return ChannelImpl.getInstance(name);
	    
	} catch (RuntimeException e) {
	    logger.logThrow(Level.FINEST, e, "getChannel:{0} throws");
	    throw e;
	}
    }

    /* -- Public methods -- */

    /**
     * Handles a channel {@code message} that the specified {@code session}
     * is sending on the channel with the specified {@code channelRefId}.
     * This method is invoked from the {@code ClientSessionHandler} of the
     * given session, when it receives a channel
     * message.  This method must be called from within a transaction. <p>
     *
     * @param	channelRefId the channel ID, as a {@code BigInteger}
     * @param	session the client session sending the channel message
     * @param	message the channel message
     */
    public void handleChannelMessage(
	BigInteger channelRefId, ClientSession session, ByteBuffer message)
    {
	ChannelImpl.handleChannelMessage(channelRefId, session, message);
    }

    /* -- Implement ChannelServer -- */

    private final class ChannelServerImpl implements ChannelServer {

	/** {@inheritDoc}
	 *
	 * The service event queue request is enqueued in the given
	 * channel's coordinator task queue so that the requests can be
	 * performed serially, rather than concurrently.  If tasks to
	 * service a given channel's event queue were processed
	 * concurrently, there would be many transaction conflicts because
	 * servicing a channel event accesses a single per-channel data
	 * structure (the channel's event queue).
	 */
        @Override
	public void serviceEventQueue(final byte[] channelId) {
	    callStarted();
	    try {
		if (logger.isLoggable(Level.FINEST)) {
		    logger.log(Level.FINEST, "serviceEventQueue channelId:{0}",
			       HexDumper.toHexString(channelId));
		}

		BigInteger channelIdRef = new BigInteger(1, channelId);
		TaskQueue taskQueue = coordinatorTaskQueues.get(channelIdRef);
		if (taskQueue == null) {
		    TaskQueue newTaskQueue =
			transactionScheduler.createTaskQueue();
		    taskQueue = coordinatorTaskQueues.
			putIfAbsent(channelIdRef, newTaskQueue);
		    if (taskQueue == null) {
			taskQueue = newTaskQueue;
		    }
		}
		taskQueue.addTask(
		  new AbstractKernelRunnable("ServiceEventQueue") {
		    public void run() {
			ChannelImpl.serviceEventQueue(channelId);
		    } }, taskOwner);
					  
	    } finally {
		callFinished();
	    }
	}

	/** {@inheritDoc}
	 *
	 * Reads the local membership list for the specified
	 * {@code channelId}, and updates the local membership cache
	 * for that channel.  If any join or leave notifications were
	 * missed, then send the appropriate channel join or channel join
	 * message to the effected session(s).
	 */
        @Override
	public void refresh(String name, byte[] channelId) {
	    callStarted();
	    if (logger.isLoggable(Level.FINE)) {
		logger.log(Level.FINE, "refreshing channelId:{0}",
			   HexDumper.toHexString(channelId));
	    }
	    try {
		BigInteger channelRefId = new BigInteger(1, channelId);
		GetLocalMembersTask getMembersTask =
		    new GetLocalMembersTask(channelRefId);
		try {
		    transactionScheduler.runTask(
			getMembersTask, taskOwner);
		} catch (Exception e) {
		    // FIXME: what is the right thing to do here?
		    logger.logThrow(
 			Level.WARNING, e,
			"obtaining members of channel:{0} throws",
			HexDumper.toHexString(channelId));
		}
		Set<BigInteger> newLocalMembers = Collections.synchronizedSet(
		    getMembersTask.getLocalMembers());
		if (logger.isLoggable(Level.FINEST)) {
		    logger.log(Level.FINEST, "newLocalMembers for channel:{0}",
			       HexDumper.toHexString(channelId));
		    for (BigInteger sessionRefId : newLocalMembers) {
			logger.log(
			   Level.FINEST, "member:{0}",
			   HexDumper.toHexString(sessionRefId.toByteArray()));
		    }
		}

		/*
		 * Determine which join and leave events were missed and
		 * send messages to clients accordingly.
		 */
		Set<BigInteger> oldLocalMembers =
		    localChannelMembersMap.put(channelRefId, newLocalMembers);
		Set<BigInteger> joiners = null;
		Set<BigInteger> leavers = null;
		if (oldLocalMembers == null) {
		    joiners = newLocalMembers;
		} else {
		    for (BigInteger sessionRefId : newLocalMembers) {
			if (oldLocalMembers.contains(sessionRefId)) {
			    oldLocalMembers.remove(sessionRefId);
			} else {
			    if (joiners == null) {
				joiners = new HashSet<BigInteger>();
			    }
			    joiners.add(sessionRefId);
			}
		    }
		    if (!oldLocalMembers.isEmpty()) {
			leavers = oldLocalMembers;
		    }
		}
		if (joiners != null) {
		    for (BigInteger sessionRefId : joiners) {
<<<<<<< HEAD
                        SessionProtocolConnection sessionConnection =
                            sessionService.getSessionConnection(sessionRefId);
                        if (sessionConnection != null)
                            sessionConnection.channelJoin(name, channelRefId);
=======
			SessionProtocol protocol =
			    sessionService.getSessionProtocol(sessionRefId);
			if (protocol != null) {
			    protocol.channelJoin(name, channelRefId);
			}
>>>>>>> c7e7e313
		    }
		}
		if (leavers != null) {
		    for (BigInteger sessionRefId : leavers) {
<<<<<<< HEAD
                        SessionProtocolConnection sessionConnection =
                            sessionService.getSessionConnection(sessionRefId);
                        if (sessionConnection != null)
                            sessionConnection.channelLeave(channelRefId);
=======
			SessionProtocol protocol =
			    sessionService.getSessionProtocol(sessionRefId);
			if (protocol != null) {
			    protocol.channelLeave(channelRefId);
			}
>>>>>>> c7e7e313
		    }
		}

	    } finally {
		callFinished();
	    }
	}
	
	/** {@inheritDoc}
	 *
	 * Adds the specified {@code sessionId} to the per-channel cache
	 * for the given channel's local member sessions, and sends a
	 * channel join message to the session with the corresponding
	 * {@code sessionId}.
	 */
        @Override
	public void join(String name, byte[] channelId, byte[] sessionId) {
	    callStarted();
	    try {
		if (logger.isLoggable(Level.FINEST)) {
		    logger.log(Level.FINEST, "join channelId:{0} sessionId:{1}",
			       HexDumper.toHexString(channelId),
			       HexDumper.toHexString(sessionId));
		}

		// Update local channel membership cache.
		BigInteger channelRefId = new BigInteger(1, channelId);
                BigInteger sessionRefId = new BigInteger(1, sessionId);

                SessionProtocolConnection sessionConnection =
                    sessionService.getSessionConnection(sessionRefId);
                if (sessionConnection == null) {
                    if (logger.isLoggable(Level.FINEST)) {
                        logger.log(Level.FINEST,
                                   "join channelId {0} failed, " +
                                   "sessionId {1} disconnected",
                                   HexDumper.toHexString(channelId),
                                   HexDumper.toHexString(sessionId));
                    }
                    return;
                }
                
                // Update local channel membership cache.
		Set<BigInteger> localMembers =
		    localChannelMembersMap.get(channelRefId);
		if (localMembers == null) {
		    Set<BigInteger> newLocalMembers =
			Collections.synchronizedSet(new HashSet<BigInteger>());
		    localMembers = localChannelMembersMap.
			putIfAbsent(channelRefId, newLocalMembers);
		    if (localMembers == null) {
			localMembers = newLocalMembers;
		    }
		}
		localMembers.add(sessionRefId);

		// Update per-session channel set cache.
		Set<BigInteger> channelSet =
		    localPerSessionChannelsMap.get(sessionRefId);
		if (channelSet == null) {
		    Set<BigInteger> newChannelSet =
			Collections.synchronizedSet(new HashSet<BigInteger>());
		    channelSet = localPerSessionChannelsMap.
			putIfAbsent(sessionRefId, newChannelSet);
		    if (channelSet == null) {
			channelSet = newChannelSet;
		    }
		}
		channelSet.add(channelRefId);

<<<<<<< HEAD
                sessionConnection.channelJoin(name, channelRefId);
=======
		// Send CHANNEL_JOIN protocol message.
		SessionProtocol protocol =
		    sessionService.getSessionProtocol(sessionRefId);
		if (protocol != null) {
		    protocol.channelJoin(name, channelRefId);
		}
>>>>>>> c7e7e313

	    } finally {
		callFinished();
	    }
	}
	
	/** {@inheritDoc}
	 *
	 * Removes the specified {@code sessionId} from the per-channel
	 * cache for the given channel's local member sessions, and sends a
	 * channel leave message to the session with the corresponding
	 * {@code sessionId}.
	 */
        @Override
	public void leave(byte[] channelId, byte[] sessionId) {
	    callStarted();
	    try {
		if (logger.isLoggable(Level.FINEST)) {
		    logger.log(
			Level.FINEST, "leave channelId:{0} sessionId:{1}",
			HexDumper.toHexString(channelId),
			HexDumper.toHexString(sessionId));
		}

		// Update local channel membership cache.
		BigInteger channelRefId = new BigInteger(1, channelId);
		Set<BigInteger> localMembers;
		localMembers = localChannelMembersMap.get(channelRefId);
		if (localMembers == null) {
		    return;
		}
		BigInteger sessionRefId = new BigInteger(1, sessionId);
		localMembers.remove(sessionRefId);

		// Update per-session channel set cache.
		Set<BigInteger> channelSet =
		    localPerSessionChannelsMap.get(sessionRefId);
		if (channelSet != null) {
		    channelSet.remove(channelRefId);
		}

<<<<<<< HEAD
		// Send channel leave message.
                SessionProtocolConnection sessionConnection =
                        sessionService.getSessionConnection(sessionRefId);
                if (sessionConnection != null)
                    sessionConnection.channelLeave(channelRefId);
                
=======
		// Send CHANNEL_LEAVE protocol message.
		SessionProtocol protocol =
		    sessionService.getSessionProtocol(sessionRefId);
		if (protocol != null) {
		    protocol.channelLeave(channelRefId);
		}
		
>>>>>>> c7e7e313
	    } finally {
		callFinished();
	    }
	}

	/** {@inheritDoc}
	 *
	 * Removes the channel from the per-channel cache of local member
	 * sessions, and sends a channel leave message to the
	 * channel's local member sessions.
	 */
        @Override
	public void leaveAll(byte[] channelId) {
	    callStarted();
	    try {
		if (logger.isLoggable(Level.FINEST)) {
		    logger.log(Level.FINEST, "leaveAll channelId:{0}",
			       HexDumper.toHexString(channelId));
		}
		BigInteger channelRefId = new BigInteger(1, channelId);
		Set<BigInteger> localMembers;
		localMembers = localChannelMembersMap.remove(channelRefId);
		if (localMembers != null) {
		    for (BigInteger sessionRefId : localMembers) {
<<<<<<< HEAD
                        SessionProtocolConnection sessionConnection =
                                sessionService.getSessionConnection(
                                                                sessionRefId);
                        if (sessionConnection != null)
                            sessionConnection.channelLeave(channelRefId);
=======
			SessionProtocol protocol =
			    sessionService.getSessionProtocol(sessionRefId);
			if (protocol != null) {
			    protocol.channelLeave(channelRefId);
			}
>>>>>>> c7e7e313
		    }
		}
		
	    } finally {
		callFinished();
	    }
	}

	/** {@inheritDoc}
	 *
	 * Sends the given {@code message} to all local members of the
	 * specified channel.
	 *
	 * TBD: (optimization) this method should handle sending multiple
	 * messages to a given channel.
	 */
        @Override
	public void send(byte[] channelId, byte[] message, Delivery delivery) {
	    callStarted();
	    try {
		if (logger.isLoggable(Level.FINEST)) {
		    logger.log(Level.FINEST, "send channelId:{0} message:{1}",
			       HexDumper.toHexString(channelId),
			       HexDumper.format(message, 0x50));
		}
		/*
		 * TBD: (optimization) this should enqueue the send
		 * request and return immediately so that the
		 * coordinator can receive the acknowledgment and
		 * continue processing of the event queue.  Right now,
		 * process the send request inline here.
		 */
		BigInteger channelRefId = new BigInteger(1, channelId);
		Set<BigInteger> localMembers =
		    localChannelMembersMap.get(channelRefId);
		if (localMembers == null) {
		    // TBD: there should be local channel members.
		    // What error should be reported here?
		    return;
		}
<<<<<<< HEAD
		
		for (BigInteger sessionRefId : localMembers) {
                    SessionProtocolConnection sessionConnection =
                        sessionService.getSessionConnection(sessionRefId);
                    if (sessionConnection == null) {
                        if (logger.isLoggable(Level.FINEST))
                            logger.log(
                                Level.FINEST,
                                "Discarding message for unknown session: {0}",
                                sessionRefId);
                    } else
                        sessionConnection.channelMessage(channelRefId,
                                                       ByteBuffer.wrap(message),
                                                       delivery);
=======

		for (BigInteger sessionRefId : localMembers) {
		    SessionProtocol protocol =
			sessionService.getSessionProtocol(sessionRefId);
		    if (protocol != null) {
			protocol.channelMessage(
			    channelRefId, ByteBuffer.wrap(message),
			    Delivery.RELIABLE);
		    }
>>>>>>> c7e7e313
		}
	    } finally {
		callFinished();
	    }
	}
	
	/** {@inheritDoc}
	 *
	 * Removes the specified channel from the per-channel cache of
	 * local members.
	 */
        @Override
	public void close(byte[] channelId) {
	    callStarted();
	    try {
		BigInteger channelRefId = new BigInteger(1, channelId);
		localChannelMembersMap.remove(channelRefId);

	    } finally {
		callFinished();
	    }
	}
    }

    private class GetLocalMembersTask extends AbstractKernelRunnable {

	private final BigInteger channelRefId;
	private Set<BigInteger> localMembers = null;
	
	/**
	 * Constructs an instance with the given {@code nodeId}.
	 */
	GetLocalMembersTask(BigInteger channelRefId) {
	    super(null);
	    this.channelRefId = channelRefId;
	}

	/** {@inheritDoc} */
        @Override
	public synchronized void run() {
	    localMembers = ChannelImpl.getSessionRefIdsForNode(
		dataService, channelRefId, localNodeId);
	}

	/**
	 * Returns the session IDs for local members of the channel
	 * specified during construction, or {@code null}, if the
	 * {@code run} method has not successfully completed.
	 */
	synchronized Set<BigInteger> getLocalMembers() {
	    return localMembers;
	}
	
    }

    /* -- Implement TransactionContextFactory -- */
       
    private class ContextFactory extends TransactionContextFactory<Context> {
	ContextFactory(TransactionContextMap<Context> contextMap) {
	    super(contextMap, CLASSNAME);
	}
	
	public Context createContext(Transaction txn) {
	    return new Context(txn);
	}
    }

    /**
     * Iterates through the context list, in order, to flush any
     * committed changes.  During iteration, this method invokes
     * {@code flush} on the {@code Context} returned by {@code next}.
     * Iteration ceases when either a context's {@code flush} method
     * returns {@code false} (indicating that the transaction
     * associated with the context has not yet committed) or when
     * there are no more contexts in the context list.
     */
    private void flushContexts() {
	synchronized (contextList) {
	    Iterator<Context> iter = contextList.iterator();
	    while (iter.hasNext()) {
		Context context = iter.next();
		if (context.flush()) {
		    iter.remove();
		} else {
		    break;
		}
	    }
	}
    }

    /**
     * Returns the currently active transaction, or throws {@code
     * TransactionNotActiveException} if no transaction is active.
     */
    static Transaction getTransaction() {
	return txnProxy.getCurrentTransaction();
    }

    /**
     * Checks that the specified context is currently active, throwing
     * TransactionNotActiveException if it isn't.
     */
    static void checkTransaction(Transaction txn) {
	Transaction currentTxn = txnProxy.getCurrentTransaction();
	if (currentTxn != txn) {
	    throw new TransactionNotActiveException(
 		"mismatched transaction; expected " + currentTxn + ", got " +
		txn);
	}
    }

    /**
     * Adds the specified {@code ioTask} (in a wrapper that runs the task by
     * invoking {@link AbstractService#runIoTask runIoTask} with the {@code
     * ioTask} and {@code nodeId}) to the task list of the given {@code
     * channelId}.
     */
    void addChannelTask(
	BigInteger channelId, final IoRunnable ioTask, final long nodeId)
    {
	addChannelTask(
	    channelId,
	    new AbstractKernelRunnable("RunIoTask") {
		public void run() {
		    runIoTask(ioTask, nodeId);
		} });
    }

    /**
     * Adds the specified {@code task} to the task list of the given {@code
     * channelId}.
     */
    void addChannelTask(BigInteger channelId, KernelRunnable task) {
	Context context = contextFactory.joinTransaction();
	context.addTask(channelId, task);
    }

    /* -- Implement TransactionContext -- */

    /**
     * This transaction context maintains a per-channel list of
     * non-transactional tasks to perform when the transaction commits. A
     * task is added to the context by a {@code ChannelImpl} via the {@code
     * addChannelTask} method.  Such non-transactional tasks include
     * sending a notification to a channel server to modify the channel
     * membership list, or forwarding a send request to a set of channel
     * servers.
     */
    final class Context extends TransactionContext {

	private final Map<BigInteger, List<KernelRunnable>> internalTaskLists =
	    new HashMap<BigInteger, List<KernelRunnable>>();

	/**
	 * Constructs a context with the specified transaction. 
	 */
	private Context(Transaction txn) {
	    super(txn);
	}

	/**
	 * Adds the specified {@code task} to the task list of the given
	 * {@code channelId}.  If the transaction commits, the task will be
	 * added to the channel's tasks queue.
	 */
	public void addTask(BigInteger channelId, KernelRunnable task) {
	    List<KernelRunnable> taskList = internalTaskLists.get(channelId);
	    if (taskList == null) {
		taskList = new LinkedList<KernelRunnable>();
		internalTaskLists.put(channelId, taskList);
	    }
	    taskList.add(task);
	}

	/* -- transaction participant methods -- */

	/**
	 * Marks this transaction as prepared, and if there are
	 * pending changes, adds this context to the context list and
	 * returns {@code false}.  Otherwise, if there are no pending
	 * changes returns {@code true} indicating readonly status.
	 */
        public boolean prepare() {
	    isPrepared = true;
	    boolean readOnly = internalTaskLists.isEmpty();
	    if (!readOnly) {
		synchronized (contextList) {
		    contextList.add(this);
		}
	    } else {
		isCommitted = true;
	    }
            return readOnly;
        }

	/**
	 * Removes the context from the context list containing pending
	 * updates, and flushes all committed contexts preceding prepared
	 * ones.
	 */
	public void abort(boolean retryable) {
	    synchronized (contextList) {
		contextList.remove(this);
	    }
	    flushContexts();
	}

	/**
	 * Marks this transaction as committed and flushes all
	 * committed contexts preceding prepared ones.
	 */
	public void commit() {
	    isCommitted = true;
	    flushContexts();
        }

	/**
	 * If the context is committed, flushes channel tasks (enqueued
	 * during this transaction) to the task handler's map, notifies
	 * the task handler that there are tasks to process, and
	 * returns true; otherwise returns false.
	 */
	private boolean flush() {
	    assert Thread.holdsLock(contextList);
	    if (isCommitted) {
		for (BigInteger channelId : internalTaskLists.keySet()) {
		    flushTasks(
			channelId, internalTaskLists.get(channelId));
		}
	    }
	    return isCommitted;
	}
    }

    /**
     * Adds the tasks in the specified {@code taskList} to the specified
     * channel's task queue. This method is invoked when a context is
     * flushed during transaction commit.
     */
    private void flushTasks(
	BigInteger channelId, List<KernelRunnable> taskList)
	
    {
        assert Thread.holdsLock(contextList);
	TaskQueue taskQueue = channelTaskQueues.get(channelId);
	if (taskQueue == null) {
	    taskQueue = taskScheduler.createTaskQueue();
	    channelTaskQueues.put(channelId, taskQueue);
	}
	for (KernelRunnable task : taskList) {
	    taskQueue.addTask(task, taskOwner);
	}
    }

    /**
     * Notifies this service that the channel with the specified {@code
     * channelRefId} is closed so that this service can clean up any
     * per-channel data structures (relating to the channel coordinator).
     */
    void closedChannel(BigInteger channelRefId) {
	coordinatorTaskQueues.remove(channelRefId);
	synchronized (contextList) {
	    channelTaskQueues.remove(channelRefId);
	}
    }
    /* -- Implement ClientSessionDisconnectListener -- */

    private final class ChannelSessionDisconnectListener
	implements ClientSessionDisconnectListener
    {
        /**
         * {@inheritDoc}
	 */
        @Override
	public void disconnected(final BigInteger sessionRefId) {

	    Set<BigInteger> channelSet =
		localPerSessionChannelsMap.remove(sessionRefId);		

	    /*
	     * Schedule transactional task(s) to remove the
	     * disconnected session from each channel that it is
	     * currently a member of.
	     */
	    if (channelSet != null) {
		final byte[] sessionIdBytes = sessionRefId.toByteArray();
		for (final BigInteger channelRefId : channelSet) {
		    transactionScheduler.scheduleTask(
			new AbstractKernelRunnable("RemoveSessionFromChannel") {
			    public void run() {
				ChannelImpl.removeSessionFromChannel(
				    localNodeId, sessionIdBytes, channelRefId);
			    }
			}, taskOwner);
		}
	    }
	}
    }

    /* -- Other methods and classes -- */

    /**
     * Returns the channel service.
     */
    static ChannelServiceImpl getChannelService() {
	return txnProxy.getService(ChannelServiceImpl.class);
    }
    
    /**
     * Returns the client session service.
     */
    static ClientSessionService getClientSessionService() {
	return txnProxy.getService(ClientSessionService.class);
    }

    /**
     * Returns the task service.
     */
    static TaskService getTaskService() {
	return txnProxy.getService(TaskService.class);
    }

    /**
     * Returns the watchdog service.
     */
    static WatchdogService getWatchdogService() {
	return txnProxy.getService(WatchdogService.class);
    }

    /**
     * Returns the local node ID.
     */
    static long getLocalNodeId() {
	return txnProxy.getService(WatchdogService.class).getLocalNodeId();
    }

    /**
     * Returns the key for accessing the {@code ChannelServer}
     * instance (which is wrapped in a {@code ManagedSerializable})
     * for the specified {@code nodeId}.
     */
    private static String getChannelServerKey(long nodeId) {
	return PKG_NAME + ".server." + nodeId;
    }

    /**
     * Returns the {@code ChannelServer} for the given {@code nodeId},
     * or {@code null} if no channel server exists for the given
     * {@code nodeId}.  If the specified {@code nodeId} is the local
     * node's ID, then this method returns a reference to the server
     * implementation object, rather than the proxy.
     *
     */
    ChannelServer getChannelServer(long nodeId) {
	if (nodeId == localNodeId) {
	    return serverImpl;
	} else {
	    ChannelServer channelServer = channelServerMap.get(nodeId);
	    if (channelServer != null) {
		return channelServer;
	    } else {
		GetChannelServerTask task =
		    new GetChannelServerTask(nodeId);
		try {
		    transactionScheduler.runTask(task, taskOwner);
		    channelServer = task.channelServer;
		    if (channelServer != null) {
			channelServerMap.put(nodeId, channelServer);
		    }
		    return channelServer;
		} catch (RuntimeException e) {
		    throw e;
		} catch (Exception e) {
		    return null;
		}
	    }
	}
    }

    /**
     * The {@code RecoveryListener} for handling requests to recover
     * for a failed {@code ChannelService}.
     */
    private class ChannelServiceRecoveryListener
	implements RecoveryListener
    {
	/** {@inheritDoc} */
        @Override
	public void recover(Node node, RecoveryCompleteFuture future) {
	    final long nodeId = node.getId();
	    final TaskService taskService = getTaskService();
	    try {
		if (logger.isLoggable(Level.INFO)) {
		    logger.log(Level.INFO, "Node:{0} recovering for node:{1}",
			       localNodeId, nodeId);
		}

		/*
		 * Schedule persistent tasks to perform recovery.
		 */
		transactionScheduler.runTask(
		    new AbstractKernelRunnable("ScheduleRecoveryTasks") {
			public void run() {
			    /*
			     * Reassign each failed coordinator to a new node.
			     */
			    taskService.scheduleTask(
				new ChannelImpl.ReassignCoordinatorsTask(
				    nodeId));
			    /*
			     * Remove binding to channel server proxy for
			     * failed node, and remove proxy's wrapper.
			     */
			    taskService.scheduleTask(
				new RemoveChannelServerProxyTask(nodeId));

			    /*
			     * Remove any obsolete channel sets left over
			     * from previous ChannelServiceImpl version.
			     */
			    taskService.scheduleTask(
				new ChannelImpl.
				    RemoveObsoleteChannelSetsTask(nodeId));
			}
		    },
		    taskOwner);
		
		future.done();

	    } catch (Exception e) {
		logger.logThrow(
 		    Level.WARNING, e,
		    "Recovering for failed node:{0} throws", nodeId);
		// TBD: what should it do if it can't recover?
	    }
	}
    }

    /**
     * The {@code NodeListener} for handling failed node
     * notifications.  When a node's fails, {@code ChannelService}
     * recovery is distributed.  One node recovers for all the
     * failed coordinators (via the {@code RecoveryListener}),
     * and each node removes sessions, disconnected from the
     * failed node, from all the channels for which the node
     * coordinates.
     */
    private class ChannelServiceNodeListener
	implements NodeListener
    {
	/** {@inheritDoc} */
        @Override
	public void nodeStarted(Node node) {
	    // TBD: cache channel server for node?
	}

	/** {@inheritDoc} */
        @Override
	public void nodeFailed(Node node) {
	    final long nodeId = node.getId();
	    channelServerMap.remove(nodeId);
	    final TaskService taskService = getTaskService();
	    try {
		if (logger.isLoggable(Level.INFO)) {
		    logger.log(Level.INFO,
			       "Node:{0} handling nodeFailed:{1}",
			       localNodeId, nodeId);
		}

		/*
		 * Schedule persistent task to remove the failed sessions of
		 * locally coordinated channels.
		 */
		transactionScheduler.runTask(
		    new AbstractKernelRunnable(
			"ScheduleRemoveFailedSessionsFromLocalChannelsTask")
		    {
			public void run() {
			    taskService.scheduleTask(
				new ChannelImpl.
				    RemoveFailedSessionsFromLocalChannelsTask(
					localNodeId, nodeId));
			}
		    }, taskOwner);
		
	    } catch (Exception e) {
		logger.logThrow(
 		    Level.WARNING, e,
		    "Node:{0} handling nodeFailed:{1} throws",
		    localNodeId, nodeId);
	    }
	}
    }

    /**
     * A persistent task to remove the channel server proxy for a specified
     * node.
     */
    private static class RemoveChannelServerProxyTask
	 implements Task, Serializable
    {
	/** The serialVersionUID for this class. */
	private static final long serialVersionUID = 1L;

	/** The node ID. */
	private final long nodeId;

	/**
	 * Constructs an instance of this class with the specified
	 * {@code nodeId}.
	 */
	RemoveChannelServerProxyTask(long nodeId) {
	    this.nodeId = nodeId;
	}

	/**
	 * Removes the channel server proxy and binding for the node
	 * specified during construction.
	 */
	public void run() {
	    String channelServerKey = getChannelServerKey(nodeId);
	    DataService dataService = getDataService();
	    try {
		dataService.removeObject(
		    dataService.getServiceBinding(channelServerKey));
	    } catch (NameNotBoundException e) {
		// already removed
		return;
	    } catch (ObjectNotFoundException e) {
	    }
	    dataService.removeServiceBinding(channelServerKey);
	}
    }

    /**
     * A task to obtain the channel server for a given node.
     */
    private static class GetChannelServerTask extends AbstractKernelRunnable {
	private final long nodeId;
	volatile ChannelServer channelServer = null;

	/** Constructs an instance with the specified {@code nodeId}. */
	GetChannelServerTask(long nodeId) {
	    super(null);
	    this.nodeId = nodeId;
	}

	/** {@inheritDoc} */
        @Override
	public void run() {
	    String channelServerKey = getChannelServerKey(nodeId);
	    try {
		ManagedSerializable wrappedProxy = (ManagedSerializable)
		    getDataService().getServiceBinding(channelServerKey);
		channelServer = (ChannelServer) wrappedProxy.get();
	    } catch (NameNotBoundException e) {
		channelServer = null;
	    } catch (ObjectNotFoundException e) {
		logger.logThrow(
		    Level.SEVERE, e,
		    "ChannelServer binding:{0} exists, but object removed",
		    channelServerKey);
		channelServer = null;
	    }
	}
    }
}<|MERGE_RESOLUTION|>--- conflicted
+++ resolved
@@ -42,11 +42,7 @@
 import com.sun.sgs.kernel.ComponentRegistry;
 import com.sun.sgs.kernel.KernelRunnable;
 import com.sun.sgs.kernel.TaskQueue;
-<<<<<<< HEAD
-import com.sun.sgs.protocol.session.SessionProtocolConnection;
-=======
 import com.sun.sgs.protocol.SessionProtocol;
->>>>>>> c7e7e313
 import com.sun.sgs.service.ClientSessionDisconnectListener;
 import com.sun.sgs.service.ClientSessionService;
 import com.sun.sgs.service.DataService;
@@ -316,7 +312,6 @@
     /* -- Implement AbstractService methods -- */
 
     /** {@inheritDoc} */
-    @Override
     protected void handleServiceVersionMismatch(
 	Version oldVersion, Version currentVersion)
     {
@@ -326,12 +321,10 @@
     }
     
      /** {@inheritDoc} */
-    @Override
     protected void doReady() {
     }
 
     /** {@inheritDoc} */
-    @Override
     protected void doShutdown() {
 	logger.log(Level.FINEST, "shutdown");
 	
@@ -348,7 +341,6 @@
     /* -- Implement ChannelManager -- */
 
     /** {@inheritDoc} */
-    @Override
     public Channel createChannel(String name,
 				 ChannelListener listener,
 				 Delivery delivery)
@@ -365,7 +357,6 @@
     }
 
     /** {@inheritDoc} */
-    @Override
     public Channel getChannel(String name) {
 	try {
 	    return ChannelImpl.getInstance(name);
@@ -409,7 +400,6 @@
 	 * servicing a channel event accesses a single per-channel data
 	 * structure (the channel's event queue).
 	 */
-        @Override
 	public void serviceEventQueue(final byte[] channelId) {
 	    callStarted();
 	    try {
@@ -448,7 +438,6 @@
 	 * missed, then send the appropriate channel join or channel join
 	 * message to the effected session(s).
 	 */
-        @Override
 	public void refresh(String name, byte[] channelId) {
 	    callStarted();
 	    if (logger.isLoggable(Level.FINE)) {
@@ -483,7 +472,7 @@
 
 		/*
 		 * Determine which join and leave events were missed and
-		 * send messages to clients accordingly.
+		 * send protocol messages to clients accordingly.
 		 */
 		Set<BigInteger> oldLocalMembers =
 		    localChannelMembersMap.put(channelRefId, newLocalMembers);
@@ -508,34 +497,20 @@
 		}
 		if (joiners != null) {
 		    for (BigInteger sessionRefId : joiners) {
-<<<<<<< HEAD
-                        SessionProtocolConnection sessionConnection =
-                            sessionService.getSessionConnection(sessionRefId);
-                        if (sessionConnection != null)
-                            sessionConnection.channelJoin(name, channelRefId);
-=======
 			SessionProtocol protocol =
 			    sessionService.getSessionProtocol(sessionRefId);
 			if (protocol != null) {
 			    protocol.channelJoin(name, channelRefId);
 			}
->>>>>>> c7e7e313
 		    }
 		}
 		if (leavers != null) {
 		    for (BigInteger sessionRefId : leavers) {
-<<<<<<< HEAD
-                        SessionProtocolConnection sessionConnection =
-                            sessionService.getSessionConnection(sessionRefId);
-                        if (sessionConnection != null)
-                            sessionConnection.channelLeave(channelRefId);
-=======
 			SessionProtocol protocol =
 			    sessionService.getSessionProtocol(sessionRefId);
 			if (protocol != null) {
 			    protocol.channelLeave(channelRefId);
 			}
->>>>>>> c7e7e313
 		    }
 		}
 
@@ -551,7 +526,6 @@
 	 * channel join message to the session with the corresponding
 	 * {@code sessionId}.
 	 */
-        @Override
 	public void join(String name, byte[] channelId, byte[] sessionId) {
 	    callStarted();
 	    try {
@@ -563,22 +537,6 @@
 
 		// Update local channel membership cache.
 		BigInteger channelRefId = new BigInteger(1, channelId);
-                BigInteger sessionRefId = new BigInteger(1, sessionId);
-
-                SessionProtocolConnection sessionConnection =
-                    sessionService.getSessionConnection(sessionRefId);
-                if (sessionConnection == null) {
-                    if (logger.isLoggable(Level.FINEST)) {
-                        logger.log(Level.FINEST,
-                                   "join channelId {0} failed, " +
-                                   "sessionId {1} disconnected",
-                                   HexDumper.toHexString(channelId),
-                                   HexDumper.toHexString(sessionId));
-                    }
-                    return;
-                }
-                
-                // Update local channel membership cache.
 		Set<BigInteger> localMembers =
 		    localChannelMembersMap.get(channelRefId);
 		if (localMembers == null) {
@@ -590,6 +548,7 @@
 			localMembers = newLocalMembers;
 		    }
 		}
+		BigInteger sessionRefId = new BigInteger(1, sessionId);
 		localMembers.add(sessionRefId);
 
 		// Update per-session channel set cache.
@@ -606,16 +565,12 @@
 		}
 		channelSet.add(channelRefId);
 
-<<<<<<< HEAD
-                sessionConnection.channelJoin(name, channelRefId);
-=======
-		// Send CHANNEL_JOIN protocol message.
+		// Send channel join protocol message.
 		SessionProtocol protocol =
 		    sessionService.getSessionProtocol(sessionRefId);
 		if (protocol != null) {
 		    protocol.channelJoin(name, channelRefId);
 		}
->>>>>>> c7e7e313
 
 	    } finally {
 		callFinished();
@@ -629,7 +584,6 @@
 	 * channel leave message to the session with the corresponding
 	 * {@code sessionId}.
 	 */
-        @Override
 	public void leave(byte[] channelId, byte[] sessionId) {
 	    callStarted();
 	    try {
@@ -657,22 +611,13 @@
 		    channelSet.remove(channelRefId);
 		}
 
-<<<<<<< HEAD
-		// Send channel leave message.
-                SessionProtocolConnection sessionConnection =
-                        sessionService.getSessionConnection(sessionRefId);
-                if (sessionConnection != null)
-                    sessionConnection.channelLeave(channelRefId);
-                
-=======
-		// Send CHANNEL_LEAVE protocol message.
+		// Send channel leave protocol message.
 		SessionProtocol protocol =
 		    sessionService.getSessionProtocol(sessionRefId);
 		if (protocol != null) {
 		    protocol.channelLeave(channelRefId);
 		}
 		
->>>>>>> c7e7e313
 	    } finally {
 		callFinished();
 	    }
@@ -684,7 +629,6 @@
 	 * sessions, and sends a channel leave message to the
 	 * channel's local member sessions.
 	 */
-        @Override
 	public void leaveAll(byte[] channelId) {
 	    callStarted();
 	    try {
@@ -697,19 +641,11 @@
 		localMembers = localChannelMembersMap.remove(channelRefId);
 		if (localMembers != null) {
 		    for (BigInteger sessionRefId : localMembers) {
-<<<<<<< HEAD
-                        SessionProtocolConnection sessionConnection =
-                                sessionService.getSessionConnection(
-                                                                sessionRefId);
-                        if (sessionConnection != null)
-                            sessionConnection.channelLeave(channelRefId);
-=======
 			SessionProtocol protocol =
 			    sessionService.getSessionProtocol(sessionRefId);
 			if (protocol != null) {
 			    protocol.channelLeave(channelRefId);
 			}
->>>>>>> c7e7e313
 		    }
 		}
 		
@@ -726,8 +662,7 @@
 	 * TBD: (optimization) this method should handle sending multiple
 	 * messages to a given channel.
 	 */
-        @Override
-	public void send(byte[] channelId, byte[] message, Delivery delivery) {
+	public void send(byte[] channelId, byte[] message) {
 	    callStarted();
 	    try {
 		if (logger.isLoggable(Level.FINEST)) {
@@ -750,22 +685,6 @@
 		    // What error should be reported here?
 		    return;
 		}
-<<<<<<< HEAD
-		
-		for (BigInteger sessionRefId : localMembers) {
-                    SessionProtocolConnection sessionConnection =
-                        sessionService.getSessionConnection(sessionRefId);
-                    if (sessionConnection == null) {
-                        if (logger.isLoggable(Level.FINEST))
-                            logger.log(
-                                Level.FINEST,
-                                "Discarding message for unknown session: {0}",
-                                sessionRefId);
-                    } else
-                        sessionConnection.channelMessage(channelRefId,
-                                                       ByteBuffer.wrap(message),
-                                                       delivery);
-=======
 
 		for (BigInteger sessionRefId : localMembers) {
 		    SessionProtocol protocol =
@@ -775,8 +694,8 @@
 			    channelRefId, ByteBuffer.wrap(message),
 			    Delivery.RELIABLE);
 		    }
->>>>>>> c7e7e313
-		}
+		}
+
 	    } finally {
 		callFinished();
 	    }
@@ -787,7 +706,6 @@
 	 * Removes the specified channel from the per-channel cache of
 	 * local members.
 	 */
-        @Override
 	public void close(byte[] channelId) {
 	    callStarted();
 	    try {
@@ -814,7 +732,6 @@
 	}
 
 	/** {@inheritDoc} */
-        @Override
 	public synchronized void run() {
 	    localMembers = ChannelImpl.getSessionRefIdsForNode(
 		dataService, channelRefId, localNodeId);
@@ -1049,7 +966,6 @@
         /**
          * {@inheritDoc}
 	 */
-        @Override
 	public void disconnected(final BigInteger sessionRefId) {
 
 	    Set<BigInteger> channelSet =
@@ -1163,7 +1079,6 @@
 	implements RecoveryListener
     {
 	/** {@inheritDoc} */
-        @Override
 	public void recover(Node node, RecoveryCompleteFuture future) {
 	    final long nodeId = node.getId();
 	    final TaskService taskService = getTaskService();
@@ -1227,13 +1142,11 @@
 	implements NodeListener
     {
 	/** {@inheritDoc} */
-        @Override
 	public void nodeStarted(Node node) {
 	    // TBD: cache channel server for node?
 	}
 
 	/** {@inheritDoc} */
-        @Override
 	public void nodeFailed(Node node) {
 	    final long nodeId = node.getId();
 	    channelServerMap.remove(nodeId);
@@ -1324,7 +1237,6 @@
 	}
 
 	/** {@inheritDoc} */
-        @Override
 	public void run() {
 	    String channelServerKey = getChannelServerKey(nodeId);
 	    try {
