/*
 * Copyright 2007-2009 Sun Microsystems, Inc.
 *
 * This file is part of Project Darkstar Server.
 *
 * Project Darkstar Server is free software: you can redistribute it
 * and/or modify it under the terms of the GNU General Public License
 * version 2 as published by the Free Software Foundation and
 * distributed hereunder to you.
 *
 * Project Darkstar Server is distributed in the hope that it will be useful,
 * but WITHOUT ANY WARRANTY; without even the implied warranty of
 * MERCHANTABILITY or FITNESS FOR A PARTICULAR PURPOSE.  See the
 * GNU General Public License for more details.
 *
 * You should have received a copy of the GNU General Public License
 * along with this program.  If not, see <http://www.gnu.org/licenses/>.
 */

package com.sun.sgs.impl.service.channel;

import com.sun.sgs.app.Channel;
import com.sun.sgs.app.ChannelListener;
import com.sun.sgs.app.ChannelManager;
import com.sun.sgs.app.ClientSession;
import com.sun.sgs.app.Delivery;
import com.sun.sgs.app.ManagedReference;
import com.sun.sgs.app.ObjectNotFoundException;
import com.sun.sgs.app.Task;
import com.sun.sgs.app.TransactionNotActiveException;
import com.sun.sgs.app.TransactionTimeoutException;
import com.sun.sgs.impl.service.channel.ChannelServer.MembershipStatus;
import com.sun.sgs.impl.sharedutil.HexDumper;
import com.sun.sgs.impl.sharedutil.LoggerWrapper;
import com.sun.sgs.impl.sharedutil.PropertiesWrapper;
import com.sun.sgs.impl.util.AbstractKernelRunnable;
import com.sun.sgs.impl.util.AbstractService;
import com.sun.sgs.impl.util.BindingKeyedCollections;
import com.sun.sgs.impl.util.BindingKeyedMap;
import com.sun.sgs.impl.util.CacheMap;
import com.sun.sgs.impl.util.Exporter;
import com.sun.sgs.impl.util.IoRunnable;
import com.sun.sgs.impl.util.KernelCallable;
import com.sun.sgs.impl.util.TransactionContext;
import com.sun.sgs.impl.util.TransactionContextFactory;
import com.sun.sgs.impl.util.TransactionContextMap;
import com.sun.sgs.kernel.ComponentRegistry;
import com.sun.sgs.kernel.KernelRunnable;
import com.sun.sgs.kernel.TaskQueue;
import com.sun.sgs.profile.ProfileCollector;
import com.sun.sgs.protocol.SessionProtocol;
import com.sun.sgs.service.ClientSessionStatusListener;
import com.sun.sgs.service.ClientSessionService;
import com.sun.sgs.service.DataService;
import com.sun.sgs.service.Node;
import com.sun.sgs.service.NodeListener;
import com.sun.sgs.service.RecoveryListener;
import com.sun.sgs.service.SimpleCompletionHandler;
import com.sun.sgs.service.TaskService;
import com.sun.sgs.service.Transaction;
import com.sun.sgs.service.TransactionProxy;
import com.sun.sgs.service.WatchdogService;
import java.io.IOException;
import java.io.Serializable;
import java.math.BigInteger;
import java.nio.ByteBuffer;
import java.util.Collections;
import java.util.HashMap;
import java.util.HashSet;
import java.util.Iterator;
import java.util.LinkedList;
import java.util.List;
import java.util.Map;
import java.util.Properties;
import java.util.Queue;
import java.util.Set;
import java.util.SortedMap;
import java.util.TreeMap;
import java.util.concurrent.ConcurrentHashMap;
import java.util.logging.Level;
import java.util.logging.Logger;
import javax.management.JMException;

/**
 * ChannelService implementation. <p>
 * 
 * <p>The {@link #ChannelServiceImpl constructor} requires the <a
 * href="../../../impl/kernel/doc-files/config-properties.html#com.sun.sgs.app.name">
 * <code>com.sun.sgs.app.name</code></a> property and also supports
 * the following additional properties: <p>
 *
 * <dl style="margin-left: 1em">
 *
 * <dt> <i>Property:</i> <code><b>
 *	{@value #EVENTS_PER_TXN_PROPERTY}
 *	</b></code><br>
 *	<i>Default:</i> {@value #DEFAULT_EVENTS_PER_TXN}
 *
 * <dd style="padding-top: .5em">Specifies the maximum number of events to
 * process in a single transaction.<p>
 *
 * <dt> <i>Property:</i> <code><b>
 *	{@value #SERVER_PORT_PROPERTY}
 *	</b></code><br>
 *	<i>Default:</i> {@value #DEFAULT_SERVER_PORT}
 *
 * <dd style="padding-top: .5em">Specifies the port to use for the
 * {@code ChannelServer} of the local node.<p>
 *
 * <dt> <i>Property:</i> <code><b>
 *	{@value #WRITE_BUFFER_SIZE_PROPERTY}
 *	</b></code><br>
 *	<i>Default:</i> {@value #DEFAULT_WRITE_BUFFER_SIZE}
 *
 * <dd style="padding-top: .5em">Specifies the approximate write buffer capacity
 *      per channel.<p>
 *
 * </dl> <p>
 */
public final class ChannelServiceImpl
    extends AbstractService implements ChannelManager
{
    /** The name of this class. */
    private static final String CLASSNAME = ChannelServiceImpl.class.getName();

    /** The package name. */
    private static final String PKG_NAME = "com.sun.sgs.impl.service.channel";

    /** The logger for this class. */
    private static final LoggerWrapper logger =
	new LoggerWrapper(Logger.getLogger(PKG_NAME));

    /** The name of the version key. */
    private static final String VERSION_KEY = PKG_NAME + ".service.version";

    /** The major version. */
    private static final int MAJOR_VERSION = 2;
    
    /** The minor version. */
    private static final int MINOR_VERSION = 0;

    /** The channel server map prefix. */
    private static final String CHANNEL_SERVER_MAP_PREFIX =
	PKG_NAME + ".server.";
    
    /** The name of the server port property. */
    static final String SERVER_PORT_PROPERTY =
	PKG_NAME + ".server.port";
	
<<<<<<< HEAD
    /** The default server port: {@value #DEFAULT_SERVER_PORT}. */
    private static final int DEFAULT_SERVER_PORT = 0;
=======
    /** The default server port. */
    static final int DEFAULT_SERVER_PORT = 0;
>>>>>>> 2f961ff0

    /** The property name for the maximum number of events to process in a
     * single transaction.
     */
    static final String EVENTS_PER_TXN_PROPERTY =
	PKG_NAME + ".events.per.txn";

<<<<<<< HEAD
    /** The default events per transaction: {@value #DEFAULT_EVENTS_PER_TXN}. */
    private static final int DEFAULT_EVENTS_PER_TXN = 1;
=======
    /** The default events per transaction. */
    static final int DEFAULT_EVENTS_PER_TXN = 1;
>>>>>>> 2f961ff0
    
    /** The name of the write buffer size property. */
    static final String WRITE_BUFFER_SIZE_PROPERTY =
        PKG_NAME + ".write.buffer.size";

<<<<<<< HEAD
    /** The default write buffer size: {@value #DEFAULT_WRITE_BUFFER_SIZE}. */
    private static final int DEFAULT_WRITE_BUFFER_SIZE = 128 * 1024;
=======
    /** The default write buffer size: {@value #DEFAULT_WRITE_BUFFER_SIZE} */
    static final int DEFAULT_WRITE_BUFFER_SIZE = 128 * 1024;
>>>>>>> 2f961ff0

    /** The name of the session relocation timeout property. */
    private static final String SESSION_RELOCATION_TIMEOUT_PROPERTY =
	PKG_NAME + ".session.relocation.timeout";

    /** The default session relocation timeout:
     * {@value #DEFAULT_SESSION_RELOCATION_TIMEOUT}.
     */
    private static final int DEFAULT_SESSION_RELOCATION_TIMEOUT = 5000;

    /** The transaction context map. */
    private static TransactionContextMap<Context> contextMap = null;

    /** The factory for creating BindingKeyedCollections. */
    private static BindingKeyedCollections collectionsFactory = null;

    /** The map of node ID (string) to ChannelServer proxy. */
    private static BindingKeyedMap<ChannelServer> channelServerMap = null;

    /** The transaction context factory. */
    private final TransactionContextFactory<Context> contextFactory;
    
    /** List of contexts that have been prepared (non-readonly) or
     * committed.  The {@code contextList} is locked when contexts are
     * added (during prepare), removed (during abort or flushed during
     * commit), and when adding or removing task queues from the {@code
     * channelTaskQueues} map.
     */
    private final List<Context> contextList = new LinkedList<Context>();

    /** The client session service. */
    private final ClientSessionService sessionService;

    /** The exporter for the ChannelServer. */
    private final Exporter<ChannelServer> exporter;

    /** The ChannelServer remote interface implementation. */
    private final ChannelServerImpl serverImpl;
	
    /** The proxy for the ChannelServer. */
    private final ChannelServer serverProxy;

    /** The listener for client session status updates (relocation or
     * disconnection).
     */
    private final ClientSessionStatusListener sessionStatusListener;

    /** The ID for the local node. */
    private final long localNodeId;

    /** The cache of channel server proxies, keyed by the server's node ID. */
    private final ConcurrentHashMap<Long, ChannelServer>
	channelServerCache = new ConcurrentHashMap<Long, ChannelServer>();

    /** The cache of channel membership snapshots, keyed by channel ID.
     * The cache entry timeout is one second.
     */
    private final CacheMap<BigInteger, Set<BigInteger>>
	channelMembershipCache =
	    new CacheMap<BigInteger, Set<BigInteger>>(1000);

    /** The cache of channel event queues, keyed by channel ID. */ 
    private final ConcurrentHashMap<BigInteger, Queue<ChannelEventInfo>>
	eventQueueCache =
	    new ConcurrentHashMap<BigInteger, Queue<ChannelEventInfo>>();

    /** The local channel membership info, keyed by channel ID. */
    private final ConcurrentHashMap<BigInteger, LocalChannelInfo>
	localChannelMembersMap =
	    new ConcurrentHashMap<BigInteger, LocalChannelInfo>();

    /** The local per-session channel maps (key: channel ID, value: message
     * timestamp), keyed by session ID. */
    private final ConcurrentHashMap<BigInteger,
				    Map<BigInteger, LocalMemberInfo>>
	localPerSessionChannelMap =
	    new ConcurrentHashMap<BigInteger,
				  Map<BigInteger, LocalMemberInfo>>();

    /** Map of relocation information (new node IDs and completion
     * handlers) for client sessions relocating from this node, keyed by
     * the relocating session's ID. */
    private final ConcurrentHashMap<BigInteger, RelocationInfo>
	relocatingSessions =
	    new ConcurrentHashMap<BigInteger, RelocationInfo>();

    /** Map for storing pending requests for client sessions relocating to
     * this node, keyed by session ID. */
    private final ConcurrentHashMap<BigInteger,
				    SortedMap<Long, PendingRequests>>
	relocatedSessionPendingRequests =
	    new ConcurrentHashMap<BigInteger,
				  SortedMap<Long, PendingRequests>>();

    /** The map of channel coordinator task queues, keyed by channel ID.
     * A coordinator task queue orders the delivery of incoming
     * 'serviceEventQueue' requests so that a given coordinator is not
     * overwhelmed by concurrent requests to service its event queue.
     * The tasks in these queues execute within a transaction.
     */
    private final ConcurrentHashMap<BigInteger, TaskQueue>
	coordinatorTaskQueues =
	    new ConcurrentHashMap<BigInteger, TaskQueue>();

    /** The map of channel task queues, keyed by channel ID.  A channel's
     * task queue orders the execution of tasks in which the channel's
     * coordinator sends notifications (join, leave, send, etc.) to the
     * channel servers for the channel.  The tasks in these queues execute
     * outside of a transaction.  This map must be accessed while
     * synchronized on {@code contextList}. A task queue is added when the
     * first committed context having to do with the channel is flushed,
     * and is removed when the channel is closed.
     */
    private final Map<BigInteger, TaskQueue> channelTaskQueues =
	new HashMap<BigInteger, TaskQueue>();

    /** The write buffer size for new channels. */
    private final int writeBufferSize;
    
    /** The maximum number of channel events to service per transaction. */
    final int eventsPerTxn;

    /** The timeout expiration for a client session relocating to this
     * node, in milliseconds.
     */
    final int sessionRelocationTimeout;
    
    /** Our JMX exposed statistics. */
    final ChannelServiceStats serviceStats;

    /**
     * Constructs an instance of this class with the specified {@code
     * properties}, {@code systemRegistry}, and {@code txnProxy}.
     *
     * @param	properties service properties
     * @param	systemRegistry system registry
     * @param	txnProxy transaction proxy
     *
     * @throws Exception if a problem occurs when creating the service
     */
    public ChannelServiceImpl(Properties properties,
			      ComponentRegistry systemRegistry,
			      TransactionProxy txnProxy)
	throws Exception
    {
	super(properties, systemRegistry, txnProxy, logger);
        logger.log(Level.CONFIG, "Creating ChannelServiceImpl");
	
	PropertiesWrapper wrappedProps = new PropertiesWrapper(properties);

	try {
	    synchronized (ChannelServiceImpl.class) {
		if (contextMap == null) {
		    contextMap = new TransactionContextMap<Context>(txnProxy);
		}
		if (collectionsFactory == null) {
		    collectionsFactory =
			systemRegistry.getComponent(
			    BindingKeyedCollections.class);
		}
		if (channelServerMap == null) {
		    channelServerMap =
			collectionsFactory.newMap(CHANNEL_SERVER_MAP_PREFIX);
		}
	    }
	    contextFactory = new ContextFactory(contextMap);
	    WatchdogService watchdogService =
		txnProxy.getService(WatchdogService.class);
	    sessionService = txnProxy.getService(ClientSessionService.class);
	    localNodeId =
		txnProxy.getService(DataService.class).getLocalNodeId();

	    /*
	     * Get the properties for controlling write buffer size,
	     * channel event processing, and session relocation timeout
	     */
            writeBufferSize = wrappedProps.getIntProperty(
                WRITE_BUFFER_SIZE_PROPERTY, DEFAULT_WRITE_BUFFER_SIZE,
                8192, Integer.MAX_VALUE);
	    eventsPerTxn = wrappedProps.getIntProperty(
		EVENTS_PER_TXN_PROPERTY, DEFAULT_EVENTS_PER_TXN,
		1, Integer.MAX_VALUE);
	    sessionRelocationTimeout = wrappedProps.getIntProperty(
		SESSION_RELOCATION_TIMEOUT_PROPERTY,
		DEFAULT_SESSION_RELOCATION_TIMEOUT,
		500, Integer.MAX_VALUE);
	    
	    /*
	     * Export the ChannelServer.
	     */
	    int serverPort = wrappedProps.getIntProperty(
		SERVER_PORT_PROPERTY, DEFAULT_SERVER_PORT, 0, 65535);
	    serverImpl = new ChannelServerImpl();
	    exporter = new Exporter<ChannelServer>(ChannelServer.class);
	    try {
		int port = exporter.export(serverImpl, serverPort);
		serverProxy = exporter.getProxy();
		logger.log(
		    Level.CONFIG,
		    "ChannelServer export successful. port:{0,number,#}", port);
	    } catch (Exception e) {
		try {
		    exporter.unexport();
		} catch (RuntimeException re) {
		}
		throw e;
	    }

	    /*
	     * Check service version.
	     */
	    transactionScheduler.runTask(
		new AbstractKernelRunnable("CheckServiceVersion") {
		    public void run() {
			checkServiceVersion(
			    VERSION_KEY, MAJOR_VERSION, MINOR_VERSION);
		    } },  taskOwner);
	    
	    /*
	     * Create channel server map, keyed by node ID.  Then store
	     * channel server in the channel server map.
	     */
	    transactionScheduler.runTask(
		new AbstractKernelRunnable("StoreChannelServerProxy") {
		    public void run() {
			getChannelServerMap().put(
			    Long.toString(localNodeId), serverProxy);
		    } },
		taskOwner);

	    /*
	     * Add listeners for handling recovery and for receiving
	     * notification of client session relocation and disconnection.
	     */
	    watchdogService.addRecoveryListener(
		new ChannelServiceRecoveryListener());

	    watchdogService.addNodeListener(new ChannelServiceNodeListener());

	    sessionStatusListener = new SessionStatusListener();
            sessionService.addSessionStatusListener(sessionStatusListener);

            /* Create our service profiling info and register our MBean. */
            ProfileCollector collector = 
		systemRegistry.getComponent(ProfileCollector.class);
            serviceStats = new ChannelServiceStats(collector);
            try {
                collector.registerMBean(serviceStats, 
                                        ChannelServiceStats.MXBEAN_NAME);
            } catch (JMException e) {
                logger.logThrow(Level.CONFIG, e, "Could not register MBean");
            }

            logger.log(Level.CONFIG,
                       "Created ChannelServiceImpl with properties:" +
                       "\n  " + EVENTS_PER_TXN_PROPERTY + "=" + eventsPerTxn +
                       "\n  " + SERVER_PORT_PROPERTY + "=" + serverPort +
                       "\n  " + WRITE_BUFFER_SIZE_PROPERTY + "=" +
                       writeBufferSize);

	} catch (Exception e) {
	    if (logger.isLoggable(Level.CONFIG)) {
		logger.logThrow(
		    Level.CONFIG, e, "Failed to create ChannelServiceImpl");
	    }
	    doShutdown();
	    throw e;
	}
    }
 
    /* -- Implement AbstractService methods -- */

    /** {@inheritDoc} */
    protected void handleServiceVersionMismatch(
	Version oldVersion, Version currentVersion)
    {
	throw new IllegalStateException(
	    "unable to convert version:" + oldVersion +
	    " to current version:" + currentVersion);
    }
    
     /** {@inheritDoc} */
    protected void doReady() {
    }

    /** {@inheritDoc} */
    protected void doShutdown() {
	logger.log(Level.FINEST, "shutdown");
	
	try {
	    if (exporter != null) {
		exporter.unexport();
	    }
	} catch (RuntimeException e) {
	    logger.logThrow(Level.FINEST, e, "unexport server throws");
	    // swallow exception
	}
    }
    
    /* -- Implement ChannelManager -- */

    /** {@inheritDoc} */
    public Channel createChannel(String name,
				 ChannelListener listener,
				 Delivery delivery)
    {
        serviceStats.createChannelOp.report();
	try {
	    Channel channel = ChannelImpl.newInstance(
		name, listener, delivery, writeBufferSize);
	    return channel;
	    
	} catch (RuntimeException e) {
	    logger.logThrow(Level.FINEST, e, "createChannel:{0} throws");
	    throw e;
	}
    }

    /** {@inheritDoc} */
    public Channel getChannel(String name) {
        serviceStats.getChannelOp.report();
	try {
	    return ChannelImpl.getInstance(name);
	    
	} catch (RuntimeException e) {
	    logger.logThrow(Level.FINEST, e, "getChannel:{0} throws");
	    throw e;
	}
    }

    /* -- Public methods -- */

    /**
     * Handles a channel {@code message} that the specified {@code session}
     * is sending on the channel with the specified {@code channelRefId}.
     * This method is invoked from the {@code ClientSessionHandler} of the
     * given session, when it receives a channel
     * message.  This method must be called from within a transaction. <p>
     *
     * @param	channelRefId the channel ID, as a {@code BigInteger}
     * @param	session the client session sending the channel message
     * @param	message the channel message
     */
    public void handleChannelMessage(
	BigInteger channelRefId, ClientSession session, ByteBuffer message)
    {
	ChannelImpl.handleChannelMessage(channelRefId, session, message);
    }

    /* -- Implement ChannelServer -- */

    private final class ChannelServerImpl implements ChannelServer {

	/** {@inheritDoc}
	 *
	 * Add a task to service the specified channel's event queue.
	 */
	public void serviceEventQueue(BigInteger channelRefId) {
	    callStarted();
	    try {
		addServiceEventQueueTask(channelRefId);
					  
	    } finally {
		callFinished();
	    }
	}

	/** {@inheritDoc} */
	public MembershipStatus isMember(
	    BigInteger channelRefId, BigInteger sessionRefId)
	{
	    if (!sessionService.isConnected(sessionRefId)) {
		return MembershipStatus.UNKNOWN;
	    } else {
		return
		    isLocalChannelMember(channelRefId, sessionRefId) ?
		    MembershipStatus.MEMBER :
		    MembershipStatus.NON_MEMBER;
	    }
	}
	
	/** {@inheritDoc}
	 *
	 * If the session is locally-connected and not relocating, this
	 * method adds the specified {@code sessionRefId} to the
	 * per-channel local membership set for the given channel, and
	 * sends a channel join message to the session with the
	 * corresponding {@code sessionId}.
	 */
	public boolean join(String name, BigInteger channelRefId,
			    byte deliveryOrdinal, long timestamp,
			    BigInteger sessionRefId)

	{
	    callStarted();
	    try {
		if (logger.isLoggable(Level.FINEST)) {
		    logger.log(
			Level.FINEST, "join name:{0} channelId:{1} " +
			"sessionId:{2} localNodeId:{3}",
			name, toHexString(channelRefId),
			toHexString(sessionRefId), localNodeId);
		}

		return handleChannelRequest(
		    sessionRefId, timestamp,
		    new ChannelJoinTask(
			name, channelRefId,
			Delivery.values()[deliveryOrdinal]));
		
	    } finally {
		callFinished();
	    }
	}
	
	/** {@inheritDoc}
	 *
	 * Removes the specified {@code sessionRefId} from the per-channel
	 * local membership set for the given channel, and sends a channel
	 * leave message to the session with the corresponding {@code
	 * sessionRefId}.
	 */
	public boolean leave(BigInteger channelRefId, long msgTimestamp,
			     BigInteger sessionRefId)
	{
	    callStarted();
	    try {
		if (logger.isLoggable(Level.FINEST)) {
		    logger.log(
			Level.FINEST, "leave channelId:{0} sessionId:{1}",
			toHexString(channelRefId), toHexString(sessionRefId));
		}

		ChannelLeaveTask task = new ChannelLeaveTask(channelRefId);
		boolean success = handleChannelRequest(
		    sessionRefId, msgTimestamp, task);
		task.cleanupIfNoLocalChannelMembership();
		return success;
		
	    } finally {
		callFinished();
	    }
	}

	

	/** {@inheritDoc} */
	public BigInteger[] getSessions(BigInteger channelRefId) {
	    callStarted();
	    BigInteger[] localMembers = null;
	    try {
		if (logger.isLoggable(Level.FINEST)) {
		    logger.log(
			Level.FINEST,
			"getSessions channelId:{0} localNodeId:{1}",
			toHexString(channelRefId), localNodeId);
		}

		LocalChannelInfo channelInfo =
		    localChannelMembersMap.get(channelRefId);
		if (channelInfo != null) {
		    synchronized (channelInfo) {
			localMembers = channelInfo.members.toArray(
			    new BigInteger[channelInfo.members.size()]);
		    }
		} else {
		    localMembers = new BigInteger[0];
		}
		return localMembers;
		
	    } finally {
		if (logger.isLoggable(Level.FINEST)) {
		    logger.log(
			Level.FINEST,
			"getSessions channelId:{0} localNodeId:{1} returns:{2}",
			toHexString(channelRefId), localNodeId, localMembers);
		}
		callFinished();
	    }
	}
	
	/** {@inheritDoc}
	 *
	 * Sends the given {@code message} to all local members of the
	 * specified channel.
	 */
	public void send(BigInteger channelRefId, byte[] message,
			 long timestamp)
	{
	    callStarted();
	    try {
		if (logger.isLoggable(Level.FINEST)) {
		    logger.log(
			Level.FINEST,
			"send channelId:{0} message:{1} timestamp:{2} " +
			"localNodeId:{3}", toHexString(channelRefId),
			HexDumper.format(message, 0x50),
			timestamp, localNodeId);
		}
		LocalChannelInfo channelInfo =
		    localChannelMembersMap.get(channelRefId);
		if (channelInfo == null) {
		    return;
		}

		// Lock the channel info (which locks the channel
		// membership list) while iterating to avoid changes
		// to membership during iteration.
		ChannelSendTask task =
		    new ChannelSendTask(channelRefId, channelInfo.delivery,
					message);
		synchronized (channelInfo) {
		    // TBD: Is this check for ordered unreliable channels
		    // as well? 
		    if (channelInfo.delivery.equals(Delivery.RELIABLE) &&
			timestamp <= channelInfo.msgTimestamp)
		    {
			// Reliable messages may be retransmitted on
			// coordinator recovery, so don't deliver messages
			// with a timestamp that is less than or equal to
			// the channel's timestamp of the last delivered
			// message.
			if (logger.isLoggable(Level.FINE)) {
			    logger.log(
				Level.FINE,
				"Dropping message with old timestamp, " +
				"channelId:{0} message:{1} timestamp:{2} " +
				"current timestamp:{3} localNodeId:{4}",
				toHexString(channelRefId),
				HexDumper.format(message, 0x50), timestamp,
				channelInfo.msgTimestamp, localNodeId);
			}
			return;
		    }
		    // Note: the message timestamp may not be consecutive
		    // because a non-member sender's message can get dropped.
		    channelInfo.msgTimestamp = timestamp;
		    for (BigInteger sessionRefId : channelInfo.members) {
			// Deliver send request or enqueue for delivery if
			// the session is relocating to this node.  It is
			// safe to ignore the return value. The return
			// value will be false if: the session is no
			// longer locally connected or the session is in
			// the process of moving from this node. In either
			// case, the transient structures associated with
			// the session will be cleaned up.
			handleChannelRequest(sessionRefId, timestamp, task);
		    }
		}
	    } finally {
		callFinished();
	    }
	}

	/**
	 * {@inheritDoc}
	 */
	public void relocateChannelMemberships(
	    final BigInteger sessionRefId, long oldNodeId,
	    BigInteger[] channelRefIds, byte[] deliveryOrdinals,
	    long[] msgTimestamps)
	{
	    /*
	     * Schedule task to add the session's new node (the local
	     * node) to each of its channels if not already present.
	     */
	    taskScheduler.scheduleTask(
		new AddRelocatingSessionNodeToChannels(
		    sessionRefId, oldNodeId,
		    channelRefIds, deliveryOrdinals, msgTimestamps),
		taskOwner);
	}
	
	/**
	 * {@inheritDoc}
	 */
	public void channelMembershipsUpdated(
	    BigInteger sessionRefId, long newNodeId)
	{
	    removeLocalSessionFromAllChannels(sessionRefId);
	    
	    // Notify completion handler that relocation preparation is done.
	    RelocationInfo relocationInfo =
		relocatingSessions.get(sessionRefId);
	    if (relocationInfo != null) {
		relocationInfo.handler.completed();
	    }
	}
	
	/** {@inheritDoc}
	 *
	 * Removes the specified channel from the map of local channels,
	 * removes the channel from each of its local member's channel maps and
	 * sends a leave notification to each member.
	 */
	public void close(BigInteger channelRefId, long timestamp) {
	    callStarted();
	    try {
		LocalChannelInfo channelInfo =
		    localChannelMembersMap.get(channelRefId);
		if (channelInfo == null) {
		    return;
		}
		ChannelCloseTask task = new ChannelCloseTask(channelRefId);
		synchronized (channelInfo) {
		    for (BigInteger sessionRefId : channelInfo.members) {

			if (!handleChannelRequest(
				sessionRefId, timestamp, task))
			{
			    // Session is not connected, and is not relocating
			    // to this node, so remove it from the channel's
			    // local membership list.
			    removeLocalPerSessionChannel(
				channelRefId, sessionRefId);
			}
			    
		    }
		    localChannelMembersMap.remove(channelRefId);
		}

	    } finally {
		callFinished();
	    }
	}

	/**
	 * Handles the channel request {@code task} for the specified
	 * session and timestamp.  <p>
	 *
	 * If the session is connected to this node, then the specified
	 * {@code task} is run with the specified {@code sessionRefId} and
	 * {@code timestamp}, and {@code true} is returned.  <p>
	 *
	 * If the session is relocating to this node, then the specified
	 * {@code task} is enqueued for execution when the session
	 * completes relocation, and {@code true} is returned. <p>
	 *
	 * If the session is not connected to this node or is relocating
	 * from this node, then {@code false} is returned.
	 */
	private boolean handleChannelRequest(
	    BigInteger sessionRefId, long timestamp, ChannelRequestTask task)
	{
	    RelocationInfo info = relocatingSessions.get(sessionRefId);
	    if (info != null) {
		// Session is relocating from this node.
		if (logger.isLoggable(Level.FINE)) {
		    logger.log(
			Level.FINE, "Dropping channel request for " +
			"relocating session:{0} channel:{1} timestamp:{2} " +
			"localNodeId:{3} newNodeId:{4}",
			toHexString(sessionRefId),
			toHexString(task.channelRefId),
			timestamp, localNodeId, info.newNodeId);
		}
		return false;
	    }

	    // TBD: The following may need to check the data store to
	    // see which node the session is assigned to.
	    boolean relocatingToLocalNode =
		sessionService.isRelocatingToLocalNode(sessionRefId);
	    SessionProtocol protocol =
		sessionService.getSessionProtocol(sessionRefId);

	    if (protocol == null) {
		if (!relocatingToLocalNode) {
		    // The session is not locally-connected and is not
		    // known to be relocating to the local node.
		    if (logger.isLoggable(Level.FINE)) {
			logger.log(
			    Level.FINE, "Dropping channel request for " +
			    "non-local session:{0} channel:{1} timestamp:{2} " +
			    "localNodeId:{3}",
			    toHexString(sessionRefId),
			    toHexString(task.channelRefId),
			    timestamp, localNodeId);
		    }
		    return false;
		}
		    
		// The session is relocating to this node, but the
		// session hasn't been established yet, so enqueue the
		// request until relocation is complete.
		SortedMap<Long, PendingRequests> pendingRequestsMap =
		    relocatedSessionPendingRequests.get(sessionRefId);
		if (pendingRequestsMap == null) {
		    SortedMap<Long, PendingRequests> newMap =
			Collections.synchronizedSortedMap(
			    new TreeMap<Long, PendingRequests>());
		    pendingRequestsMap = relocatedSessionPendingRequests.
			putIfAbsent(sessionRefId, newMap);
		    if (pendingRequestsMap == null) {
			pendingRequestsMap = newMap;
		    }
		}

		synchronized (pendingRequestsMap) {
		    PendingRequests pendingRequests =
			pendingRequestsMap.get(timestamp);
		    if (pendingRequests == null) {
			pendingRequests = new PendingRequests(timestamp);
			pendingRequestsMap.put(timestamp, pendingRequests);
		    }
		    pendingRequests.addTask(task);
		}
		// TBD: there still may be a race condition in here...
		protocol = sessionService.getSessionProtocol(sessionRefId);
		if (protocol != null) {
		    // Client relocated while adding a task to the queue.
		    // The task could have been added to the queue after
		    // the 'relocated' notification, so it wouldn't have
		    // been processed.  Therefore notify the channel
		    // service that the session has been relocated so that
		    // it can process the task queue.
		    sessionStatusListener.relocated(sessionRefId);
		}
		
		return true;
		
	    } else {
		// The session is locally-connected, so process the
		// request locally.  If the session just relocated, make
		// sure the pending requests (if any) are processed first.
		SortedMap<Long, PendingRequests> pendingRequestsMap =
		    relocatedSessionPendingRequests.get(sessionRefId);
		if (pendingRequestsMap != null) {
		    synchronized (pendingRequestsMap) {
			// If the specified session is relocating to this
			// node, wait for all channel requests enqueued
			// during relocation to be processed.
			while (!pendingRequestsMap.isEmpty()) {
			    try {
				pendingRequestsMap.wait(
				    sessionRelocationTimeout);
			    } catch (InterruptedException e) {
			    }
			}
		    }
		}
		try {
		    task.run(sessionRefId, timestamp);
		    return true;
		    
		} catch (Exception e) {
		    if (logger.isLoggable(Level.WARNING)) {
			logger.logThrow(
			    Level.WARNING, e,
			    "Running channel request task:{0} for " +
			    "session:{1} and timestamp:{2} on node:{3} " +
			    "throws", task, toHexString(sessionRefId),
			    timestamp, localNodeId);
		    }
		    return false;
		}
	    }
	}
    }

    /**
     * Adds a task to service the event queue of the channel with the
     * specified {@code channelRefId}.<p>
     *
     * The service event queue request is enqueued in the given
     * channel's coordinator task queue so that the requests can be
     * performed serially, rather than concurrently.  If tasks to
     * service a given channel's event queue were processed
     * concurrently, there would be many transaction conflicts because
     * servicing a channel event accesses a single per-channel data
     * structure (the channel's event queue).
     *
     * @param	channelRefId a channel ID
     */
    void addServiceEventQueueTask(final BigInteger channelRefId) {
	checkNonTransactionalContext();
	if (logger.isLoggable(Level.FINEST)) {
	    logger.log(
		Level.FINEST,
		"add task to service event queue, channelId:{0}",
		toHexString(channelRefId));
	}

	TaskQueue taskQueue = coordinatorTaskQueues.get(channelRefId);
	if (taskQueue == null) {
	    TaskQueue newTaskQueue =
		transactionScheduler.createTaskQueue();
	    taskQueue = coordinatorTaskQueues.
		putIfAbsent(channelRefId, newTaskQueue);
	    if (taskQueue == null) {
		taskQueue = newTaskQueue;
	    }
	}

	taskQueue.addTask(
	    new AbstractKernelRunnable("ServiceEventQueue") {
		public void run() {
		    ChannelImpl.serviceEventQueue(channelRefId);
		} }, taskOwner);
    }

    /**
     * Updates the local channel members set by adding the specified {@code
     * sessionRefId} as a local member of the channel with the specified
     * {@code channelRefId}.  ALSO adds the {@code channelRefId} to the the
     * local per-session channel map for {@code sessionRefId}.
     *
     * @param	channelRefId a channel ID
     * @param	delivery the channel's delivery guarantee
     * @param	sessionRefId a session ID
     * @param	timestamp the session's timestamp--if no messages
     *		received yet, then timestamp of when session joined
     *		channel, otherwise the timestamp of the last message
     *		received
     * @param	isRelocating if session is relocating to this node
     */
    private void addLocalChannelMember(final BigInteger channelRefId,
				       Delivery delivery,
				       final BigInteger sessionRefId,
				       long timestamp,
				       boolean isRelocating)
    {
	if (logger.isLoggable(Level.FINEST)) {
	    logger.log(
		Level.FINEST,
		"Adding local member session:{0} to channel:{1} " +
		"timestamp:{2} isRelocating:{3} " +
		"localNodeId:{4}", toHexString(sessionRefId),
		toHexString(channelRefId), timestamp,
		isRelocating, localNodeId);
	}
	// Update channel's local membership set.
	boolean addedChannelInfo = false;
	LocalChannelInfo channelInfo =
	    localChannelMembersMap.get(channelRefId);
	if (channelInfo == null) {
	    // checkstyle complains about this double-locking idiom, but it
	    // prevents having to create a new LocalChannelInfo object
	    // (which is likely thrown away) each time a member is added to
	    // a channel.  The 'putIfAbsent' used below to insert the local
	    // channel info in the ConcurrentHashMap makes this locking
	    // idiom safe.  The code below needs to synchronize on the
	    // newly created channel info in case another thread attempts
	    // to access the channel info before the timestamp is verfied
	    // to be correct.
	    LocalChannelInfo newChannelInfo =
		new LocalChannelInfo(delivery, timestamp);
	    synchronized (newChannelInfo) {
		channelInfo = localChannelMembersMap.
		    putIfAbsent(channelRefId, newChannelInfo);
		if (channelInfo == null) {
		    addedChannelInfo = true;
		    channelInfo = newChannelInfo;
		    if (isRelocating) {
			// If the relocating session establishes the
			// channel info on the local node, then the local
			// node needs to be added to the channel's list.
			long currentTimestamp =
			    addLocalNodeToChannel(channelRefId);
			if (currentTimestamp == -1L) {
			    // channel is closed, so send leave message.
			    // TBD: if this returns false, there may be a
			    // problem...
			    serverImpl.handleChannelRequest(
 				sessionRefId, timestamp,
				new ChannelLeaveTask(channelRefId));
			    return;
			}
			// Message timestamp may be out of date with
			// channel's current timestamp, so update
			// if necessary.
			if (currentTimestamp > timestamp) {
			    channelInfo.msgTimestamp = currentTimestamp;
			}
		    }
		}
	    }
	}
	synchronized (channelInfo) {
	    channelInfo.members.add(sessionRefId);
	}

	// Update per-session channel set.
	Map<BigInteger, LocalMemberInfo> channelMap =
	    localPerSessionChannelMap.get(sessionRefId);
	if (channelMap == null) {
	    Map<BigInteger, LocalMemberInfo> newChannelMap =
		Collections.synchronizedMap(
		    new HashMap<BigInteger, LocalMemberInfo>());
	    channelMap = localPerSessionChannelMap.
		putIfAbsent(sessionRefId, newChannelMap);
	    if (channelMap == null) {
		channelMap = newChannelMap;
	    }
	}
	channelMap.put(channelRefId,
		       new LocalMemberInfo(channelInfo, timestamp));

	if (isRelocating) {
	    /*
	     * If session is relocating, then it may have missed some
	     * channel messages.  If the channel is relieable and the
	     * session's message timestamp for the channel is less than the
	     * channel's current timestamp, then retrieve missing messages.
	     * TBD: Cache saved messages at the local node?
	     */
	  synchronized (channelInfo) {
	    if (delivery.equals(Delivery.RELIABLE) &&
		channelInfo.msgTimestamp > timestamp)
	    {
		if (logger.isLoggable(Level.FINEST)) {
		    logger.log(
			Level.FINEST,
			"Retrieving missed messages for session:{0} " +
			"channel:{1} fromTimestamp:{2} toTimestamp:{3} " +
			"localNodeId:{4}", toHexString(sessionRefId),
			toHexString(channelRefId), timestamp + 1,
			channelInfo.msgTimestamp, localNodeId);
		}

		SortedMap<Long, byte[]> missingMessages =
		    getChannelMessages(
			channelRefId, timestamp + 1, channelInfo.msgTimestamp);
		if (missingMessages != null) {
		    for (Map.Entry<Long, byte[]> entry :
			     missingMessages.entrySet())
		    {
			serverImpl.handleChannelRequest(
			    sessionRefId, entry.getKey(),
			    new ChannelSendTask(
 				channelRefId, channelInfo.delivery,
				entry.getValue()));
		    }
		}
	    }
	  }
	}
    }

    /**
     * Adds the local node ID to the server node list for the specified
     * {@code channelRefId} and returns the current message timestamp for
     * the channel, or returns {@code -1L} if the channel is nonexistent or
     * closed. This method should be invoked outside of a transaction.
     */
    private long addLocalNodeToChannel(final BigInteger channelRefId) {
	try {
	    return runTransactionalCallable(
		new KernelCallable<Long>("addLocalNodeIdToChannel") {
		    public Long call() {
			ChannelImpl channelImpl = (ChannelImpl)
			    getObjectForId(channelRefId);
			
			if (channelImpl == null || channelImpl.isClosed()) {
			    if (logger.isLoggable(Level.FINE)) {
				logger.log(
				    Level.FINE,
				    "Unable to add localNodeId:{0} to " +
				    "closed channel:{1}",
				    localNodeId, toHexString(channelRefId));
			    }
			    return -1L;
			} else {
			    channelImpl.addServerNodeId(localNodeId);
			    return channelImpl.getCurrentMessageTimestamp();
			}
		    }
		});
	} catch (Exception e) {
	    if (logger.isLoggable(Level.WARNING)) {
		logger.logThrow(
		    Level.WARNING, e,
		    "Attempting to add localNodeId:{0} to channel:{1} throws",
		    localNodeId, toHexString(channelRefId));
	    }
	    return -1L;
	}
    }

    /**
     * Returns a sorted map (keyed by timestamp) containing saved channel
     * messages for the channel with the specified {@code channelRefId}
     * with timestamps between {@code fromTimestamp} and {@code
     * toTimestamp} inclusive.
     */
    private SortedMap<Long, byte[]> getChannelMessages(
 	final BigInteger channelRefId, final long fromTimestamp,
	final long toTimestamp)
    {
	try {
	    return runTransactionalCallable(
		new KernelCallable<SortedMap<Long, byte[]>>(
		    "getChannelMessagesFromTimestamp")
		{
		    public SortedMap<Long, byte[]> call() {
			ChannelImpl channelImpl = (ChannelImpl)
			    getObjectForId(channelRefId);
			
			if (channelImpl == null || channelImpl.isClosed()) {
			    if (logger.isLoggable(Level.FINE)) {
				logger.log(
				    Level.FINE,
				    "Unable to obtain messages for" +
				    "closed channel:{0}",
				    toHexString(channelRefId));
			    }
			    return null;
			} else {
			    return channelImpl.
				getChannelMessages(fromTimestamp, toTimestamp);
			}
		    }
		});
	} catch (Exception e) {
	    if (logger.isLoggable(Level.WARNING)) {
		logger.logThrow(
		    Level.WARNING, e,
		    "Obtaining messages for channel:{0} throws",
		    localNodeId, toHexString(channelRefId));
	    }
	    return null;
	}
    }
	
    /**
     * Removes the specified {@code sessionRefId} ONLY from the local channel
     * members set for the specified {@code channelRefId}.
     */
    private void removeLocalChannelMember(
	BigInteger channelRefId, BigInteger sessionRefId)
    {
	LocalChannelInfo channelInfo =
	    localChannelMembersMap.get(channelRefId);
	if (channelInfo != null) {
	    synchronized (channelInfo) {
		channelInfo.members.remove(sessionRefId);
	    }
	}
    }

    /**
     * Removes the specified {@code channelRefId} ONLY from the the per-session
     * local channel map for the specified {@code sessionRefId}. This method
     * does not remove the {@code sessionRefId} from the local channel members
     * set for the channel.
     */
    private void removeLocalPerSessionChannel(
	BigInteger channelRefId, BigInteger sessionRefId)
    {
	Map<BigInteger, LocalMemberInfo> channelMap =
	    localPerSessionChannelMap.get(sessionRefId);
	if (channelMap != null) {
	    channelMap.remove(channelRefId);
	}
    }

    /**
     * Removes the local session from each of its channel's membership sets,
     * and removes the local session from the local per-session channel map.
     * This method is invoked when a session is relocated or disconnected to
     * clean up the session's transient information.
     */
    private void removeLocalSessionFromAllChannels(BigInteger sessionRefId) {

	/*
	 * Remove the per-session channel map for the session.
	 */
	Map<BigInteger, LocalMemberInfo> channelMap =
	    localPerSessionChannelMap.remove(sessionRefId);		
	
	/*
	 * Remove the session from the local membership set of each channel
	 * that it is currently a member of.
	 */
	if (channelMap != null) {
	    for (BigInteger channelRefId : channelMap.keySet()) {
		removeLocalChannelMember(channelRefId, sessionRefId);
	    }
	}
    }

    /**
     * Returns {@code true} if the session with the specified
     * {@code sessionRefId} is a local member of the channel with
     * the specified {@code channelRefId}.
     *
     * @param	channelRefId a channel ID
     * @param	sessionRefId a session ID
     * @return	{@code true} if the session with the specified
     *		{@code sessionRefId} is a local member of the
     *		channel with the specified {@code channelRefId}
     */
    boolean isLocalChannelMember(BigInteger channelRefId,
				 BigInteger sessionRefId)
    {
	LocalChannelInfo channelInfo =
	    localChannelMembersMap.get(channelRefId);
	if (channelInfo != null) {
	    synchronized (channelInfo) {
		return channelInfo.members.contains(sessionRefId);
	    }
	} else {
	    return false;
	}
    }

    /**
     * Caches the channel event with the specified {@code eventType}, {@code
     * channelRefId}, {@code sessionRefId}, and {@code eventTimestamp}.  The
     * event will remain cached until its corresponding event queue reaches
     * the specified {@code expirationTimestamp}. <p>
     *
     * Note: this method removes any expired events (those with an {@code
     * expirationTimestamp} less than the specified {@code eventTimestamp}
     * from the specified channel's queue of cached events.
     *
     * @param	eventType an event type
     * @param	channelRefId a channel ID
     * @param	sessionRefId a session ID, or {@code null}
     * @param	eventTimestamp the event's timestamp
     * @param	expirationTimestamp the event queue's timestamp
     */
    void cacheEvent(ChannelEventType eventType,
		    BigInteger channelRefId,
		    BigInteger sessionRefId,
		    long eventTimestamp,
		    long expirationTimestamp)
    {
	if (logger.isLoggable(Level.FINEST)) {
	    logger.log(
		Level.FINEST, "CACHE eventType:{0}, channelRefId:{1}, " +
		"sessionRefId:{2}, eventTimestamp:{3}, expirationTimestamp:{4}",
		eventType, toHexString(channelRefId), toHexString(sessionRefId),
		eventTimestamp, expirationTimestamp);
	}
	Queue<ChannelEventInfo> queue = eventQueueCache.get(channelRefId);
	if (queue == null) {
	    Queue<ChannelEventInfo> newQueue =
	       new LinkedList<ChannelEventInfo>();
	    queue = eventQueueCache.putIfAbsent(channelRefId, newQueue);
	    if (queue == null) {
		queue = newQueue;
	    }
	}
	synchronized (queue) {
	    // remove events with expirationTimestamp <= eventTimestamp.
	    removeExpiredChannelEvents(queue, eventTimestamp);
	    // cache event.
	    queue.offer(
		new ChannelEventInfo(eventType, sessionRefId,
				     eventTimestamp,
				     expirationTimestamp));
	}
    }
    
    /**
     * Returns {@code true} if the session with the specified {@code
     * sessionRefId} is a member of the channel with the specified {@code
     * channelRefId}, and {@code false} otherwise. Membership is determined
     * as follows:<p>
     *
     * The {@code isChannelMember} argument indicates whether the specified
     * session was a member of the channel at the time the event being
     * processed (that is now checking membership) was added to the event
     * queue.
     *
     * In order to determine channel membership, this method considers the
     * initial known membership status, {@code isChannelMember}, and then
     * checks the specified channel's queue of cached events for join/leave
     * requests for the specified session with timestamps less than or equal
     * to the specified timestamp. <p>
     *
     * Note: this method removes any expired events (those with an {@code
     * expirationTimestamp} less than the specified {@code eventTimestamp}
     * from the specified channel's queue of cached events.
     *
     * @param	channelRefId a channel ID
     * @param	sessionRefId a session ID
     * @param	isChannelMember if {@code true}, the specified session is
     *		considered to be a member when current event was added to
     *		the event queue
     * @param	timestamp the timestamp of the currently executing event,
     *		beyond which join/leave requests should not be considered
     *		in determining channel membership
     * @return	{@code true} if the session with the specified {@code
     *		sessionRefId} is a member of the channel with the specified
     *		{@code channelRefId}, and {@code false} otherwise
     */
    boolean isChannelMember(BigInteger channelRefId,
			    BigInteger sessionRefId,
			    boolean isChannelMember,
			    long timestamp)
    {
	if (logger.isLoggable(Level.FINEST)) {
	    logger.log(Level.FINEST,
		       "channel:{0}, session:{1}, isChannelMember:{2}, " +
		       "timestamp:{3}", toHexString(channelRefId),
		       toHexString(sessionRefId), isChannelMember, timestamp);
	}
	Queue<ChannelEventInfo> queue = eventQueueCache.get(channelRefId);
	if (queue != null) {
	    synchronized (queue) {
		// remove events with timestamp <= eventTimestamp.
		removeExpiredChannelEvents(queue, timestamp);
		for (ChannelEventInfo info : queue) {
		    if (info.eventTimestamp > timestamp) {
			break;
		    }
		    
		    switch (info.eventType) {
			    
			case JOIN:
			    if (logger.isLoggable(Level.FINEST)) {
				logger.log(
				    Level.FINEST, "join:{0}",
				    toHexString(info.sessionRefId));
			    }
			    isChannelMember =
				isChannelMember ||
				(info.sessionRefId.equals(sessionRefId));
			    break;
			    
			case LEAVE:
			    if (logger.isLoggable(Level.FINEST)) {
				logger.log(
				    Level.FINEST, "leave:{0}",
				    toHexString(info.sessionRefId));
			    }
			    isChannelMember =
				isChannelMember &&
				(!info.sessionRefId.equals(sessionRefId));
			    break;

			default:
			    break;
		    }
		}
	    }
	}
	if (logger.isLoggable(Level.FINEST)) {
	    logger.log(Level.FINEST, "isChannelMember returns: {0}",
		       isChannelMember);
	}
	
	return isChannelMember;
    }

    /**
     * Removes from the specified channel event {@code queue}, each cached
     * channel event with an {@code expirationTimestamp} less than or equal
     * to the specified {@code timestamp}.
     */
    private void removeExpiredChannelEvents(
	Queue<ChannelEventInfo> queue, long timestamp)
    {
	assert Thread.holdsLock(queue);
	
	while (!queue.isEmpty()) {
	    ChannelEventInfo info = queue.peek();
	    if (info.expirationTimestamp > timestamp) {
		return;
	    }
	    if (logger.isLoggable(Level.FINEST)) {
		logger.log(
		    Level.FINEST,
		    "REMOVE eventType:{0}, sessionRefId:{1}, " +
		    "eventTimestamp:{2}, expirationTimestamp:{3}",
		    info.eventType,
		    (info.sessionRefId != null ?
		     toHexString(info.sessionRefId) :
		     "null"), 
		    info.eventTimestamp, info.expirationTimestamp);
	    }
	    queue.poll();
	}
    }
    
    /**
     * Collects a snapshot of the channel membership for the channel with
     * the specified {@code channelRefId} and set of member {@code
     * nodeIds} and returns an unmodifiable set containing the channel
     * membership. 
     *
     * @return	an unmodifiable set containing the channel membership
     */
    Set<BigInteger> collectChannelMembership(
	Transaction txn, BigInteger channelRefId, Set<Long> nodeIds)
    {
	if (nodeIds.size() == 1 && nodeIds.contains(getLocalNodeId())) {
	    LocalChannelInfo channelInfo =
		localChannelMembersMap.get(channelRefId);
	    
	    if (channelInfo != null) {
		synchronized (channelInfo) {
		    return Collections.unmodifiableSet(channelInfo.members);
		}
	    } else {
		return ChannelImpl.EMPTY_CHANNEL_MEMBERSHIP;
	    }

	} else {

	    synchronized (channelMembershipCache) {
		Set<BigInteger> members =
		    channelMembershipCache.get(channelRefId);
		if (members != null) {
		    return members;
		}
	    }

	    long stopTime = txn.getCreationTime() + txn.getTimeout();
	    long timeLeft = stopTime - System.currentTimeMillis();
	    CollectChannelMembershipTask task =
		new CollectChannelMembershipTask(channelRefId, nodeIds);
	    taskScheduler.scheduleTask(task, taskOwner);
	    synchronized (task) {
		if (!task.completed && timeLeft > 0) {
		    try {
			task.wait(timeLeft);
		    } catch (InterruptedException e) {
		    }
		}
		if (task.completed) {
		    if (logger.isLoggable(Level.FINEST)) {
			logger.log(
			    Level.FINEST, "channelId:{0} nodeIds:{1} " +
			    "members:{2}", toHexString(channelRefId),
			    nodeIds, task.getMembers());
		    }
		    return task.getMembers();
		} else {
		    throw new TransactionTimeoutException(
			"transaction timeout: " + txn.getTimeout());
		}

	    }
	}
    }

    /* -- Implement TransactionContextFactory -- */
       
    private class ContextFactory extends TransactionContextFactory<Context> {
	ContextFactory(TransactionContextMap<Context> contextMap) {
	    super(contextMap, CLASSNAME);
	}
	
	public Context createContext(Transaction txn) {
	    return new Context(txn);
	}
    }

    /**
     * Iterates through the context list, in order, to flush any
     * committed changes.  During iteration, this method invokes
     * {@code flush} on the {@code Context} returned by {@code next}.
     * Iteration ceases when either a context's {@code flush} method
     * returns {@code false} (indicating that the transaction
     * associated with the context has not yet committed) or when
     * there are no more contexts in the context list.
     */
    private void flushContexts() {
	synchronized (contextList) {
	    Iterator<Context> iter = contextList.iterator();
	    while (iter.hasNext()) {
		Context context = iter.next();
		if (context.flush()) {
		    iter.remove();
		} else {
		    break;
		}
	    }
	}
    }

    /**
     * Returns the currently active transaction, or throws {@code
     * TransactionNotActiveException} if no transaction is active.
     */
    static Transaction getTransaction() {
	return txnProxy.getCurrentTransaction();
    }

    /**
     * Checks that the specified context is currently active, throwing
     * TransactionNotActiveException if it isn't.
     */
    static void checkTransaction(Transaction txn) {
	Transaction currentTxn = txnProxy.getCurrentTransaction();
	if (currentTxn != txn) {
	    throw new TransactionNotActiveException(
 		"mismatched transaction; expected " + currentTxn + ", got " +
		txn);
	}
    }

    /**
     * Adds the specified {@code ioTask} (in a wrapper that runs the task by
     * invoking {@link AbstractService#runIoTask runIoTask} with the {@code
     * ioTask} and {@code nodeId}) to the task list of the given {@code
     * channelRefId}.
     */
    void addChannelTask(
	BigInteger channelRefId, final IoRunnable ioTask, final long nodeId)
    {
	addChannelTask(
	    channelRefId,
	    new AbstractKernelRunnable("RunIoTask") {
		public void run() {
		    runIoTask(ioTask, nodeId);
		} });
    }

    /**
     * Adds the specified non-transactional {@code task} to the task list
     * of the given {@code channelRefId}.
     *
     * @param	channelRefId a channel ID
     * @param	task a non-transactional task
     */
    void addChannelTask(BigInteger channelRefId, KernelRunnable task) {
	Context context = contextFactory.joinTransaction();
	context.addTask(channelRefId, task);
    }

    /**
     * Adds the specified {@code channelRefId} to the list of
     * locally-coordinated channels that need servicing.
     *
     * @param	channelRefId a channel ID for a locally-coordinated channel
     */
    void addChannelToService(BigInteger channelRefId) {
	Context context = contextFactory.joinTransaction();
	context.addChannelToService(channelRefId);
    }

    /* -- Implement TransactionContext -- */

    /**
     * This transaction context maintains a per-channel list of
     * non-transactional tasks to perform when the transaction commits. A
     * task is added to the context by a {@code ChannelImpl} via the {@code
     * addChannelTask} method.  Such non-transactional tasks include
     * sending a notification to a channel server to modify the channel
     * membership list, or forwarding a send request to a set of channel
     * servers.
     */
    final class Context extends TransactionContext {

	private final Map<BigInteger, List<KernelRunnable>> internalTaskLists =
	    new HashMap<BigInteger, List<KernelRunnable>>();

	/**
	 * Locally-coordinated channels that need servicing as a result of
	 * operations during this context's associated transaction.  When
	 * this context is flushed, a task to service the event queue will
	 * be added to the channel coordinator's task queue.
	 */
	private final Set<BigInteger> channelsToService =
	    new HashSet<BigInteger>();

	/**
	 * Constructs a context with the specified transaction. 
	 */
	private Context(Transaction txn) {
	    super(txn);
	}

	/**
	 * Adds the specified non-transactional {@code task} to the task
	 * list of the given {@code channelRefId}.  If the transaction
	 * commits, the task will be added to the channel's tasks queue.
	 */
	public void addTask(BigInteger channelRefId, KernelRunnable task) {
	    List<KernelRunnable> taskList = internalTaskLists.get(channelRefId);
	    if (taskList == null) {
		taskList = new LinkedList<KernelRunnable>();
		internalTaskLists.put(channelRefId, taskList);
	    }
	    taskList.add(task);
	}

	/**
	 * Adds the specified {@code channelRefId} to the set of
	 * locally-coordinated channels whose event queues need to be
	 * serviced as a result of operations executed during this
	 * context's associated transaction. <p>
	 *
	 * When this context is flushed, for each channel that needs to be
	 * serviced, a task to service the channel's event queue will be
	 * added to that channel coordinator's task queue.
	 *
	 * @param channelRefId a locally-coordinated channel that needs to
	 *	  be serviced
	 */
	public void addChannelToService(BigInteger channelRefId) {
	    channelsToService.add(channelRefId);
	}

	/* -- transaction participant methods -- */

	/**
	 * Marks this transaction as prepared, and if there are
	 * pending changes, adds this context to the context list and
	 * returns {@code false}.  Otherwise, if there are no pending
	 * changes returns {@code true} indicating readonly status.
	 */
        public boolean prepare() {
	    isPrepared = true;
	    boolean readOnly =
		internalTaskLists.isEmpty() && channelsToService.isEmpty();
	    if (!readOnly) {
		synchronized (contextList) {
		    contextList.add(this);
		}
	    } else {
		isCommitted = true;
	    }
            return readOnly;
        }

	/**
	 * Removes the context from the context list containing pending
	 * updates, and flushes all committed contexts preceding prepared
	 * ones.
	 */
	public void abort(boolean retryable) {
	    synchronized (contextList) {
		contextList.remove(this);
	    }
	    flushContexts();
	}

	/**
	 * Marks this transaction as committed and flushes all
	 * committed contexts preceding prepared ones.
	 */
	public void commit() {
	    isCommitted = true;
	    flushContexts();
        }

	/**
	 * If the context is committed, flushes channel tasks (enqueued
	 * during this transaction) to the task handler's map, notifies
	 * the task handler that there are tasks to process, and
	 * returns true; otherwise returns false.
	 */
	private boolean flush() {
	    assert Thread.holdsLock(contextList);
	    if (isCommitted) {
		for (BigInteger channelRefId : internalTaskLists.keySet()) {
		    flushTasks(
			channelRefId, internalTaskLists.get(channelRefId));
		}
		for (BigInteger channelRefId : channelsToService) {
		    addServiceEventQueueTask(channelRefId);
		}
	    }
	    return isCommitted;
	}
    }

    /**
     * Adds the tasks in the specified {@code taskList} to the specified
     * channel's task queue. This method is invoked when a context is
     * flushed during transaction commit.
     */
    private void flushTasks(
	BigInteger channelRefId, List<KernelRunnable> taskList)
	
    {
        assert Thread.holdsLock(contextList);
	TaskQueue taskQueue = channelTaskQueues.get(channelRefId);
	if (taskQueue == null) {
	    taskQueue = taskScheduler.createTaskQueue();
	    channelTaskQueues.put(channelRefId, taskQueue);
	}
	for (KernelRunnable task : taskList) {
	    taskQueue.addTask(task, taskOwner);
	}
    }

    /**
     * Notifies this service that the channel with the specified {@code
     * channelRefId} is closed so that this service can clean up any
     * per-channel data structures (relating to the channel coordinator).
     */
    void closedChannel(BigInteger channelRefId) {
	coordinatorTaskQueues.remove(channelRefId);
	eventQueueCache.remove(channelRefId);
	synchronized (contextList) {
	    channelTaskQueues.remove(channelRefId);
	}
    }
    /* -- Implement ClientSessionStatusListener -- */

    private final class SessionStatusListener
	implements ClientSessionStatusListener
    {
        /**
         * {@inheritDoc}
	 */
	public void disconnected(final BigInteger sessionRefId) {
	    // Clean up session's transient information.
	    removeLocalSessionFromAllChannels(sessionRefId);
	    
	    SortedMap<Long, PendingRequests> pendingRequestsMap =
		relocatedSessionPendingRequests.remove(sessionRefId);
	    if (pendingRequestsMap != null) {
		synchronized (pendingRequestsMap) {
		    pendingRequestsMap.clear();
		    pendingRequestsMap.notifyAll();
		}
	    }
	}

	/**
	 * {@inheritDoc}
	 */
	public void prepareToRelocate(BigInteger sessionRefId, long newNodeId,
				      SimpleCompletionHandler handler)
	{
	    // TBD: can't relocate until previous relocation is complete,
	    // i.e., all enqueued requests (if any) need to be delivered to
	    // session first.
	    
	    Map<BigInteger, LocalMemberInfo> channelMap =
		localPerSessionChannelMap.get(sessionRefId);		
	    if (channelMap == null) {
		// The session is not a member of any channel.
		handler.completed();
	    } else {
		// Transfer the session's channel membership set to new node.
		relocatingSessions.put(sessionRefId,
				       new RelocationInfo(newNodeId, handler));
		try {
		    int size = channelMap.size();
		    BigInteger[] channelRefIds = new BigInteger[size];
		    byte[] deliveryOrdinals = new byte[size];
		    long[] msgTimestamps = new long[size];
		    int i = 0;
		    // TBD: Does the channelMap really need to be locked for
		    // the iteration?
		    synchronized (channelMap) {
			for (Map.Entry<BigInteger, LocalMemberInfo> entry :
				 channelMap.entrySet())
			{
			    channelRefIds[i] = entry.getKey();
			    LocalMemberInfo memberInfo = entry.getValue();
			    deliveryOrdinals[i] = (byte)
				memberInfo.channelInfo.delivery.ordinal();
			    msgTimestamps[i] = memberInfo.msgTimestamp;
			    i++;
			}
		    }
		    // TBD:IoTask?
		    getChannelServer(newNodeId).
			relocateChannelMemberships(
			    sessionRefId, localNodeId,
			    channelRefIds, deliveryOrdinals, msgTimestamps);
		    
		} catch (IOException e) {
		    // TBD: probably want to disconnect the session...
		}
	    }
	}

	/**
	 * {@inheritDoc}
	 */
	public void relocated(BigInteger sessionRefId) {
	    // Flush any enqueued channel joins/leaves/message
	    // to the client session.

	    SortedMap<Long, PendingRequests> pendingRequestsMap =
		relocatedSessionPendingRequests.get(sessionRefId);
	    if (pendingRequestsMap != null) {
		synchronized (pendingRequestsMap) {
		    for (PendingRequests pendingRequests :
			     pendingRequestsMap.values())
		    {
			pendingRequests.processRequests(sessionRefId);
		    }
		    pendingRequestsMap.clear();
		    pendingRequestsMap.notifyAll();
		}
		relocatedSessionPendingRequests.remove(sessionRefId);
	    }
	}
    }

    /* -- Other methods and classes -- */

    /**
     * Returns the channel service.
     */
    static ChannelServiceImpl getChannelService() {
	return txnProxy.getService(ChannelServiceImpl.class);
    }
    
    /**
     * Returns the client session service.
     */
    static ClientSessionService getClientSessionService() {
	return txnProxy.getService(ClientSessionService.class);
    }

    /**
     * Returns the task service.
     */
    static TaskService getTaskService() {
	return txnProxy.getService(TaskService.class);
    }

    /**
     * Returns the watchdog service.
     */
    static WatchdogService getWatchdogService() {
	return txnProxy.getService(WatchdogService.class);
    }

    /**
     * Returns the BindingKeyedCollections instance.
     */
    static synchronized BindingKeyedCollections getCollectionsFactory() {
	return collectionsFactory;
    }

    /**
     * Returns the local node ID.
     */
    static long getLocalNodeId() {
	return txnProxy.getService(DataService.class).getLocalNodeId();
    }

    /**
     * Returns the {@code ChannelServer} for the given {@code nodeId},
     * or {@code null} if no channel server exists for the given
     * {@code nodeId}.  If the specified {@code nodeId} is the local
     * node's ID, then this method returns a reference to the server
     * implementation object, rather than the proxy.
     *
     */
    ChannelServer getChannelServer(long nodeId) {
	if (nodeId == localNodeId) {
	    return serverImpl;
	} else {
	    ChannelServer channelServer = channelServerCache.get(nodeId);
	    if (channelServer != null) {
		return channelServer;
	    } else {
		GetChannelServerTask task =
		    new GetChannelServerTask(nodeId);
		try {
		    transactionScheduler.runTask(task, taskOwner);
		    channelServer = task.channelServer;
		    if (channelServer != null) {
			channelServerCache.put(nodeId, channelServer);
		    }
		    return channelServer;
		} catch (RuntimeException e) {
		    throw e;
		} catch (Exception e) {
		    return null;
		}
	    }
	}
    }

    /**
     * Runs the specified non-durable, transactional {@code task} using this
     * service's task owner.
     *
     * @param	task a transactional task
     * @throws	Exception the exception thrown while running {@code task}
     */
    void runTransactionalTask(KernelRunnable task) throws Exception {
	transactionScheduler.runTask(task, taskOwner);
    }

    <R> R runTransactionalCallable(KernelCallable<R> callable)
	throws Exception
    {
	return KernelCallable.call(callable, transactionScheduler, taskOwner);
    }

    /**
     * The {@code RecoveryListener} for handling requests to recover
     * for a failed {@code ChannelService}.
     */
    private class ChannelServiceRecoveryListener
	implements RecoveryListener
    {
	/** {@inheritDoc} */
	public void recover(Node node, SimpleCompletionHandler handler) {
	    final long nodeId = node.getId();
	    final TaskService taskService = getTaskService();
	    try {
		if (logger.isLoggable(Level.INFO)) {
		    logger.log(Level.INFO, "Node:{0} recovering for node:{1}",
			       localNodeId, nodeId);
		}

		/*
		 * Schedule persistent tasks to perform recovery.
		 */
		transactionScheduler.runTask(
		    new AbstractKernelRunnable("ScheduleRecoveryTasks") {
			public void run() {
			    /*
			     * Reassign each failed coordinator to a new node.
			     */
			    taskService.scheduleTask(
				new ChannelImpl.ReassignCoordinatorsTask(
				    nodeId));
			    /*
			     * Remove binding to channel server proxy for
			     * failed node, and remove proxy's wrapper.
			     */
			    taskService.scheduleTask(
				new RemoveChannelServerProxyTask(nodeId));
			}
		    },
		    taskOwner);
		
		handler.completed();

	    } catch (Exception e) {
		logger.logThrow(
 		    Level.WARNING, e,
		    "Recovering for failed node:{0} throws", nodeId);
		// TBD: what should it do if it can't recover?
	    }
	}
    }

    /**
     * The {@code NodeListener} for handling failed node
     * notifications.  When a node's fails, {@code ChannelService}
     * recovery is distributed.  One node recovers for all the
     * failed coordinators (via the {@code RecoveryListener}),
     * and each node removes the failed server node IDs
     * from all the channels for which the node coordinates.
     */
    private class ChannelServiceNodeListener
	implements NodeListener
    {
	/** {@inheritDoc} */
	public void nodeHealthUpdate(Node node) {
            // Only worry about node failures
            if (node.isAlive()) {
                return;
            }

	    final long nodeId = node.getId();
	    channelServerCache.remove(nodeId);
	    final TaskService taskService = getTaskService();
	    try {
		if (logger.isLoggable(Level.INFO)) {
		    logger.log(Level.INFO,
			       "Node:{0} handling nodeFailed:{1}",
			       localNodeId, nodeId);
		}

		/*
		 * Schedule persistent task to remove the failed server's node
		 * ID from locally coordinated channels.
		 */
		transactionScheduler.runTask(
		    new AbstractKernelRunnable(
			"ScheduleRemoveFailedNodeFromLocalChannelsTask")
		    {
			public void run() {
			    taskService.scheduleTask(
				new ChannelImpl.
				    RemoveFailedNodeFromLocalChannelsTask(
					localNodeId, nodeId));
			}
		    }, taskOwner);
		
	    } catch (Exception e) {
		logger.logThrow(
 		    Level.WARNING, e,
		    "Node:{0} handling nodeFailed:{1} throws",
		    localNodeId, nodeId);
	    }
	}
    }

    /**
     * Returns the global channel server map, keyed by node ID string.
     */
    private static synchronized BindingKeyedMap<ChannelServer>
	getChannelServerMap()
    {
	return channelServerMap;
    }

    /**
     * A persistent task to remove the channel server proxy for a specified
     * node.
     */
    private static class RemoveChannelServerProxyTask
	 implements Task, Serializable
    {
	/** The serialVersionUID for this class. */
	private static final long serialVersionUID = 1L;

	/** The node ID. */
	private final long nodeId;

	/**
	 * Constructs an instance of this class with the specified
	 * {@code nodeId}.
	 */
	RemoveChannelServerProxyTask(long nodeId) {
	    this.nodeId = nodeId;
	}

	/**
	 * Removes the channel server proxy for the node ID
	 * specified during construction.
	 */
	public void run() {
	    getChannelServerMap().removeOverride(Long.toString(nodeId));
	}
    }

    /**
     * A task to obtain the channel server for a given node.
     */
    private static class GetChannelServerTask extends AbstractKernelRunnable {
	private final long nodeId;
	volatile ChannelServer channelServer = null;

	/** Constructs an instance with the specified {@code nodeId}. */
	GetChannelServerTask(long nodeId) {
	    super(null);
	    this.nodeId = nodeId;
	}

	/** {@inheritDoc} */
	public void run() {
	    channelServer = getChannelServerMap().get(Long.toString(nodeId));
	}
    }

    /**
     * Returns the managed object with the specified {@code refId}, or {@code
     * null} if there is no object with the specified {@code refId}.
     *
     * @param	refId the object's identifier as obtained by
     *		{@link ManagedReference#getId ManagedReference.getId}
     *
     * @throws	TransactionException if the operation failed because of a
     *		problem with the current transaction
     */
    static Object getObjectForId(BigInteger refId) {
	try {
	    return getDataService().createReferenceForId(refId).get();
	} catch (ObjectNotFoundException e) {
	    return null;
	}
    }

    /**
     * A task that adds a relocating session's node to the channels in the
     * {@code channelRefId}'s array (specified during construction).  When
     * this task is complete, it notifies the old node that relocation
     * preparation is complete by invoking the {@code channelMembershipsUpdated}
     * method.
     */
    private class AddRelocatingSessionNodeToChannels
	extends AbstractKernelRunnable
    {
	private final BigInteger sessionRefId;
	private final long oldNodeId;
	private final BigInteger[] channelRefIds;
	private final byte[] deliveryOrdinals;
	private final long[] msgTimestamps;

	/** Constructs an instance. */
	AddRelocatingSessionNodeToChannels(
	    BigInteger sessionRefId, long oldNodeId,
	    BigInteger[] channelRefIds, byte[] deliveryOrdinals,
	    long[] msgTimestamps)
	{
	    super(null);
	    this.sessionRefId = sessionRefId;
	    this.oldNodeId = oldNodeId;
	    this.channelRefIds = channelRefIds;
	    this.deliveryOrdinals = deliveryOrdinals;
	    this.msgTimestamps = msgTimestamps;
	}

	/**
	 * Adds the local node ID to each channel and notifies the old node's
	 * server that preparation is complete.
	 */
	public void run() {
	    
	    for (int i = 0; i < channelRefIds.length; i++) {
		BigInteger channelRefId = channelRefIds[i];
		Delivery delivery = Delivery.values()[deliveryOrdinals[i]];
		long msgTimestamp = msgTimestamps[i];
		addLocalChannelMember(
		    channelRefId, delivery, sessionRefId, msgTimestamp, true);
	    }

	    /*
	     * Finished adding relocating session to channels, so notify
	     * old node that we are done.
	     */
	    final ChannelServer server = getChannelServer(oldNodeId);
	    runIoTask(
		new IoRunnable() {
		    public void run() throws IOException {
			server.channelMembershipsUpdated(
			    sessionRefId, localNodeId);
		    } },
		oldNodeId);
	}
    }

    /**
     * An abstract class for processing a channel request (sent by the
     * channel's coordinator) for the channel specified during
     * construction.
     */
    private abstract static class ChannelRequestTask {

	protected final BigInteger channelRefId;

	ChannelRequestTask(BigInteger channelRefId) {
	    this.channelRefId = channelRefId;
	}

	/**
	 * Processes the channel request for the specified {@code
	 * sessionRefId} and message {@code timestamp} which may update
	 * local, transient structures, and then may deliver the
	 * appropriate notification to the client session for the given
	 * {@code sessionRefId}.
	 *
	 * @param sessionRefId a client session ID
	 * @param timestamp a message timestamp
	 */
	public abstract void run(BigInteger sessionRefId, long timestamp);
    }
	
    /**
     * A task to update local channel membership set and send a join
     * request to a client session.
     */
    private class ChannelJoinTask extends ChannelRequestTask {

	private final String name;
	private final Delivery delivery;

	ChannelJoinTask(String name, BigInteger channelRefId,
			Delivery delivery)
	{
	    super(channelRefId);
	    this.name = name;
	    this.delivery = delivery;
	}

	public void run(BigInteger sessionRefId, long timestamp) {
	    // Update local channel membership set.
	    addLocalChannelMember(
 		channelRefId, delivery, sessionRefId, timestamp, false);

	    // Send channel join protocol message.
	    SessionProtocol protocol =
		sessionService.getSessionProtocol(sessionRefId);
	    if (protocol != null) {
		try {
		    protocol.channelJoin(name, channelRefId, delivery);
		} catch (IOException e) {
		    // TBD: session disconnecting?
		    logger.logThrow(Level.WARNING, e, "channelJoin throws");
		}
	    }
	}
    }
    
    /**
     * A task to update local channel membership set and send a leave
     * request to a client session.
     */
    private class ChannelLeaveTask extends ChannelRequestTask {

	volatile boolean isCompleted = false;

	ChannelLeaveTask(BigInteger channelRefId) {
	    super(channelRefId);
	}

	public void run(BigInteger sessionRefId, long timestamp) {

	    // Remove channel from per-session channel set, and remove session
	    // from local channel membership set.
	    removeLocalPerSessionChannel(channelRefId, sessionRefId);
	    removeLocalChannelMember(channelRefId, sessionRefId);
	    
	    // Send channel leave protocol message.
	    SessionProtocol protocol =
		sessionService.getSessionProtocol(sessionRefId);
	    if (protocol != null) {
		try {
		    protocol.channelLeave(channelRefId);
		} catch (IOException e) {
		    logger.logThrow(Level.WARNING, e,
				    "channelLeave throws");
		}
	    }
	    isCompleted = true;
	}

	/**
	 * If this task removed the last local channel member, then remove
	 * the local node ID from the channel's server list, and remove the
	 * channel from the map of local channel members.
	 */
	public void cleanupIfNoLocalChannelMembership() {
	    if (isCompleted) {
		// Check if there are no more channel members on this
		// node and, if so, remove the node from the channel's
		// server list.
		LocalChannelInfo channelInfo =
		    localChannelMembersMap.get(channelRefId);
		if (channelInfo != null) {
		    synchronized (channelInfo) {
			if (channelInfo.members.isEmpty()) {
			    try {
				runTransactionalTask(
				  new AbstractKernelRunnable(
				      "removeNodeIdFromChannel") {
				    public void run() {
					ChannelImpl channel = (ChannelImpl)
					    getObjectForId(channelRefId);
					if (channel != null) {
					    channel.removeServerNodeId(
						localNodeId);
					}
				    } });
				    
			    } catch (Exception e) {
				// Transaction scheduler will print out warning.
			    }
			    localChannelMembersMap.remove(channelRefId);
			}
		    }
		}
	    }
	}
    }

    /**
     * A task to update local channel membership set and send a leave
     * request to a client session.
     */
    private class ChannelSendTask extends ChannelRequestTask {

	private final Delivery delivery;
	private final byte[] message;

	ChannelSendTask(BigInteger channelRefId, Delivery delivery,
			byte[] message)
	{
	    super(channelRefId);
	    this.delivery = delivery;
	    this.message = message;
	}
	
	public void run(BigInteger sessionRefId, long timestamp) {

	    SessionProtocol protocol =
		sessionService.getSessionProtocol(sessionRefId);
	    if (protocol != null) {
		Map<BigInteger, LocalMemberInfo> channelMap =
		    localPerSessionChannelMap.get(sessionRefId);
		if (channelMap == null) {
		    // The session doesn't belong to any channels.
		    return;
		}
		LocalMemberInfo memberInfo = channelMap.get(channelRefId);
		if (memberInfo == null) {
		    // The session is no longer a member.
		    return;
		}
		if (memberInfo.msgTimestamp > timestamp) {
		    // If session's message timestamp for this channel is
		    // greater than the timestamp of the message to be
		    // delivered, then this is an earlier message sent
		    // before the session joined the channel.  Therefore
		    // don't deliver the message.
		    return;
		}
		memberInfo.msgTimestamp = timestamp;
		try {
		    protocol.channelMessage(
			channelRefId, ByteBuffer.wrap(message), delivery);
		} catch (IOException e) {
		    logger.logThrow(Level.WARNING, e,  "channelMessage " +
			"session:{0} channel:{0} throws",
			toHexString(sessionRefId),
			toHexString(channelRefId));
		}
	    }
	}
    }
    
    /**
     * A task to update local channel membership set and send a close
     * request to a client session.
     */
    private class ChannelCloseTask extends ChannelRequestTask {

	ChannelCloseTask(BigInteger channelRefId) {
	    super(channelRefId);
	}

	public void run(BigInteger sessionRefId, long timestamp) {
	    SessionProtocol protocol =
		sessionService.getSessionProtocol(sessionRefId);
	    if (protocol != null) {
		try {
		    protocol.channelLeave(channelRefId);
		} catch (IOException e) {
		    logger.logThrow(
			Level.WARNING, e, "channelLeave " +
			"session:{0} channel:{0} throws",
			toHexString(sessionRefId),
			toHexString(channelRefId));
		}
		removeLocalPerSessionChannel(channelRefId, sessionRefId);
	    }
	}
    }
    
    /**
     * A task to collect a snapshot of the channel membership for a given
     * channel.
     */
    private class CollectChannelMembershipTask extends AbstractKernelRunnable {

	private final BigInteger channelRefId;
	private final Set<Long> nodeIds;
	private final Set<BigInteger> allMembers = new HashSet<BigInteger>();
	private boolean completed = false;

	/** Constructs an instance. */
	CollectChannelMembershipTask(
	    BigInteger channelRefId, Set<Long> nodeIds)
	{
	    super(null);
	    this.channelRefId = channelRefId;
	    this.nodeIds = nodeIds;
	}

	/** {@inheritDoc} */
	public void run() {

	    for (long nodeId : nodeIds) {
		try {
		    ChannelServer server = getChannelServer(nodeId);
		    if (server != null) {
			BigInteger[] nodeMembers =
			    server.getSessions(channelRefId);
			for (BigInteger member : nodeMembers) {
			    allMembers.add(member);
			}
		    }
		} catch (Exception e) {
		    // problem contacting server; continue
		    if (logger.isLoggable(Level.FINE)) {
			logger.logThrow(
			    Level.FINE, e,
			    "getSessions nodeId:{0} channelId:{1} throws",
			    nodeId, channelRefId);
		    }
		}
	    }
	    synchronized (channelMembershipCache) {
		channelMembershipCache.put(channelRefId, allMembers);
	    }
	    synchronized (this) {
		completed = true;
		notifyAll();
	    }
	}

	/**
	 * Returns an unmodifiable set containing a snapshot of all the
	 * members of the channel specified during construction.
	 *
	 * @throws IllegalStateException if the task to collect the the
	 *	   channel membership has not completed
	 */
	synchronized Set<BigInteger> getMembers() {
	    if (!completed) {
		throw new IllegalStateException("not completed");
	    }
	    return Collections.unmodifiableSet(allMembers);
	}
    }

    /** Channel event types. */
    static enum ChannelEventType { JOIN, LEAVE };

    /**
     * Channel event information for join/leave requests.  If a channel is
     * coordinated locally, channel join/leave requests should to be
     * saved until the channel's timestamp reaches the specified {@code
     * expirationTimestamp} so that a sender's channel membership status
     * can be quickly and correctly determined without having to verify
     * the membership with the session's (potentially remote) node.
     */
    private static class ChannelEventInfo {

	final ChannelEventType eventType;
	final BigInteger sessionRefId;
	final long eventTimestamp;
	final long expirationTimestamp;
	
	ChannelEventInfo(ChannelEventType eventType,
			 BigInteger sessionRefId,
			 long eventTimestamp,
			 long expirationTimestamp)
	{
	    this.eventType = eventType;
	    this.sessionRefId = sessionRefId;
	    this.eventTimestamp = eventTimestamp;
	    this.expirationTimestamp = expirationTimestamp;
	}
    }

    /**
     * Information for a channel with local members.
     */
    private static class LocalChannelInfo {
	/** The channel's delivery guarantee. */
	final Delivery delivery;
	/** The channel's membership set.  Note: user needs to synchronize
	 * on the outer instance when accessing this set. */
	final Set<BigInteger> members = new HashSet<BigInteger>();
	/** The last message delivered to the channel. Note: user needs to
	 * synchronize on the outer instance when accessing this timestamp. */
	long msgTimestamp;

	/** Constructs an instance. */
	LocalChannelInfo(Delivery delivery, long msgTimestamp) {
	    this.delivery = delivery;
	    this.msgTimestamp = msgTimestamp;
	}
    }

    /**
     * Information for a local channel member.
     */
    private static class LocalMemberInfo {
	/** The channel info for this member. */
	final LocalChannelInfo channelInfo;
	/** The member's msgTimestamp--if no messages received yet, then
	 * the timestamp of when session joined channel, otherwise the
	 * timestamp of the last message received. Updated upon message
	 * send.  */
	long msgTimestamp;

	/** Constructs an instance. */
	LocalMemberInfo(LocalChannelInfo channelInfo, long msgTimestamp) {
	    this.channelInfo = channelInfo;
	    this.msgTimestamp = msgTimestamp;
	}
    }

    /**
     * Information pertaining to a client session relocating from this node.
     */
    private static class RelocationInfo {
	/** The session's new node ID. */
	final long newNodeId;
	/** The handler to notify when relocation preparation is complete. */
	final SimpleCompletionHandler handler;

	/** Constructs an instance. */
	RelocationInfo(long newNodeId, SimpleCompletionHandler handler) {
	    this.newNodeId = newNodeId;
	    this.handler = handler;
	}
    }

    /**
     * The pending channel requests for an associated timestamp that are
     * enqueued for a given session relocating to this node.
     */
    private static class PendingRequests {
	/** The queue of join/leave tasks. */
	final List<ChannelRequestTask> membershipUpdates =
	    new LinkedList<ChannelRequestTask>();
	/** The queue of send request tasks. */
	final List<ChannelRequestTask> sendRequests =
	    new LinkedList<ChannelRequestTask>();
	/** The timestamp for this instance's pending requests. */
	final long timestamp;

	/** Constructs an instance with the specified {@code timestamp}. */
	PendingRequests(long timestamp) {
	    this.timestamp = timestamp;
	}

	void addTask(ChannelRequestTask task) {
	    if (task instanceof ChannelSendTask) {
		sendRequests.add(task);
	    } else {
		membershipUpdates.add(task);
	    }
	}

	/**
	 * Processes pending requests for the associated timestamp.
	 */
	void processRequests(BigInteger sessionRefId) {

	    // process membership updates (join/leave/close)
	    for (ChannelRequestTask task : membershipUpdates) {
		try {
		    task.run(sessionRefId, timestamp);
		} catch (Exception e) {
		    if (logger.isLoggable(Level.FINE)) {
			logger.logThrow(
			    Level.FINE, e,
			    "Running task:{0} for relocated " +
			    "session:{1} throws", task,
			    toHexString(sessionRefId));
		    }
		}
	    }

	    // process send requests
	    for (ChannelRequestTask task : sendRequests) {
		try {
		    task.run(sessionRefId, timestamp);
		} catch (Exception e) {
		    if (logger.isLoggable(Level.FINE)) {
			logger.logThrow(
			    Level.FINE, e,
			    "Running task:{0} for relocated " +
			    "session:{1} throws", task,
			    toHexString(sessionRefId));
		    }
		}
	    }
	    
	}
    }
}<|MERGE_RESOLUTION|>--- conflicted
+++ resolved
@@ -147,13 +147,8 @@
     static final String SERVER_PORT_PROPERTY =
 	PKG_NAME + ".server.port";
 	
-<<<<<<< HEAD
     /** The default server port: {@value #DEFAULT_SERVER_PORT}. */
-    private static final int DEFAULT_SERVER_PORT = 0;
-=======
-    /** The default server port. */
     static final int DEFAULT_SERVER_PORT = 0;
->>>>>>> 2f961ff0
 
     /** The property name for the maximum number of events to process in a
      * single transaction.
@@ -161,25 +156,15 @@
     static final String EVENTS_PER_TXN_PROPERTY =
 	PKG_NAME + ".events.per.txn";
 
-<<<<<<< HEAD
     /** The default events per transaction: {@value #DEFAULT_EVENTS_PER_TXN}. */
-    private static final int DEFAULT_EVENTS_PER_TXN = 1;
-=======
-    /** The default events per transaction. */
     static final int DEFAULT_EVENTS_PER_TXN = 1;
->>>>>>> 2f961ff0
     
     /** The name of the write buffer size property. */
     static final String WRITE_BUFFER_SIZE_PROPERTY =
         PKG_NAME + ".write.buffer.size";
 
-<<<<<<< HEAD
     /** The default write buffer size: {@value #DEFAULT_WRITE_BUFFER_SIZE}. */
-    private static final int DEFAULT_WRITE_BUFFER_SIZE = 128 * 1024;
-=======
-    /** The default write buffer size: {@value #DEFAULT_WRITE_BUFFER_SIZE} */
     static final int DEFAULT_WRITE_BUFFER_SIZE = 128 * 1024;
->>>>>>> 2f961ff0
 
     /** The name of the session relocation timeout property. */
     private static final String SESSION_RELOCATION_TIMEOUT_PROPERTY =
