--- conflicted
+++ resolved
@@ -392,7 +392,6 @@
     <Bug pattern="ST_WRITE_TO_STATIC_FROM_INSTANCE_METHOD"/>
   </Match>
 
-<<<<<<< HEAD
   <!-- ClientSessionServiceImpl$CommitActions isn't serializable
    so it doesn't need a serialVersionUid -->
   <Match>
@@ -400,8 +399,6 @@
     <Bug pattern="SE_NO_SERIALVERSIONID"/>
   </Match>
 
-
-=======
   <!-- Default value is ok for transient field -->
   <Match>
     <Class name="com.sun.sgs.impl.service.watchdog.NodeImpl"/>
@@ -409,5 +406,4 @@
     <Bug pattern="SE_TRANSIENT_FIELD_NOT_RESTORED"/>
   </Match>
   
->>>>>>> 3f20f1e8
 </FindBugsFilter>