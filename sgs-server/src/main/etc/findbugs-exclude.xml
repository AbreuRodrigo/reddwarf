<!-- This file specifies a findbugs filter for excluding reports that
     should not be considered errors.

     The format of this file is documented at:

       http://findbugs.sourceforge.net/manual/filter.html

     When possible, please specify the full names of the bug codes,
     using the pattern attribute, to make it clearer what reports are
     being suppressed.  You can find a listing of codes at:

       http://findbugs.sourceforge.net/bugDescriptions.html
  -->

<FindBugsFilter>

  <!-- Package com.sun.sgs.impl.kernel -->

  <!-- Currently unused fields. -->
  <Match>
    <Class name="com.sun.sgs.impl.kernel.IdentityCoordinatorImpl"/>
    <Field name="authenticatorSet"/>
    <Bug pattern="URF_UNREAD_FIELD"/>
  </Match>

  <!-- We're not doing anything for i18n -->
  <Match>
    <Class name="com.sun.sgs.impl.kernel.Kernel"/>
    <Method name="&lt;init&gt;"/>
    <Bug pattern="DM_CONVERT_CASE"/>
  </Match>
  
  <!-- Not worth replacing an anonymous class with a static inner class. -->
  <Match>
    <Or>
      <Class name="com.sun.sgs.impl.kernel.Kernel$1"/>
    </Or>
    <Bug pattern="SIC_INNER_SHOULD_BE_STATIC_ANON"/>
  </Match>
  
  <!-- We call System exit if a shutdown takes too long. -->
  <Match>
    <Or>
      <Class name="com.sun.sgs.impl.kernel.Kernel$1"/>
    </Or>
    <Bug pattern="DM_EXIT"/>
  </Match>
     
  <!-- AccessedObjectsDetail.getConflictingId is documented to return
       null -->
  <Match>
    <Class name="com.sun.sgs.impl.kernel.LockingAccessCoordinator$LockerImpl"/>
    <Method name="getConflictingId"/>
    <Bug pattern="PZLA_PREFER_ZERO_LENGTH_ARRAYS"/>
  </Match>

  <!-- Return value can be ignored, since it always true. -->
  <!-- Findbugs 1.2.1 lists this as RV_RETURN_VALUE_IGNORED, 1.3.0
       has it as RV_RETURN_VALUE_IGNORED_BAD_PRACTICE -->
  <Match>
    <Class name="com.sun.sgs.impl.kernel.TransactionSchedulerImpl$TaskQueueImpl"/>
    <Method name="addTask"/>
    <Bug pattern="RV_RETURN_VALUE_IGNORED_BAD_PRACTICE"/>
  </Match>
  <Match>
    <Class name="com.sun.sgs.impl.kernel.TransactionSchedulerImpl$TaskQueueImpl"/>
    <Method name="addTask"/>
    <Bug pattern="RV_RETURN_VALUE_IGNORED"/>
  </Match>

  <!-- Return value is intentionally being thrown out. -->
  <Match>
    <Class name="com.sun.sgs.impl.kernel.TrackingAccessCoordinator"/>
    <Method name="reportDetail"/>
    <Bug pattern="RV_RETURN_VALUE_IGNORED_BAD_PRACTICE"/>
  </Match>
  <Match>
    <Class name="com.sun.sgs.impl.kernel.TrackingAccessCoordinator"/>
    <Method name="reportDetail"/>
    <Bug pattern="RV_RETURN_VALUE_IGNORED"/>
  </Match>

  <!-- Package com.sun.sgs.impl.kernel.schedule -->

  <!-- Currently unused fields. -->
  <Match>
    <Class name="com.sun.sgs.impl.kernel.schedule.WindowSchedulerQueue$QueueUser"/>
    <Field name="lastScheduled"/>
    <Bug pattern="URF_UNREAD_FIELD"/>
  </Match>

  <!-- Synchronization is OK.  Task reads/writes are protected by the cancelled 
       field and synchronization on the handle itself. -->
  <Match>
    <Class name="com.sun.sgs.impl.kernel.schedule.RecurringTaskHandleImpl"/>
    <Field name="task"/>
    <Bug pattern="IS2_INCONSISTENT_SYNC"/>
  </Match>

  <!-- Package com.sun.sgs.impl.nio -->

  <!-- It is OK to pass null to FutureTask.set to mark the future as
       done; the parameter is not dereferenced -->
  <Match>
    <Class name="com.sun.sgs.impl.nio.DelegatingCompletionHandler"/>
    <Or>
      <Method name="completed"/>
      <Method name="start"/>
    </Or>
    <Bug pattern="NP_NULL_PARAM_DEREF_ALL_TARGETS_DANGEROUS"/>
  </Match>

  <!-- Package com.sun.sgs.impl.profile -->

  <!-- Not worth replacing an anonymous class with a static inner class. -->
  <Match>
    <Or>
      <Class name="com.sun.sgs.impl.profile.ProfileCollectorImpl$1"/>
    </Or>
    <Bug pattern="SIC_INNER_SHOULD_BE_STATIC_ANON"/>
  </Match>

  <!-- Package com.sun.sgs.impl.protocol.simple -->

  <!-- Dead but overwritten parameter. -->
  <Match>
    <Class name="com.sun.sgs.impl.protocol.simple.SimpleSgsProtocolImpl"/>
    <Method name="loginFailure"/>
    <Parameter name="reason"/>
    <Bug pattern="IP_PARAMETER_IS_DEAD_BUT_OVERWRITTEN"/>
  </Match>

  <!-- Package com.sun.sgs.impl.service.data -->

  <!-- OK if version field is not currently being read, it should still
       be an instance field. -->
  <Match>
    <Class name="com.sun.sgs.impl.service.data.DataServiceHeader"/>
    <Field name="minorVersion"/>
    <Bug pattern="SS_SHOULD_BE_STATIC"/>
  </Match>

  <!-- Not worth making an inner class static. -->
  <Match>
    <Class name="com.sun.sgs.impl.service.data.DataServiceImpl$DelegatingScheduler$Handle"/>
    <Bug pattern="SIC_INNER_SHOULD_BE_STATIC_NEEDS_THIS"/>
  </Match>

  <!-- Intentionally falling through switch cases. -->
  <Match>
    <Class name="com.sun.sgs.impl.service.data.ManagedReferenceImpl"/>
    <Or>
      <Method name="flush"/>
      <Method name="removeObject"/>
    </Or>
    <Bug pattern="SF_SWITCH_FALLTHROUGH"/>
  </Match>

  <!-- Suppress a complaint about an unchecked cast that seems to be
       caused by generic types -->
  <Match>
    <Class name="com.sun.sgs.impl.service.data.DataServiceImpl$ContextMap"/>
    <Method name="checkContext"/>
    <Bug pattern="BC_UNCONFIRMED_CAST"/>
  </Match>

  <!-- Package com.sun.sgs.impl.service.data.store -->

  <!-- Not worth replacing an anonymous class with a static inner class. -->
  <Match>
    <Or>
      <Class name="com.sun.sgs.impl.service.data.store.DataStoreImpl$BasicScheduler$1"/>
      <Class name="com.sun.sgs.impl.service.channel.ChannelImpl$1"/>
      <Class name="com.sun.sgs.impl.service.channel.ChannelImpl$LeaveAllEvent$1"/>
      <Class name="com.sun.sgs.impl.service.channel.ChannelImpl$SendEvent$1"/>
      <Class name="com.sun.sgs.impl.service.channel.ChannelImpl$CloseEvent$1"/>
      <Class name="com.sun.sgs.impl.service.channel.ChannelImpl$CloseEvent$2"/>
      <Class name="com.sun.sgs.impl.service.channel.ChannelImpl$EventQueue$1"/>
      <Class name="com.sun.sgs.impl.service.channel.ChannelServiceImpl$ChannelServerImpl$1"/>
      <Class name="com.sun.sgs.impl.service.channel.ChannelServiceImpl$ChannelServiceRecoveryListener$1"/>
      <Class name="com.sun.sgs.impl.service.session.ClientSessionHandler$1"/>
      <Class name="com.sun.sgs.impl.service.session.ClientSessionHandler$7"/>
      <Class name="com.sun.sgs.impl.service.session.ClientSessionHandler$LoginTask$1"/>
      <Class name="com.sun.sgs.impl.service.session.ClientSessionServiceImpl$5"/>
    </Or>
    <Bug pattern="SIC_INNER_SHOULD_BE_STATIC_ANON"/>
  </Match>

  <!-- Packages com.sun.sgs.impl.service.data.store.{bdb,je} -->

  <!-- Cursor methods that are supposed to return null. -->
  <Match>
    <Or>
      <Class name="com.sun.sgs.impl.service.data.store.db.bdb.BdbCursor"/>
      <Class name="com.sun.sgs.impl.service.data.store.db.je.JeCursor"/>
    </Or>
    <Or>
      <Method name="getKey"/>
      <Method name="getValue"/>
    </Or>
    <Bug pattern="PZLA_PREFER_ZERO_LENGTH_ARRAYS"/>
  </Match>

  <!-- Database methods that are supposed to return null. -->
  <Match>
    <Or>
      <Class name="com.sun.sgs.impl.service.data.store.db.bdb.BdbDatabase"/>
      <Class name="com.sun.sgs.impl.service.data.store.db.je.JeDatabase"/>
    </Or>
    <Method name="get"/>
    <Bug pattern="PZLA_PREFER_ZERO_LENGTH_ARRAYS"/>
  </Match>

  <!-- Testing methods to call via reflection -->  
  <Match>
    <Or>
      <Class name="com.sun.sgs.impl.service.data.store.db.bdb.BdbEnvironment"/>
      <Class name="com.sun.sgs.impl.service.data.store.db.je.JeEnvironment"/>
    </Or>
    <Method name="getLockTimeoutMicros"/>
    <Bug pattern="UPM_UNCALLED_PRIVATE_METHOD"/>
  </Match>

  <!-- JeTransaction.SimpleXid.getBranchQualifier can return null. -->
  <Match>
    <Class name="com.sun.sgs.impl.service.data.store.db.je.JeTransaction$SimpleXid"/>
    <Method name="getBranchQualifier"/>
    <Bug pattern="PZLA_PREFER_ZERO_LENGTH_ARRAYS"/>
  </Match>

  <!-- Package com.sun.sgs.impl.service.data.store.net -->

  <!-- OK to ignore exceptions for optional socket settings. -->
  <Match>
    <Or>
      <Class name="com.sun.sgs.impl.service.data.store.net.DataStoreClientRemote"/>
      <Class name="com.sun.sgs.impl.service.data.store.net.DataStoreServerRemote$Handler"/>
    </Or>
    <Method name="setSocketOptions"/>
    <Bug pattern="DE_MIGHT_IGNORE"/>
  </Match>

  <!-- OK to catch reflection bugs with an Exception catch-all. -->
  <Match>
    <Class name="com.sun.sgs.impl.service.data.store.net.DataStoreProtocol"/>
    <Method name="checkResult"/>
    <Bug pattern="REC_CATCH_EXCEPTION"/>
  </Match>

  <!-- Package com.sun.sgs.impl.service.channel -->

  <!-- Not worth replacing an anonymous class with a static inner class. -->
  <Match>
    <Or>
      <Class name="com.sun.sgs.impl.service.channel.ChannelImpl$LeaveAllEvent$1"/>
      <Class name="com.sun.sgs.impl.service.channel.ChannelImpl$SendEvent$1"/>
      <Class name="com.sun.sgs.impl.service.channel.ChannelImpl$CloseEvent$1"/>
      <Class name="com.sun.sgs.impl.service.channel.ChannelImpl$EventQueue$1"/>
      <Class name="com.sun.sgs.impl.service.channel.ChannelServiceImpl$ChannelServerImpl$1"/>
      <Class name="com.sun.sgs.impl.service.channel.ChannelServiceImpl$ChannelServiceRecoveryListener$1"/>
    </Or>
    <Bug pattern="SIC_INNER_SHOULD_BE_STATIC_ANON"/>
  </Match>

  <!-- OK to declare serializable field as non-serializable interface. -->
  <Match>
    <Class name="com.sun.sgs.impl.service.channel.ChannelServerWrapper"/>
    <Field name="server"/>
    <Bug pattern="SE_BAD_FIELD"/>
  </Match>
  <Match>
    <Class name="com.sun.sgs.impl.service.channel.ChannelImpl$ReassignCoordinatorsTask"/>
    <Field name="channelIter"/>
    <Bug pattern="SE_BAD_FIELD"/>
  </Match>
  <Match>
    <Class name="com.sun.sgs.impl.service.channel.ChannelImpl$RemoveFailedSessionsFromLocalChannelsTask"/>
    <Field name="iter"/>
    <Bug pattern="SE_BAD_FIELD"/>
  </Match>

  <!-- Thread is not created with a default empty run method. -->
  <Match>
    <Class name="com.sun.sgs.impl.service.channel.ChannelServiceImpl$TaskHandlerThread"/>
    <Bug pattern="DM_USELESS_THREAD"/>
  </Match>

  <!-- Package com.sun.sgs.impl.service.session -->

  <!-- Not worth replacing an anonymous class with a static inner class. -->
  <Match>
    <Or>
      <Class name="com.sun.sgs.impl.service.session.ClientSessionHandler$1"/>
      <Class name="com.sun.sgs.impl.service.session.ClientSessionHandler$LoginTask$1"/>
      <Class name="com.sun.sgs.impl.service.session.ClientSessionServiceImpl$ClientSessionServiceRecoveryListener$1"/>
      <Class name="com.sun.sgs.impl.service.session.ClientSessionServiceImpl$SessionServerImpl$1"/>
    </Or>
    <Bug pattern="SIC_INNER_SHOULD_BE_STATIC_ANON"/>
  </Match>

  <!-- OK to declare serializable field as non-serializable interface. -->
  <Match>
    <Class name="com.sun.sgs.impl.service.session.ClientSessionImpl"/>
    <Field name="deliveries"/>
    <Bug pattern="SE_BAD_FIELD"/>
  </Match>

  <!-- OK to declare serializable field as non-serializable interface. -->
  <Match>
    <Class name="com.sun.sgs.impl.service.session.ClientSessionImpl$ListenerWrapper"/>
    <Field name="listener"/>
    <Bug pattern="SE_BAD_FIELD"/>
  </Match>

  <!-- Thread is not created with a default empty run method. -->
  <Match>
    <Class name="com.sun.sgs.impl.service.session.ClientSessionServiceImpl$FlushContextsThread"/>
    <Bug pattern="DM_USELESS_THREAD"/>
  </Match>

  <!-- OK to ignore exception in ClientSessionWrapper.toString method. -->
  <Match>
    <Or>
      <Class name="com.sun.sgs.impl.service.session.ClientSessionWrapper"/>
      <Class name="com.sun.sgs.impl.service.channel.ChannelWrapper"/>
    </Or>
    <Method name="toString"/>
    <Bug pattern="DE_MIGHT_IGNORE"/>
  </Match>

  <!-- Package com.sun.sgs.impl.service.nodemap -->
  <!-- Not worth replacing an anonymous class with a static inner class. -->
  <Match>
    <Or>
      <Class name="com.sun.sgs.impl.service.nodemap.NodeMappingServerImpl$2"/>
      <Class name="com.sun.sgs.impl.service.nodemap.NodeMappingServerImpl$3"/>
      <Class name="com.sun.sgs.impl.service.nodemap.NodeMappingServerImpl$4"/>
    </Or>
    <Bug pattern="SIC_INNER_SHOULD_BE_STATIC_ANON"/>
  </Match>
  <!-- Package com.sun.sgs.impl.service.watchdog -->

  <!-- Access to abortCause is safe due to checking current thread at beginning of method -->
  <Match>
    <Class name="com.sun.sgs.impl.service.transaction.TransactionImpl"/>
    <Field name="abortCause"/>
    <Bug pattern="IS2_INCONSISTENT_SYNC"/>
  </Match>

  <!-- Package com.sun.sgs.impl.service.watchdog -->

  <!-- Thread is not created with a default empty run method. -->
  <Match>
    <Or>
      <Class name="com.sun.sgs.impl.service.watchdog.WatchdogServiceImpl$RenewThread"/>
      <Class name="com.sun.sgs.impl.service.watchdog.WatchdogServerImpl$NotifyClientsThread"/>
      <Class name="com.sun.sgs.impl.service.watchdog.WatchdogServerImpl$CheckExpirationThread"/>
    </Or>
    <Bug pattern="DM_USELESS_THREAD"/>
  </Match>

  <!-- OK to declare serializable field as non-serializable interface. -->
  <Match>
    <Class name="com.sun.sgs.impl.service.watchdog.NodeImpl"/>
    <Or>
      <Field name="client"/>
      <Field name="primaryIds"/>
    </Or>
    <Bug pattern="SE_BAD_FIELD"/>
  </Match>

  <!-- Currently unused fields. -->
  <Match>
    <Class name="com.sun.sgs.impl.service.watchdog.WatchdogServiceImpl$RecoveryCompletionHandler"/>
    <Field name="listener"/>
    <Bug pattern="URF_UNREAD_FIELD"/>
  </Match>

<<<<<<< HEAD
  <!-- Dead but overwritten parameter. -->
  <Match>
    <Class name="com.sun.sgs.impl.protocol.simple.SimpleSgsProtocolImpl"/>
    <Or>
      <Method name="loginFailure"/>
      <Method name="relocateFailure"/>
    </Or>
    <Parameter name="reason"/>
    <Bug pattern="IP_PARAMETER_IS_DEAD_BUT_OVERWRITTEN"/>
  </Match>

  <!-- BindingKeyedCollectionsImpl writes to static field in constructor -->
  <Match>
    <Class name="com.sun.sgs.impl.util.BindingKeyedCollectionsImpl"/>
    <Field name="txnProxy"/>
    <Bug pattern="ST_WRITE_TO_STATIC_FROM_INSTANCE_METHOD"/>
  </Match>

  <!-- ClientSessionServiceImpl$CommitActions isn't serializable
   so it doesn't need a serialVersionUid -->
  <Match>
    <Class name="com.sun.sgs.impl.service.session.ClientSessionServiceImpl$CommitActions"/>
    <Bug pattern="SE_NO_SERIALVERSIONID"/>
  </Match>

=======
>>>>>>> 4cf9298a
  <!-- Default value is ok for transient field -->
  <Match>
    <Class name="com.sun.sgs.impl.service.watchdog.NodeImpl"/>
    <Field name="expiration"/>
    <Bug pattern="SE_TRANSIENT_FIELD_NOT_RESTORED"/>
  </Match>

  <!-- Default value is ok for transient field -->
  <Match>
    <Class name="com.sun.sgs.impl.service.watchdog.NodeImpl"/>
    <Field name="expiration"/>
    <Bug pattern="SE_TRANSIENT_FIELD_NOT_RESTORED"/>
  </Match>

  <!-- Synchronization in setFailed method is ok, nodeImpl is retrieved from
       the DataService -->
  <Match>
    <Class name="com.sun.sgs.impl.service.watchdog.NodeImpl"/>
    <Or>
      <Field name="backupId"/>
      <Field name="isAlive"/>
    </Or>
    <Bug pattern="IS2_INCONSISTENT_SYNC"/>
  </Match>
  
  <!-- Package com.sun.sgs.impl.util -->

  <!-- BindingKeyedCollectionsImpl writes to static field in constructor -->
  <Match>
    <Class name="com.sun.sgs.impl.util.BindingKeyedCollectionsImpl"/>
    <Field name="txnProxy"/>
    <Bug pattern="ST_WRITE_TO_STATIC_FROM_INSTANCE_METHOD"/>
  </Match>

  <!-- Package com.sun.sgs.impl.util.lock -->

  <!-- LockManager.releaseLockInternal notifies the new owners, but 
       changing the owners list happened elsewhere -->
  <Match>
    <Class name="com.sun.sgs.impl.util.lock.LockManager"/>
    <Method name="releaseLockInternal"/>
    <Bug pattern="NN_NAKED_NOTIFY"/>
  </Match>

</FindBugsFilter><|MERGE_RESOLUTION|>--- conflicted
+++ resolved
@@ -376,7 +376,6 @@
     <Bug pattern="URF_UNREAD_FIELD"/>
   </Match>
 
-<<<<<<< HEAD
   <!-- Dead but overwritten parameter. -->
   <Match>
     <Class name="com.sun.sgs.impl.protocol.simple.SimpleSgsProtocolImpl"/>
@@ -402,8 +401,6 @@
     <Bug pattern="SE_NO_SERIALVERSIONID"/>
   </Match>
 
-=======
->>>>>>> 4cf9298a
   <!-- Default value is ok for transient field -->
   <Match>
     <Class name="com.sun.sgs.impl.service.watchdog.NodeImpl"/>
