--- conflicted
+++ resolved
@@ -50,183 +50,24 @@
 import java.util.Properties;
 import java.util.Set;
 
-<<<<<<< HEAD
-import junit.framework.TestSuite;
-import org.junit.runner.RunWith;
-
-@RunWith(FilteredJUnit3TestRunner.class)
-public class TestChannelServiceImpl extends AbstractChannelServiceTest {
-    
-    /** If this property is set, then only run the single named test method. */
-    private static final String testMethod = System.getProperty("test.method");
-
-    /**
-     * Specify the test suite to include all tests, or just a single method if
-     * specified.
-     */
-    public static TestSuite suite() throws Exception {
-	if (testMethod == null) {
-	    return new TestSuite(TestChannelServiceImpl.class);
-	}
-	TestSuite suite = new TestSuite();
-	suite.addTest(new TestChannelServiceImpl(testMethod));
-	return suite;
-    }
-
-    /** Constructs a test instance. */
-    public TestChannelServiceImpl(String name) throws Exception  {
-	super(name);
-    }
-
-    // -- Test constructor -- 
- 
-=======
 import org.junit.After;
 import org.junit.Assert;
 import org.junit.Before;
 import org.junit.Test;
 import org.junit.runner.RunWith;
 
-
 import static com.sun.sgs.test.util.UtilProperties.createProperties;
 
 @RunWith(FilteredNameRunner.class)
-public class TestChannelServiceImpl extends Assert {
-    
-    private static final String APP_NAME = "TestChannelServiceImpl";
-    
-    private static final int WAIT_TIME = 2000;
-    
-    private static final String LOGIN_FAILED_MESSAGE = "login failed";
-
-    private static Object disconnectedCallbackLock = new Object();
-
-    private static final List<String> sevenDwarfs =
-	Arrays.asList(new String[] {
-			  "bashful", "doc", "dopey", "grumpy",
-			  "happy", "sleepy", "sneezy"});
-
-    /** The Channel service properties. */
-    private static final Properties serviceProps =
-	createProperties(StandardProperties.APP_NAME, APP_NAME);
-    
-    /** The node that creates the servers. */
-    private SgsTestNode serverNode;
-
-    /** Any additional nodes, keyed by node hostname (for tests
-     * needing more than one node). */
-    private Map<String,SgsTestNode> additionalNodes;
-
-    /** Version information from ChannelServiceImpl class. */
-    private final String VERSION_KEY;
-    private final int MAJOR_VERSION;
-    private final int MINOR_VERSION;
-
-    /** The transaction scheduler. */
-    private TransactionScheduler txnScheduler;
-
-    /** The owner for tasks I initiate. */
-    private Identity taskOwner;
-
-    /** The shared data service. */
-    private DataService dataService;
-
-    /** The channel service on the server node. */
-    private ChannelManager channelService;
-
-    /** The listen port for the client session service. */
-    private int port;
-
-    /** If {@code true}, shuts off some printing during performance tests. */
-    private boolean isPerformanceTest = false;
-    
-    /** A list of users for test purposes. */
-    private List<String> someUsers =
-	Arrays.asList(new String[] { "moe", "larry", "curly" });
-
-    private static Field getField(Class cl, String name) throws Exception {
-	Field field = cl.getDeclaredField(name);
-	field.setAccessible(true);
-	return field;
-    }
+public class TestChannelServiceImpl extends AbstractChannelServiceTest {
     
     /** Constructs a test instance. */
     public TestChannelServiceImpl() throws Exception  {
-	Class cl = ChannelServiceImpl.class;
-	VERSION_KEY = (String) getField(cl, "VERSION_KEY").get(null);
-	MAJOR_VERSION = getField(cl, "MAJOR_VERSION").getInt(null);
-	MINOR_VERSION = getField(cl, "MINOR_VERSION").getInt(null);
-    }
-
-    /** Creates and configures the channel service. */
-    @Before
-    public void setUp() throws Exception {
-        setUp(true);
-    }
-
-    protected void setUp(boolean clean) throws Exception {
-        Properties props = 
-            SgsTestNode.getDefaultProperties(APP_NAME, null, 
-                                             DummyAppListener.class);
-        props.setProperty(StandardProperties.AUTHENTICATORS, 
-                      "com.sun.sgs.test.util.SimpleTestIdentityAuthenticator");
-	serverNode = 
-                new SgsTestNode(APP_NAME, DummyAppListener.class, props, clean);
-	port = serverNode.getAppPort();
-
-        txnScheduler = 
-            serverNode.getSystemRegistry().
-            getComponent(TransactionScheduler.class);
-        taskOwner = serverNode.getProxy().getCurrentOwner();
-
-        dataService = serverNode.getDataService();
-	channelService = serverNode.getChannelService();
-    }
-
-    /** Cleans up the transaction. */
-    @After
-    public void tearDown() throws Exception {
-        tearDown(true);
-    }
-
-    protected void tearDown(boolean clean) throws Exception {
-	// This sleep cuts down on the exceptions output due to shutdwon.
-	Thread.sleep(500);
-	if (additionalNodes != null) {
-            for (SgsTestNode node : additionalNodes.values()) {
-                node.shutdown(false);
-            }
-            additionalNodes = null;
-        }
-        serverNode.shutdown(clean);
-        serverNode = null;
-    }
-
-    /** 
-     * Add additional nodes.  We only do this as required by the tests. 
-     *
-     * @param hosts contains a host name for each additional node
-     */
-    private void addNodes(String... hosts) throws Exception {
-        // Create the other nodes
-	if (additionalNodes == null) {
-	    additionalNodes = new HashMap<String, SgsTestNode>();
-	}
-
-        for (String host : hosts) {
-	    Properties props = SgsTestNode.getDefaultProperties(
-	        APP_NAME, serverNode, DummyAppListener.class);
-	    props.put("com.sun.sgs.impl.service.watchdog.client.host", host);
-            SgsTestNode node = 
-                    new SgsTestNode(serverNode, DummyAppListener.class, props);
-	    additionalNodes.put(host, node);
-        }
     }
 
     // -- Test constructor -- 
-
-    @Test
->>>>>>> 06f5b736
+ 
+    @Test
     public void testConstructorNullProperties() throws Exception {
 	try {
 	    new ChannelServiceImpl(null, serverNode.getSystemRegistry(),
@@ -1472,13 +1313,9 @@
 	    group.disconnect(false);
 	}
     }
-<<<<<<< HEAD
     
-=======
-
     @Test
     @IntegrationTest
->>>>>>> 06f5b736
     public void testClientSendToChannelWithFilteringListener()
 	throws Exception
     {
