/*
 * Copyright 2007-2009 Sun Microsystems, Inc.
 *
 * This file is part of Project Darkstar Server.
 *
 * Project Darkstar Server is free software: you can redistribute it
 * and/or modify it under the terms of the GNU General Public License
 * version 2 as published by the Free Software Foundation and
 * distributed hereunder to you.
 *
 * Project Darkstar Server is distributed in the hope that it will be useful,
 * but WITHOUT ANY WARRANTY; without even the implied warranty of
 * MERCHANTABILITY or FITNESS FOR A PARTICULAR PURPOSE.  See the
 * GNU General Public License for more details.
 *
 * You should have received a copy of the GNU General Public License
 * along with this program.  If not, see <http://www.gnu.org/licenses/>.
 */

package com.sun.sgs.test.impl.service.nodemap;

import com.sun.sgs.auth.Identity;
import com.sun.sgs.impl.auth.IdentityImpl;
import com.sun.sgs.impl.kernel.StandardProperties;
import com.sun.sgs.impl.service.nodemap.policy.LocalNodePolicy;
import com.sun.sgs.impl.service.nodemap.NodeMappingServerImpl;
import com.sun.sgs.impl.service.nodemap.NodeMappingServiceImpl;
import com.sun.sgs.impl.util.AbstractService.Version;
import com.sun.sgs.kernel.ComponentRegistry;
import com.sun.sgs.kernel.TransactionScheduler;
import com.sun.sgs.service.DataService;
import com.sun.sgs.service.IdentityRelocationListener;
import com.sun.sgs.service.Node;
import com.sun.sgs.service.Node.Health;
import com.sun.sgs.service.NodeMappingListener;
import com.sun.sgs.service.NodeMappingService;
import com.sun.sgs.service.SimpleCompletionHandler;
import com.sun.sgs.service.TransactionProxy;
import com.sun.sgs.service.UnknownIdentityException;
import com.sun.sgs.service.UnknownNodeException;
import com.sun.sgs.service.WatchdogService;
import com.sun.sgs.test.util.SgsTestNode;
import com.sun.sgs.test.util.TestAbstractKernelRunnable;
import com.sun.sgs.test.util.UtilReflection;
import com.sun.sgs.tools.test.FilteredNameRunner;
import java.lang.reflect.Field;
import java.lang.reflect.Method;
import java.util.ArrayList;
import java.util.HashMap;
import java.util.HashSet;
import java.util.Iterator;
import java.util.List;
import java.util.Map;
import java.util.Properties;
import java.util.Set;
import java.util.concurrent.Exchanger;
import java.util.concurrent.TimeUnit;
import java.util.concurrent.TimeoutException;
import java.util.logging.Filter;
import java.util.logging.Level;
import java.util.logging.LogRecord;
import java.util.logging.Logger;
import org.junit.After;
import org.junit.Before;
import org.junit.Test;
import org.junit.runner.RunWith;
import static org.junit.Assert.assertEquals;
import static org.junit.Assert.assertFalse;
import static org.junit.Assert.assertTrue;
import static org.junit.Assert.fail;

@RunWith(FilteredNameRunner.class)
public class TestNodeMappingServiceImpl {

    /** Number of additional nodes to create for selected tests */
    private static final int NUM_NODES = 3;
    
    /** Reflective stuff */
    private static Method assertValidMethod;
    private static Method moveMethod;
    private static Field serverImplField;
    private static String VERSION_KEY;
    private static int MAJOR_VERSION;
    private static int MINOR_VERSION;
    static {
        try {
            Class nmsImpl = NodeMappingServiceImpl.class;
            moveMethod = UtilReflection.getMethod(NodeMappingServerImpl.class,
                    "mapToNewNode", Identity.class, String.class,
                     Node.class, long.class, long.class);
            assertValidMethod = 
                UtilReflection.getMethod(nmsImpl,
                                         "assertValid", Identity.class);
            serverImplField = UtilReflection.getField(nmsImpl, "serverImpl");
            
            Class nodeMapUtilClass = 
                Class.forName("com.sun.sgs.impl.service.nodemap.NodeMapUtil");
            
            VERSION_KEY = (String) 
                    getField(nodeMapUtilClass, "VERSION_KEY").get(null);
            MAJOR_VERSION = 
                    getField(nodeMapUtilClass, "MAJOR_VERSION").getInt(null);
            MINOR_VERSION =
                    getField(nodeMapUtilClass, "MINOR_VERSION").getInt(null);
        } catch (Exception e) {
            e.printStackTrace();
        }
    }
    
    /** The node that creates the servers */
    private SgsTestNode serverNode;
    /** Any additional nodes, for tests needing more than one node */
    private SgsTestNode additionalNodes[];
    
    private TransactionProxy txnProxy;
    private ComponentRegistry systemRegistry;
    private Properties serviceProps;
    
    /** A specific property we started with, for remove tests */
    private int removeTime;

    /** The renew interval for the watchdog service */
    private int renewTime;
    
    /** The transaction scheduler. */
    private TransactionScheduler txnScheduler;
    
    /** The owner for tasks I initiate. */
    private Identity taskOwner;
    
    private NodeMappingService nodeMappingService;
    
    /** A mapping of node id ->NodeMappingListener, for listener checks */
    private Map<Long, TestListener> nodeListenerMap;
 
    private static Field getField(Class cl, String name) throws Exception {
        return UtilReflection.getField(cl, name);
    }

    @Before
    public void setUp() throws Exception {
        setUp(null);
    }

    protected void setUp(Properties props) throws Exception {
        nodeListenerMap = new HashMap<Long, TestListener>();
        
        serverNode = new SgsTestNode("TestNodeMappingServiceImpl", null, props);
        txnProxy = serverNode.getProxy();
        systemRegistry = serverNode.getSystemRegistry();
        serviceProps = serverNode.getServiceProperties();
        removeTime = Integer.valueOf(
            serviceProps.getProperty(
                "com.sun.sgs.impl.service.nodemap.remove.expire.time"));
	renewTime = Integer.valueOf(
	    serviceProps.getProperty(
		"com.sun.sgs.impl.service.watchdog.server.renew.interval"));
        
        txnScheduler = systemRegistry.getComponent(TransactionScheduler.class);
        taskOwner = txnProxy.getCurrentOwner();
        
        nodeMappingService = serverNode.getNodeMappingService();
        
        // Add to our test data structures, so we can find these nodes
        // and listeners.
        TestListener listener = new TestListener();        
        nodeMappingService.addNodeMappingListener(listener);
        nodeListenerMap.put(serverNode.getNodeId(), listener);
    }
    
   
    /** 
     * Add additional nodes.  We only do this as required by the tests. 
     *
     * @param props properties for node creation, or {@code null} if default
     *     properties should be used
     */
    private void addNodes(Properties props) throws Exception {
        // Create the other nodes
        additionalNodes = new SgsTestNode[NUM_NODES];
        
        for (int i = 0; i < NUM_NODES; i++) {
            SgsTestNode node =  new SgsTestNode(serverNode, null, props);
            additionalNodes[i] = node;
        
            NodeMappingService nmap = node.getNodeMappingService();

            // Add to our test data structures, so we can find these nodes
            // and listeners.
            TestListener listener = new TestListener();        
            nmap.addNodeMappingListener(listener);
            nodeListenerMap.put(node.getNodeId(), listener);
        }
    }
        
    /** Shut down the nodes. */
    @After
    public void tearDown() throws Exception {
        if (additionalNodes != null) {
            for (SgsTestNode node : additionalNodes) {
                node.shutdown(false);
            }
            additionalNodes = null;
        }
        serverNode.shutdown(true);
    }

    
        ////////     The tests     /////////
    @Test
    public void testConstructor() {
        NodeMappingService nodemap = null;
        try {
            nodemap = 
                new NodeMappingServiceImpl(
                            serviceProps, systemRegistry, txnProxy);
        } catch (Exception e) {
            e.printStackTrace();
        } finally {
            if (nodemap != null) { nodemap.shutdown(); }
        }
    }

    @Test(expected = NullPointerException.class)
    public void testConstructorNullProperties() throws Exception {
        NodeMappingService nodemap = null;
        try {
            nodemap = 
                new NodeMappingServiceImpl(null, systemRegistry, txnProxy);
        } finally {
            if (nodemap != null) { nodemap.shutdown(); }
        }
    }
    
    @Test(expected = NullPointerException.class)
    public void testConstructorNullProxy() throws Exception {
        NodeMappingService nodemap = null;
        try {
            nodemap = 
              new NodeMappingServiceImpl(serviceProps, systemRegistry, null);
        } finally {
            if (nodemap != null) { nodemap.shutdown(); }
        }
    }
    
    @Test(expected = IllegalArgumentException.class)
    public void testConstructorAppButNoServerHost() throws Exception {
        // Server start is false but we didn't specify a server host
        Properties props = 
                SgsTestNode.getDefaultProperties(
                    "TestNodeMappingServiceImpl", 
                    serverNode, 
                    SgsTestNode.DummyAppListener.class);
        props.remove(StandardProperties.SERVER_HOST);
	
        NodeMappingService nmap =
            new NodeMappingServiceImpl(props, systemRegistry, txnProxy);
    }
    
    @Test
    public void testConstructedVersion() throws Exception {
	txnScheduler.runTask(new TestAbstractKernelRunnable() {
		public void run() {
		    Version version = (Version)
			serverNode.getDataService()
                        .getServiceBinding(VERSION_KEY);
		    if (version.getMajorVersion() != MAJOR_VERSION ||
			version.getMinorVersion() != MINOR_VERSION)
		    {
			fail("Expected service version (major=" +
			     MAJOR_VERSION + ", minor=" + MINOR_VERSION +
			     "), got:" + version);
		    }
		}}, taskOwner);
    }
    
    @Test
    public void testConstructorWithCurrentVersion() throws Exception {
	txnScheduler.runTask(new TestAbstractKernelRunnable() {
		public void run() {
		    Version version = new Version(MAJOR_VERSION, MINOR_VERSION);
		    serverNode.getDataService()
                              .setServiceBinding(VERSION_KEY, version);
		}}, taskOwner);

	new NodeMappingServiceImpl(
	    SgsTestNode.getDefaultProperties(
		"TestNodeMappingServiceImpl", serverNode, null),
	    systemRegistry, txnProxy);  
    }

    @Test(expected = IllegalStateException.class)
    public void testConstructorWithMajorVersionMismatch() throws Exception {
	txnScheduler.runTask(new TestAbstractKernelRunnable() {
		public void run() {
		    Version version =
			new Version(MAJOR_VERSION + 1, MINOR_VERSION);
		    serverNode.getDataService()
                              .setServiceBinding(VERSION_KEY, version);
		}}, taskOwner);

        new NodeMappingServiceImpl(serviceProps, systemRegistry, txnProxy);  
    }

    @Test(expected = IllegalStateException.class)
    public void testConstructorWithMinorVersionMismatch() throws Exception {
	txnScheduler.runTask(new TestAbstractKernelRunnable() {
		public void run() {
		    Version version =
			new Version(MAJOR_VERSION, MINOR_VERSION + 1);
		    serverNode.getDataService()
                              .setServiceBinding(VERSION_KEY, version);
		}}, taskOwner);

        new NodeMappingServiceImpl(serviceProps, systemRegistry, txnProxy);  
    }
    
    @Test
    public void testReady() throws Exception {
        NodeMappingService nodemap = null;
        try {
            nodemap = 
                new NodeMappingServiceImpl(
		    SgsTestNode.getDefaultProperties(
			"TestNodeMappingServiceImpl", serverNode, null),
		    systemRegistry, txnProxy);
            TestListener listener = new TestListener();        
            nodemap.addNodeMappingListener(listener);
            
            // We have NOT called ready yet.
            final Identity id = new IdentityImpl("first");
            nodemap.assignNode(NodeMappingService.class, id);
            
            txnScheduler.runTask(
                new TestAbstractKernelRunnable() {
                    public void run() throws Exception {
                        nodeMappingService.getNode(id);
                    }
                }, taskOwner);
            
            // Ensure the listener has not been called yet.
            assertTrue(listener.isClear());

            nodemap.ready();
            // Listener should be notified
            listener.waitForNotification();
            
            // no old node
            checkIdAdded(listener, id, null);
        } finally {
            if (nodemap != null) { nodemap.shutdown(); }
        }
    }
    
    /* -- Test Service -- */
    @Test
    public void testGetName() {
        System.out.println(nodeMappingService.getName());
    }
    
    /* -- Test assignNode -- */
    @Test
    public void testAssignNode() throws Exception {   
        // Assign outside a transaction
        final Identity id = new IdentityImpl("first");
        long nodeId =
                nodeMappingService.assignNode(NodeMappingService.class, id);

        if (nodeId < 0) {
            fail("Unexpected assignNode failure");
        }
        verifyMapCorrect(id);
	TestListener l = nodeListenerMap.get(serverNode.getNodeId());
        l.waitForNotification();
       
        // Now expect to be able to find the identity
        txnScheduler.runTask(
            new TestAbstractKernelRunnable() {
                public void run() throws Exception {
                    Node node = nodeMappingService.getNode(id);
                    // Make sure we got a notification, no old node
                    TestListener listener = nodeListenerMap.get(node.getId());
                    checkIdAdded(listener, id, null);
                }
        }, taskOwner);
    }
    
    @Test(expected = NullPointerException.class)
    public void testAssignNodeNullServer() throws Exception {
        nodeMappingService.assignNode(null, new IdentityImpl("first"));
    }
    
    @Test(expected = NullPointerException.class)
    public void testAssignNodeNullIdentity() throws Exception {
        nodeMappingService.assignNode(NodeMappingService.class, null); 
    }
    
    @Test
    public void testAssignNodeTwice() throws Exception {
        Identity id = new IdentityImpl("first");
        nodeMappingService.assignNode(NodeMappingService.class, id);
        
        // Now expect to be able to find the identity
        GetNodeTask task1 = new GetNodeTask(id);
        txnScheduler.runTask(task1, taskOwner);
        Node node1 = task1.getNode();
        
        // There shouldn't be a problem if we assign it twice;  as an 
        // optimization we shouldn't call out to the server
        nodeMappingService.assignNode(NodeMappingService.class, id);
        verifyMapCorrect(id);
        
        // Now expect to be able to find the identity
        GetNodeTask task2 = new GetNodeTask(id);
        txnScheduler.runTask(task2, taskOwner);
        Node node2 = task2.getNode();
        assertEquals(node1, node2);
    }
    
    @Test
    public void testAssignMultNodes() throws Exception {
        // This test is partly so I can compare the time it takes to
        // assign one node, or the same node twice
        addNodes(null);
        
        final int MAX = 25;
        Identity ids[] = new Identity[MAX];
        for (int i = 0; i < MAX; i++) {
            ids[i] = new IdentityImpl("identity" + i);         
            nodeMappingService.assignNode(NodeMappingService.class, ids[i]);
                
            verifyMapCorrect(ids[i]);
        }

        for (int j = 0; j < MAX; j++) {
            final Identity id = ids[j];
            txnScheduler.runTask(
                new TestAbstractKernelRunnable() {
                    public void run() throws Exception {
                        nodeMappingService.getNode(id);
                    }
            }, taskOwner);
        }
    }

    @Test
    public void testAssignNodeNoNodes() throws Exception {
        WatchdogService watchdogService =
                    (WatchdogService)serverNode.getWatchdogService();

        // By reporting health as YELLOW there should not be any nodes available
        // for assignment
        watchdogService.reportHealth(
                                serverNode.getDataService().getLocalNodeId(),
                                Health.YELLOW, "A");

        long nodeId = nodeMappingService.assignNode(NodeMappingService.class,
                                                    new IdentityImpl("first"));

        if (nodeId >= 0) {
            fail("Expected assignNode to fail (-1), got: " + nodeId);
        }
    }

    @Test
    public void testLocalNodePolicy() throws Exception {
        // Remove what happened at setup().  I know, I know...
        tearDown();
	serviceProps = SgsTestNode.getDefaultProperties(
	    "TestNodeMappingServiceImpl", null, null);

        // Create a new nodeMappingServer which will move an identity
        // automatically every so often.  
        serviceProps.setProperty(
                "com.sun.sgs.impl.service.nodemap.policy.class", 
                LocalNodePolicy.class.getName());

        setUp(serviceProps);
        addNodes(null);

        Map<Identity, Long> idMap = new HashMap<Identity, Long>();
        // Assign an identity on each of our nodes
        for (int i = 0; i < NUM_NODES; i++) {
            Identity id = new IdentityImpl("Identity" + i);
            additionalNodes[i].getNodeMappingService().
                                        assignNode(DataService.class, id);
            idMap.put(id, additionalNodes[i].getNodeId());
        }
        
        // Now test each identity to see where it was actually assigned
        for (Identity id : idMap.keySet()) {
            GetNodeTask task = new GetNodeTask(id);
            txnScheduler.runTask(task, taskOwner);
            long expectedNodeId = (long) idMap.get(id);
            assertEquals(expectedNodeId, task.getNodeId());
        }

     }
    
    @Test (expected = IllegalStateException.class)
    public void testAssignNodeInTransaction() throws Exception {
        txnScheduler.runTask(new TestAbstractKernelRunnable() {
            public void run() {
                nodeMappingService.assignNode(NodeMappingService.class, 
                                              new IdentityImpl("first"));
            }
        }, taskOwner);
    }
    
    /* -- Test getNode -- */
    @Test(expected = NullPointerException.class)
    public void testGetNodeNullIdentity() throws Exception {
        txnScheduler.runTask(
                new TestAbstractKernelRunnable() {
                    public void run() throws Exception {
                        nodeMappingService.getNode(null);
                    }
            }, taskOwner);
    } 
    
    @Test(expected = UnknownIdentityException.class)
    public void testGetNodeBadIdentity() throws Exception {
        txnScheduler.runTask(
                new TestAbstractKernelRunnable() {
                    public void run() throws Exception {
                        nodeMappingService.getNode(new IdentityImpl("first"));
                    }
            }, taskOwner);
    }
   
    @Test
    public void testGetNode() {
        final Identity id = new IdentityImpl("first");
        nodeMappingService.assignNode(NodeMappingService.class, id);
        try {
            txnScheduler.runTask(
                    new TestAbstractKernelRunnable() {
                        public void run() throws Exception {
                            nodeMappingService.getNode(id);
                        }
                }, taskOwner);
        } catch (Exception e) {
            e.printStackTrace();
            fail("Unexpected exception");
        }
    }
    

    // Check to see if identities are changing in a transaction
    // and that any caching of identities in transaction works.
    @Test
    public void testGetNodeMultiple() throws Exception {
        // A better test would have another thread racing to change
        // the identity.
        Identity id = new IdentityImpl("first");
        nodeMappingService.assignNode(NodeMappingService.class, id);
        
        GetNodeTask task = new GetNodeTask(id);
        txnScheduler.runTask(task, taskOwner);
        Node node1 = task.getNode();
        txnScheduler.runTask(task, taskOwner);
        Node node2 = task.getNode();
        txnScheduler.runTask(task, taskOwner);
        Node node3 = task.getNode();
        assertEquals(node1, node2);
        assertEquals(node1, node3);
        assertEquals(node2, node3);
    }
    
    /*-- Test getIdentities --*/
    @Test(expected = UnknownNodeException.class)
    public void testGetIdentitiesBadNode() throws Exception {
        txnScheduler.runTask(
                new TestAbstractKernelRunnable() {
                    public void run() throws Exception {
                        nodeMappingService.getIdentities(999L);
                    }
            }, taskOwner);
    }
   
    @Test
    public void testGetIdentities() throws Exception {
        final Identity id1 = new IdentityImpl("first");
        nodeMappingService.assignNode(NodeMappingService.class, id1);

        txnScheduler.runTask(
            new TestAbstractKernelRunnable() {
                public void run() throws Exception {
                    Node node = nodeMappingService.getNode(id1);
		    Set<Identity> foundSet = new HashSet<Identity>();
                    Iterator<Identity> ids = 
                        nodeMappingService.getIdentities(node.getId());
                    while (ids.hasNext()) {
                        foundSet.add(ids.next());
		    }
		    assertTrue(foundSet.contains(id1));
                }
        }, taskOwner);
    }
    
    @Test
    public void testGetIdentitiesNoIds() throws Exception {
        addNodes(null);
        // This test assumes that we can create a node that has no
        // assignments.  That's currently true (Dec 11 2007).
        final long nodeId = additionalNodes[NUM_NODES - 1].getNodeId();

        txnScheduler.runTask(
            new TestAbstractKernelRunnable() {
                public void run() throws Exception {
                    Iterator<Identity> ids = 
                        nodeMappingService.getIdentities(nodeId);
                    while (ids.hasNext()) {
                        fail("expected no identities on this node " + 
                             ids.next());
                    }
                }
        }, taskOwner);
    }
    
    @Test
    public void testGetIdentitiesMultiple() throws Exception {
        addNodes(null);
        
        final int MAX = 8;
        Identity ids[] = new Identity[MAX];
        for (int i = 0; i < MAX; i++ ) {
            ids[i] = new IdentityImpl("dummy" + i);
            nodeMappingService.assignNode(NodeMappingService.class, ids[i]);
        }
            
        Set<Node> nodeset = new HashSet<Node>();
        Node nodes[] = new Node[MAX];
          
        for (int j = 0; j < MAX; j++) {
            GetNodeTask task = new GetNodeTask(ids[j]);
            txnScheduler.runTask(task, taskOwner);
            Node n = task.getNode();
            nodes[j] = n;
            nodeset.add(n);
        }
        
        // Set up our own internal node map based on the info above
        Map<Node, Set<Identity>> nodemap = new HashMap<Node, Set<Identity>>();
        for (Node n : nodeset) {
            nodemap.put(n, new HashSet<Identity>());
        }
        for (int k = 0; k < MAX; k++) {
            Set<Identity> s = nodemap.get(nodes[k]);
            s.add(ids[k]);
        }
        
        for (final Node node : nodeset) {
            final Set s = nodemap.get(node);
            
            txnScheduler.runTask(new TestAbstractKernelRunnable(){
                public void run() throws Exception {
		    Set<Identity> foundSet = new HashSet<Identity>();
                    Iterator<Identity> idIter = 
                        nodeMappingService.getIdentities(node.getId());
                    while (idIter.hasNext()) {
                        foundSet.add(idIter.next());
		    }
		    assertTrue(foundSet.containsAll(s));
                }
            }, taskOwner);
        }
        
    }
    
    /* -- Test setStatus -- */
    @Test(expected = NullPointerException.class)
    public void testSetStatusNullService() throws Exception {
        nodeMappingService.setStatus(null, new IdentityImpl("first"), true);
    }
    
    @Test(expected = NullPointerException.class)
    public void testSetStatusNullIdentity() throws Exception {
        nodeMappingService.setStatus(NodeMappingService.class, null, true);
    }
    @Test (expected = IllegalStateException.class)
    public void testSetStatusInTransaction() throws Exception {
        txnScheduler.runTask(new TestAbstractKernelRunnable() {
            public void run() throws Exception {
                nodeMappingService.setStatus(NodeMappingService.class, 
                                              new IdentityImpl("first"), true);
            }
        }, taskOwner);
    }
    
    @Test
    public void testSetStatusRemove() throws Exception {
        Identity id = new IdentityImpl("first");
        nodeMappingService.assignNode(NodeMappingService.class, id);
        GetNodeTask task = new GetNodeTask(id);
        txnScheduler.runTask(task, taskOwner);
        Node node = task.getNode();
        
        // clear out the listener
        TestListener listener = nodeListenerMap.get(node.getId());
	listener.waitForNotification();
        listener.clear();
        nodeMappingService.setStatus(NodeMappingService.class, id, false);
        listener.waitForNotification(removeTime * 4);
        
        try {
            txnScheduler.runTask(task, taskOwner);
            fail("Expected UnknownIdentityException");
        } catch (UnknownIdentityException e) {
            // Make sure we got a notification
            checkIdRemoved(listener, id, null);
        }
    }
    
    @Test
    public void testSetStatusMultRemove() throws Exception {
        Identity id = new IdentityImpl("first");
        nodeMappingService.assignNode(NodeMappingService.class, id);
        GetNodeTask task = new GetNodeTask(id);
        txnScheduler.runTask(task, taskOwner);
        Node node = task.getNode();
        
        // clear out the listener
        TestListener listener = nodeListenerMap.get(node.getId());
	listener.waitForNotification();
        listener.clear();
        // SetStatus is idempotent:  it doesn't matter how often a particular
        // service says an id is active.
        nodeMappingService.setStatus(NodeMappingService.class, id, true);
        nodeMappingService.setStatus(NodeMappingService.class, id, true);
        // Likewise, it should be OK to make multiple "false" calls.
        nodeMappingService.setStatus(NodeMappingService.class, id, false);
        nodeMappingService.setStatus(NodeMappingService.class, id, false);

        listener.waitForNotification(removeTime * 4);
        
        try {
            txnScheduler.runTask(task, taskOwner);
            fail("Expected UnknownIdentityException");
        } catch (UnknownIdentityException e) {
            // Make sure we got a notification
            checkIdRemoved(listener, id, null);
        }
    }
    
    /**
     * Regression test for sgs-server issue #140, node mapping server
     * is logging at too high a level in a particular scenario.
     */
    @Test
    public void testSetStatusQuickMultRemove() throws Exception {  
        Identity id = new IdentityImpl("something");
        nodeMappingService.assignNode(NodeMappingService.class, id);
        GetNodeTask task = new GetNodeTask(id);
        txnScheduler.runTask(task, taskOwner);
        Node node = task.getNode();
        
        // clear out the listener
        TestListener listener = nodeListenerMap.get(node.getId());
	listener.waitForNotification();
        listener.clear();

        // We arrange for the test to fail if there is a WARNING log message
        // in the time period we're interested in.  The threads use an
        // Exchanger to synchronize and get results from the logger.
        final Exchanger<Boolean> errorExchanger = new Exchanger<Boolean>();
        
        Logger logger = 
            Logger.getLogger("com.sun.sgs.impl.service.nodemap.server");
        Level oldLevel = logger.getLevel();
        logger.setLevel(Level.INFO);
        logger.setFilter(new Filter() {
            public boolean isLoggable(LogRecord record) {
                if (record.getLevel() == Level.WARNING) {
                    // Tell the parent thread we've seen a WARNING message.
                    try { 
                        errorExchanger.exchange(Boolean.TRUE);
                    } catch (InterruptedException ignored) {
                        // do nothing
                    }
                }
                return true;
            }
        });
        
        // Much like testSetStatusMultRemove, but need to check logging
        // output for inappropriate warning message.
        // We're simulating an identity that is logged in, logged out...
        nodeMappingService.setStatus(NodeMappingService.class, id, true);
        nodeMappingService.setStatus(NodeMappingService.class, id, false);
        // ... and then immediately logged in and out again.
        nodeMappingService.setStatus(NodeMappingService.class, id, true);
        nodeMappingService.setStatus(NodeMappingService.class, id, false); 
        
        // Wait up to removeTime * 4, and see if we got a WARNING log message
        try {
            Boolean error = errorExchanger.exchange(null, 
                                                    removeTime * 4, 
                                                    TimeUnit.MILLISECONDS);
            if (error) {
                fail(" Got a log record at level WARNING");
            }
        } catch (TimeoutException e) {
            // There might be multiple messages at different levels, or none
            // at all:  we are only looking for confusing WARNING messages
            // when there is actually no error to warn about.
            System.out.println("OK: Time out without a WARNING log message");
        }
        
        // Remove our test filter and reset the logging level.
        logger.setFilter(null);
        logger.setLevel(oldLevel);
        
        // Sanity check, be sure our listener still gets a single notification
        // in this log in, out, in, out scenario.
	listener.waitForNotification();
        try {
            txnScheduler.runTask(task, taskOwner);
            fail("Expected UnknownIdentityException");
        } catch (UnknownIdentityException e) {
            // Make sure we got a notification
            checkIdRemoved(listener, id, null);
        }
    }
        
    @Test
    public void testSetStatusNoRemove() throws Exception {
        Identity id = new IdentityImpl("first");
        nodeMappingService.assignNode(NodeMappingService.class, id);
        GetNodeTask task = new GetNodeTask(id);
        try {
            txnScheduler.runTask(task, taskOwner);
        } catch (UnknownIdentityException e) {
            fail("Expected UnknownIdentityException");
        }
        
        nodeMappingService.setStatus(NodeMappingService.class, id, false);
        nodeMappingService.setStatus(NodeMappingService.class, id, true);
        Thread.sleep(removeTime * 4);
        // Error if we cannot find the identity!
        try {
            txnScheduler.runTask(task, taskOwner);
        } catch (UnknownIdentityException e) {
            fail("Unexpected UnknownIdentityException");
        }
    }
    
    /* -- Test private mapToNewNode -- */
    @Test
    public void testListenersOnMove() throws Exception {   
        // We need some additional nodes for this test to work correctly.
        addNodes(null);
        
        Identity id = new IdentityImpl("first");
        nodeMappingService.assignNode(NodeMappingService.class, id);

        GetNodeTask task = new GetNodeTask(id);
        txnScheduler.runTask(task, taskOwner);
        Node firstNode = task.getNode();
        long firstNodeId = task.getNodeId();
        TestListener firstNodeListener = nodeListenerMap.get(firstNodeId);
	firstNodeListener.waitForNotification();

        NodeMappingServerImpl server = 
            (NodeMappingServerImpl)serverImplField.get(nodeMappingService);
        
        // clear out the listeners
        for (TestListener lis : nodeListenerMap.values()) {
            lis.clear();
        }
        // ... and invoke the method
<<<<<<< HEAD
        moveMethod.invoke(server, id, null, firstNode, -1, firstNodeId);
        
        txnScheduler.runTask(task, taskOwner);
        Node secondNode = task.getNode();
        TestListener secondNodeListener = 
                nodeListenerMap.get(secondNode.getId());
=======
        moveMethod.invoke(server, id, null, firstNode, firstNodeId);
>>>>>>> 16231162

	firstNodeListener.waitForNotification();
	
	txnScheduler.runTask(task, taskOwner);
	Node secondNode = task.getNode();
        TestListener secondNodeListener = 
	    nodeListenerMap.get(secondNode.getId());

	secondNodeListener.waitForNotification();

        checkIdMoved(firstNodeListener, firstNode,
                     secondNodeListener, secondNode, id);
    }


    /* -- Test identity relocation listeners -- */
    @Test(expected = NullPointerException.class)
    public void testAddNullIdentityRelocationListener() throws Exception {
        nodeMappingService.addIdentityRelocationListener(null);
    }

    @Test
    public void testIdRelocationListenerNotification() throws Exception {
        addNodes(null);

        // Add id relocation listeners to each node, and keep a map of them.
        Map<Long, TestRelocationListener> moveMap =
                new HashMap<Long, TestRelocationListener>();
        addRelocationListeners(false, moveMap);

        Identity id = new IdentityImpl("first");
        nodeMappingService.assignNode(NodeMappingService.class, id);

        GetNodeTask task = new GetNodeTask(id);
        txnScheduler.runTask(task, taskOwner);
        Node firstNode = task.getNode();
        long firstNodeId = task.getNodeId();
        TestListener firstNodeListener = nodeListenerMap.get(firstNodeId);
        TestRelocationListener idListener = moveMap.get(firstNodeId);

	firstNodeListener.waitForNotification();

        NodeMappingServerImpl server =
            (NodeMappingServerImpl)serverImplField.get(nodeMappingService);

        // clear out the listeners
        for (TestListener lis : nodeListenerMap.values()) {
            lis.clear();
        }
        for (TestRelocationListener lis : moveMap.values()) {
            lis.clear();
        }
        // ... and invoke the method
        moveMethod.invoke(server, id, null, firstNode, -1, firstNodeId);

        // Give the id relocation listener a chance to finish, and the
        // actual node assignment to complete.
        idListener.waitForNotification();

        txnScheduler.runTask(task, taskOwner);
        Node secondNode = task.getNode();
        long secondNodeId = task.getNodeId();
        TestListener secondNodeListener =
                nodeListenerMap.get(secondNodeId);

	secondNodeListener.waitForNotification();

        checkRelocationNotification(idListener, id, secondNodeId);

        // Make sure no other listeners were affected
        for (TestRelocationListener listener : moveMap.values()) {
            if (listener != idListener) {
                assertTrue(listener.isClear());
            }
        }

        // Make sure the node mapping listeners were correctly updated
        checkIdMoved(firstNodeListener, firstNode,
                     secondNodeListener, secondNode, id);
    }

    @Test
    public void testIdRelocNotificationOldNodeFailed() throws Exception {
        addNodes(null);

        // Add id relocation listeners to each node, and keep a map of them.
        Map<Long, TestRelocationListener> moveMap =
                new HashMap<Long, TestRelocationListener>();
        addRelocationListeners(true, moveMap);

        Identity id = new IdentityImpl("first");
        nodeMappingService.assignNode(NodeMappingService.class, id);

        GetNodeTask task = new GetNodeTask(id);
        txnScheduler.runTask(task, taskOwner);;
        long firstNodeId = task.getNodeId();
        Node firstNode = task.getNode();
        TestListener firstNodeListener = nodeListenerMap.get(firstNodeId);
        TestRelocationListener idListener = moveMap.get(firstNodeId);

	firstNodeListener.waitForNotification();

        NodeMappingServerImpl server =
            (NodeMappingServerImpl)serverImplField.get(nodeMappingService);

        // clear out the listeners
        for (TestListener lis : nodeListenerMap.values()) {
            lis.clear();
        }
        for (TestRelocationListener lis : moveMap.values()) {
            lis.clear();
        }
        // ... and invoke the method
        Long newNode =
            (Long) moveMethod.invoke(server, id, null, 
                                     task.getNode(), -1, firstNodeId);

        // Give the id relocation listener a chance to finish.
        idListener.waitForNotification();

        txnScheduler.runTask(task, taskOwner);
        long secondNodeId = task.getNodeId();

        // Make sure the node hasn't actually moved yet.
        assertEquals(firstNodeId, secondNodeId);

        // Check the id relocation listener
        checkRelocationNotification(idListener, id, newNode);

        // Make sure no other listeners were affected
        for (TestRelocationListener listener : moveMap.values()) {
            if (listener != idListener) {
                assertTrue(listener.isClear());
            }
        }

        // Ensure that the node mapping listeners haven't been called yet
        for (TestListener listener : nodeListenerMap.values()) {
            assertTrue(listener.isClear());
        }

        // Now, cause the old node to fail.  First we have to find the
        // correct test node.
        for (SgsTestNode sgs : additionalNodes) {
            if (sgs.getNodeId() == firstNodeId) {
                System.out.println("Shutting down node " + firstNodeId);
                sgs.shutdown(false);
                break;
            }
        }

        // Wait for notification.  We expect to be notified on the 
        // newNode assigned above.
        TestListener secondNodeListener = nodeListenerMap.get(newNode);
        secondNodeListener.waitForNotification(renewTime * 2);

        txnScheduler.runTask(task, taskOwner);
        assertEquals((long) newNode, task.getNodeId());

        checkIdAdded(secondNodeListener, id, firstNode);
    }

    @Test
    public void testIdRelocNotificationTwice() throws Exception {
        addNodes(null);

        // Add id relocation listeners to each node, and keep a map of them.
        Map<Long, TestRelocationListener> moveMap =
                new HashMap<Long, TestRelocationListener>();
        addRelocationListeners(true, moveMap);

        Identity id = new IdentityImpl("first");
        nodeMappingService.assignNode(NodeMappingService.class, id);

        GetNodeTask task = new GetNodeTask(id);
        txnScheduler.runTask(task, taskOwner);;
        long firstNodeId = task.getNodeId();
        Node firstNode = task.getNode();
        TestListener firstNodeListener = nodeListenerMap.get(firstNodeId);
        TestRelocationListener idListener = moveMap.get(firstNodeId);

	firstNodeListener.waitForNotification();

        NodeMappingServerImpl server =
            (NodeMappingServerImpl)serverImplField.get(nodeMappingService);

        // clear out the listeners
        for (TestListener lis : nodeListenerMap.values()) {
            lis.clear();
        }
        for (TestRelocationListener lis : moveMap.values()) {
            lis.clear();
        }
        // ... and invoke the method twice
        Long newNode =
            (Long) moveMethod.invoke(server, id, null,
                                     task.getNode(), -1, firstNodeId);
        Long secondTryNode =
            (Long) moveMethod.invoke(server, id, null,
                                     task.getNode(), -1, newNode);

        assertEquals(newNode, secondTryNode);

        // Give the id relocation listener a chance to finish.
        idListener.waitForNotification();

        txnScheduler.runTask(task, taskOwner);
        long secondNodeId = task.getNodeId();

        // Make sure the node hasn't actually moved yet.
        assertEquals(firstNodeId, secondNodeId);

        // Check the id relocation listener
        checkRelocationNotification(idListener, id, newNode);

        // Make sure no other listeners were affected
        for (TestRelocationListener listener : moveMap.values()) {
            if (listener != idListener) {
                assertTrue(listener.isClear());
            }
        }

        // Ensure that the node mapping listeners haven't been called yet
        for (TestListener listener : nodeListenerMap.values()) {
            assertTrue(listener.isClear());
        }

        // Now, allow the movement to complete.
        idListener.handler.completed();

        // Wait for notification.  We expect to be notified on the
        // newNode assigned above.
        TestListener secondNodeListener = nodeListenerMap.get(newNode);
        secondNodeListener.waitForNotification();
        txnScheduler.runTask(task, taskOwner);
        assertEquals((long) newNode, task.getNodeId());

        checkIdAdded(secondNodeListener, id, firstNode);
    }

    @Test
    public void testIdRelocNotificationNoResponse() throws Exception {
        // Set up using our properties
        tearDown();
	serviceProps = SgsTestNode.getDefaultProperties(
	    "TestNodeMappingServiceImpl", null, null);

        final int RELOCATION_TIME = 20;
        // Create a new nodeMappingServer with a very short timeout for
        // relocation expiration.
        serviceProps.setProperty(
                "com.sun.sgs.impl.service.nodemap.relocation.expire.time",
                String.valueOf(RELOCATION_TIME));

        setUp(serviceProps);
        addNodes(null);

        // Add id relocation listeners to each node, and keep a map of them.
        Map<Long, TestRelocationListener> moveMap =
                new HashMap<Long, TestRelocationListener>();
        addRelocationListeners(true, moveMap);

        Identity id = new IdentityImpl("first");
        nodeMappingService.assignNode(NodeMappingService.class, id);

        GetNodeTask task = new GetNodeTask(id);
        txnScheduler.runTask(task, taskOwner);;
        long firstNodeId = task.getNodeId();
        Node firstNode = task.getNode();
        TestRelocationListener idListener = moveMap.get(firstNodeId);

        NodeMappingServerImpl server =
            (NodeMappingServerImpl)serverImplField.get(nodeMappingService);

        // clear out the listeners
        for (TestListener lis : nodeListenerMap.values()) {
            lis.clear();
        }
        for (TestRelocationListener lis : moveMap.values()) {
            lis.clear();
        }
        // ... and invoke the method
        moveMethod.invoke(server, id, null, firstNode, -1, firstNodeId);

        // Ensure that the idListener has been notified.
        idListener.waitForNotification();

        // ... and wait for the id relocation to expire.
        Thread.sleep(RELOCATION_TIME);

        // The identity should not have moved.
        txnScheduler.runTask(task, taskOwner);
        assertEquals(firstNodeId, task.getNodeId());

        // Try another move
        for (TestListener lis : nodeListenerMap.values()) {
            lis.clear();
        }
        for (TestRelocationListener lis : moveMap.values()) {
            lis.clear();
        }
        Long secondTryNode =
            (Long) moveMethod.invoke(server, id, null,
                                     firstNode, -1, firstNodeId);

        // Give the id relocation listener a chance to finish.
        idListener.waitForNotification();
        // This time, allow the movement to complete.
        idListener.handler.completed();

        // Wait for notification.  We expect to be notified on the
        // secondTryNode assigned above.
        TestListener secondNodeListener = nodeListenerMap.get(secondTryNode);
        secondNodeListener.waitForNotification();

        txnScheduler.runTask(task, taskOwner);
        assertEquals((long) secondTryNode, task.getNodeId());

        checkIdAdded(secondNodeListener, id, firstNode);
    }

    /* -- Tests to see what happens if the server isn't available --*/
    @Test
    public void testEvilServerAssignNode() throws Exception {
        // replace the serverimpl with our evil proxy
        Object oldServer = swapToEvilServer(nodeMappingService);
        
        Identity id = new IdentityImpl("first");
        
        try {
            nodeMappingService.assignNode(NodeMappingService.class, id);
        } catch (IllegalStateException e) {
            // All OK, the server is probably shutting down
        }
        swapToNormalServer(nodeMappingService, oldServer);
    }
    
    @Test
    public void testEvilServerGetNode() throws Exception {
        // replace the serverimpl with our evil proxy
        Identity id = new IdentityImpl("first");
        nodeMappingService.assignNode(NodeMappingService.class, id);
        
        Object oldServer = swapToEvilServer(nodeMappingService);
        
        GetNodeTask task = new GetNodeTask(id);
        // Reads should cause no trouble
        txnScheduler.runTask(task, taskOwner);
        swapToNormalServer(nodeMappingService, oldServer);
    }
    
    @Test
    public void testEvilServerGetIdentities() throws Exception {
        // put an identity in with a node
        // try to getNode that identity.
        final Identity id1 = new IdentityImpl("first");
        nodeMappingService.assignNode(NodeMappingService.class, id1);
        
        Object oldServer = swapToEvilServer(nodeMappingService);
        
        txnScheduler.runTask(new TestAbstractKernelRunnable(){
                public void run() throws Exception {
                    Node node = nodeMappingService.getNode(id1);
		    Set<Identity> foundSet = new HashSet<Identity>();
                    Iterator<Identity> idIter = 
                        nodeMappingService.getIdentities(node.getId());   
                    while (idIter.hasNext()) {
                        foundSet.add(idIter.next());
		    }
		    assertTrue(foundSet.contains(id1));
                }
            }, taskOwner);
        swapToNormalServer(nodeMappingService, oldServer);
    }
    
    @Test
    public void testEvilServerSetStatus() throws Exception {
        final Identity id = new IdentityImpl("first");
        nodeMappingService.assignNode(NodeMappingService.class, id);

        Object oldServer = swapToEvilServer(nodeMappingService);
        
        try {
            nodeMappingService.setStatus(NodeMappingService.class, id, false);
        } catch (IllegalStateException e) {
            // All OK, the server is probably shutting down
        }
        swapToNormalServer(nodeMappingService, oldServer);
    }
    
    private Object swapToEvilServer(NodeMappingService service) throws Exception {
        Field serverField = 
            NodeMappingServiceImpl.class.getDeclaredField("server");
        serverField.setAccessible(true);
        
        Object server = serverField.get(service);
        Object proxy = EvilProxy.proxyFor(server);
        serverField.set(service,proxy);
        return server;
    }
    
    private void swapToNormalServer(NodeMappingService service, Object old) 
        throws Exception 
    {
        Field serverField = 
            NodeMappingServiceImpl.class.getDeclaredField("server");
        serverField.setAccessible(true);
        serverField.set(service, old);
    }
        
//    public void testShutdown() {
//        // queue up a bunch of removes with very long timeouts
//        // make sure we terminate them early
//    }
    
    /** Utilties */
    
    /** Use the invariant checking method */
    private void verifyMapCorrect(final Identity id) throws Exception {  
        txnScheduler.runTask( new TestAbstractKernelRunnable() {
            public void run() throws Exception {
                boolean valid = 
                    (Boolean) assertValidMethod.invoke(nodeMappingService, id);
                assertTrue(valid);
            }
        },taskOwner);
    }  
    
    /** 
     * Simple task to call getNode and return an id 
     */
    private class GetNodeTask extends TestAbstractKernelRunnable {
        /** The identity */
        private final Identity id;
        /** The node the identity is assigned to */
        private volatile Node node;
        private volatile long nodeId;
        GetNodeTask(Identity id) {
            this.id = id;
        }
        public void run() throws Exception {
            node = nodeMappingService.getNode(id);
            nodeId = node.getId();
        }
        public Node getNode() { return node; }
        public long getNodeId() { return nodeId; }
    }
    
    /** A test node mapping listener */
    private class TestListener implements NodeMappingListener {
        private final List<Identity> addedIds = new ArrayList<Identity>();
        private final List<Node> addedNodes = new ArrayList<Node>();
        private final List<Identity> removedIds = new ArrayList<Identity>();
        private final List<Node> removedNodes = new ArrayList<Node>();

        // A notificationLock to let us know when the listener has been called.
        private final Object notificationLock = new Object();
        private boolean notified;

        public void mappingAdded(Identity identity, Node node) {
            addedIds.add(identity);
            addedNodes.add(node);
            synchronized (notificationLock) {
                notified = true;
                notificationLock.notifyAll();
            }
        }

        public void mappingRemoved(Identity identity, Node node) {
            removedIds.add(identity);
            removedNodes.add(node);
            synchronized (notificationLock) {
                notified = true;
                notificationLock.notifyAll();
            }
        }
        
        public void clear() {
            addedIds.clear();
            addedNodes.clear();
            removedIds.clear();
            removedNodes.clear();
            notified = false;
        }

        public boolean isClear() {
            return (addedIds.size() == 0) && (addedNodes.size() == 0) &&
                   (removedIds.size() == 0) && (removedNodes.size() == 0);
        }

        public void waitForNotification(long stop) throws InterruptedException {
            long stopTime = System.currentTimeMillis() + stop;
            synchronized (notificationLock) {
                while (!notified &&
                       System.currentTimeMillis() < stopTime)
                {
                    notificationLock.wait(100);
                }
		assertTrue(notified);
            }
        }
        public void waitForNotification() throws InterruptedException {
            waitForNotification(1000);
        }

        public List<Identity> getAddedIds()   { return addedIds; }
        public List<Node> getAddedNodes()     { return addedNodes; }
        public List<Identity> getRemovedIds() { return removedIds; }
        public List<Node> getRemovedNodes()   { return removedNodes; }

        
        public String toString() {
            return "TestListener: AddedIds size: " + addedIds.size() +
                   " AddedNodes size: " + addedNodes.size() +
                   " removedIds size: " + removedIds.size() +
                   " removedNodes size: " + removedNodes.size();
        }
    }

    /* Check that the listener was notified of id moving from this node,
     * to node "to".
     */
    private void checkIdRemoved(TestListener listener, Identity id, Node to) {
        // Make sure we got a notification
        assertEquals(0, listener.getAddedIds().size());
        assertEquals(0, listener.getAddedNodes().size());

        List<Identity> removedIds = listener.getRemovedIds();
        List<Node> removedNodes = listener.getRemovedNodes();
        assertEquals(1, removedIds.size());
        assertEquals(1, removedNodes.size());
        assertTrue(removedIds.contains(id));
        // no new node
        assertTrue(removedNodes.contains(to));
    }

    /* Check that the listener was notified of id moving to this node,
     * from node "from"
     */
    private void checkIdAdded(TestListener listener, Identity id, Node from) {
        // Make sure we got a notification
        assertEquals(0, listener.getRemovedIds().size());
        assertEquals(0, listener.getRemovedNodes().size());

        List<Identity> addedIds = listener.getAddedIds();
        List<Node> addedNodes = listener.getAddedNodes();
        assertEquals(1, addedIds.size());
        assertEquals(1, addedNodes.size());
        assertTrue(addedIds.contains(id));
        // no new node
        assertTrue(addedNodes.contains(from));
    }

    /* Check that the listeners on each node were correctly notified. */
    private void checkIdMoved(TestListener firstNodeListener, Node firstNode,
                              TestListener secondNodeListener, Node secondNode,
                              Identity id)
    {
        // The id was removed from the first node
        checkIdRemoved(firstNodeListener, id, secondNode);

        // The id was added to the second node
        checkIdAdded(secondNodeListener, id, firstNode);

        // Make sure no other listeners were affected
        for (TestListener listener : nodeListenerMap.values()) {
            if (listener != firstNodeListener &&
                listener != secondNodeListener)
            {
                assertTrue(listener.isClear());
            }
        }
    }

    /** A test identity relocation listener. */
    private class TestRelocationListener implements IdentityRelocationListener {
        private final List<Identity> movingIds = new ArrayList<Identity>();
        private final List<Long> movingNodes = new ArrayList<Long>();

        // The corresponding node mapping listener for this node.
        private final TestListener nodeMapListener;

        // If true, this listener won't call completed right away.
        private final boolean asynch;

        // Set to false if a problem is encountered
        private boolean ok = true;

        // The pending handler, which allows us to control when the
        // complete method is called.
        SimpleCompletionHandler handler;
        // A notificationLock to let us know when the listener has been called.
        private final Object notificationLock = new Object();
        private boolean notified;

        TestRelocationListener(TestListener lis, boolean asynch) {
            nodeMapListener = lis;
            this.asynch = asynch;
        }
        public void prepareToRelocate(Identity id, long newNodeId,
                                      SimpleCompletionHandler handler)
        {
            movingIds.add(id);
            movingNodes.add(newNodeId);

            // Ensure that the nm listener has not been notified yet.
            // This assumes the nm listener was cleared before the move.
            ok = nodeMapListener.isClear();

            if (asynch) {
                this.handler = handler;
            } else {
                handler.completed();
            }
            synchronized (notificationLock) {
                notified = true;
                notificationLock.notifyAll();
            }
        }

        public void clear() {
            movingIds.clear();
            movingNodes.clear();
            handler = null;
            notified = false;
        }

        public boolean isClear() {
            return (movingIds.size() == 0) && (movingNodes.size() == 0) &&
                   (handler == null);
        }

        public void waitForNotification() throws InterruptedException {
            long stopTime = System.currentTimeMillis() + 1000;
            synchronized (notificationLock) {
                while (!notified &&
                       System.currentTimeMillis() < stopTime)
                {
                    notificationLock.wait(100);
                }
            }
        }

        public List<Identity> getIds()  { return movingIds; }
        public List<Long> getNodes()    { return movingNodes; }
        public boolean isOK()           { return ok; }
    }

    /* Add id relocation listeners for each node, putting them in the given
     * map.  If "asynch" is true, construct a listener which won't call
     * the completed method.
     */
    private void addRelocationListeners(boolean asynch,
                                    Map<Long, TestRelocationListener> moveMap)
    {
        long nodeId = serverNode.getNodeId();
        TestRelocationListener idListener =
                new TestRelocationListener(nodeListenerMap.get(nodeId), asynch);
        nodeMappingService.addIdentityRelocationListener(idListener);
        moveMap.put(nodeId, idListener);
        for (SgsTestNode node : additionalNodes) {
            nodeId = node.getNodeId();
            idListener =
                new TestRelocationListener(nodeListenerMap.get(nodeId), asynch);
            node.getNodeMappingService().
                    addIdentityRelocationListener(idListener);
            moveMap.put(nodeId, idListener);
        }
    }
    private void checkRelocationNotification(TestRelocationListener listener,
            Identity id, long toNode)
    {
        // The id is moving from the first node to the second
        assertEquals(1, listener.getIds().size());
        assertTrue(listener.getIds().contains(id));
        assertEquals(1, listener.getNodes().size());
        assertTrue(listener.getNodes().contains(toNode));
        // Make sure the node mapping listener hadn't been notified yet.
        assertTrue(listener.isOK());
    }
}<|MERGE_RESOLUTION|>--- conflicted
+++ resolved
@@ -869,16 +869,7 @@
             lis.clear();
         }
         // ... and invoke the method
-<<<<<<< HEAD
         moveMethod.invoke(server, id, null, firstNode, -1, firstNodeId);
-        
-        txnScheduler.runTask(task, taskOwner);
-        Node secondNode = task.getNode();
-        TestListener secondNodeListener = 
-                nodeListenerMap.get(secondNode.getId());
-=======
-        moveMethod.invoke(server, id, null, firstNode, firstNodeId);
->>>>>>> 16231162
 
 	firstNodeListener.waitForNotification();
 	
