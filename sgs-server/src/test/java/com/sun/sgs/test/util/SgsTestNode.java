/*
 * Copyright 2007-2009 Sun Microsystems, Inc.
 *
 * This file is part of Project Darkstar Server.
 *
 * Project Darkstar Server is free software: you can redistribute it
 * and/or modify it under the terms of the GNU General Public License
 * version 2 as published by the Free Software Foundation and
 * distributed hereunder to you.
 *
 * Project Darkstar Server is distributed in the hope that it will be useful,
 * but WITHOUT ANY WARRANTY; without even the implied warranty of
 * MERCHANTABILITY or FITNESS FOR A PARTICULAR PURPOSE.  See the
 * GNU General Public License for more details.
 *
 * You should have received a copy of the GNU General Public License
 * along with this program.  If not, see <http://www.gnu.org/licenses/>.
 */
package com.sun.sgs.test.util;

import com.sun.sgs.app.AppListener;
import com.sun.sgs.app.ChannelManager;
import com.sun.sgs.app.ClientSession;
import com.sun.sgs.app.ClientSessionListener;
import com.sun.sgs.impl.kernel.KernelShutdownController;
import com.sun.sgs.impl.kernel.StandardProperties;
import com.sun.sgs.impl.profile.ProfileCollectorImpl;
import com.sun.sgs.impl.service.channel.ChannelServiceImpl;
import com.sun.sgs.impl.service.data.DataServiceImpl;
import com.sun.sgs.impl.service.data.store.DataStoreProfileProducer;
import com.sun.sgs.impl.service.data.store.net.DataStoreClient;
import com.sun.sgs.impl.service.nodemap.NodeMappingServerImpl;
import com.sun.sgs.impl.service.nodemap.NodeMappingServiceImpl;
import com.sun.sgs.impl.service.watchdog.WatchdogServiceImpl;
import com.sun.sgs.kernel.ComponentRegistry;
import com.sun.sgs.kernel.NodeType;
import com.sun.sgs.service.ClientSessionService;
import com.sun.sgs.service.DataService;
import com.sun.sgs.service.NodeMappingService;
import com.sun.sgs.service.Service;
import com.sun.sgs.service.TaskService;
import com.sun.sgs.service.TransactionProxy;
import com.sun.sgs.service.WatchdogService;
import static com.sun.sgs.test.util.UtilProperties.createProperties;
import java.io.File;
import java.io.Serializable;
import java.lang.reflect.Constructor;
import java.lang.reflect.Field;
import java.lang.reflect.Method;
import java.util.MissingResourceException;
import java.util.Properties;
import java.util.concurrent.atomic.AtomicInteger;

/**
 * A node, used for testing.  The node is created using the kernel.
 * Multiple nodes can be created within a single VM.
 *
 */
public class SgsTestNode {
    // Reflective stuff.

    /** Kernel class */
    private static Class<?> kernelClass;

    /** kernel constructor */
    private static Constructor<?> kernelCtor;
    /** kernel shutdown */
    private static Method kernelShutdownMethod;
    /** transaction proxy */
    private static Field kernelProxy;
    /** system registry */
    private static Field kernelReg;
    /** shutdown controller */
    private static Field kernelShutdownCtrl;

    static {
        try {
            kernelClass =
                Class.forName("com.sun.sgs.impl.kernel.Kernel");
            kernelCtor =  
                kernelClass.getDeclaredConstructor(Properties.class);
            kernelCtor.setAccessible(true);

            kernelShutdownMethod = 
                    kernelClass.getDeclaredMethod("shutdown");
            kernelShutdownMethod.setAccessible(true);

            kernelProxy = kernelClass.getDeclaredField("proxy");
            kernelProxy.setAccessible(true);

            kernelReg = kernelClass.getDeclaredField("systemRegistry");
            kernelReg.setAccessible(true);
            
            kernelShutdownCtrl = kernelClass.getDeclaredField("shutdownCtrl");
            kernelShutdownCtrl.setAccessible(true);
        } catch (Exception e) {
            e.printStackTrace();
        }
    }

    /** The default initial unique port for this test suite. */
    private final static int DEFAULT_PORT = 20000;
    
    /** The property that can be used to select an initial port. */
    private final static String PORT_PROPERTY = "test.sgs.port";
    
    /** The next unique port to use for this test suite. */
    private static AtomicInteger nextUniquePort;
    
    static {
        Integer systemPort = Integer.getInteger(PORT_PROPERTY);
        int port = systemPort == null ? DEFAULT_PORT 
                                      : systemPort.intValue();
        nextUniquePort = new AtomicInteger(port);
    }
    
    
    /** The app name. */
    private final String appName;

    /** The server node, or null. */
    private final SgsTestNode serverNode;

    /** The service properties. */
    public final Properties props;

    /** The name of the DB directory. */
    private final String dbDirectory;

    private final Object kernel;
    private final TransactionProxy txnProxy;
    private final ComponentRegistry systemRegistry;

    /** Services. */
    private final DataService dataService;
    private final WatchdogService watchdogService;
    private final NodeMappingService nodeMappingService;
    private final TaskService taskService;
    private final ClientSessionService sessionService;
    private final ChannelManager channelService;
    
    /** Shutdown controller. */
    private final KernelShutdownController shutdownCtrl;

    /** The listen port for the client session service. */
    private int appPort;

    /**
     * Creates the first SgsTestNode instance in this VM.  This thread's
     * owner will be set to the owner which created this {@code SgsTestNode}.
     *
     * @param appName the application name
     * @param listenerClass the class of the listener object, or null if a
     *                     simple dummy listener should be used
     * @param properties serverProperties to be used, or {@code null} for 
     *                     defaults
     */
    public SgsTestNode(String appName,
                       Class<?> listenerClass,
                       Properties properties) throws Exception
    {
        this(appName, null, listenerClass, properties, true);
    }


    /**
     * Creates the first SgsTestNode instance in this VM.  This thread's
     * owner will be set to the owner which created this {@code SgsTestNode}.
     *
     * @param appName the application name
     * @param listenerClass the class of the listener object, or null if a
     *                     simple dummy listener should be used
     * @param properties serverProperties to be used, or {@code null} for 
     *                     defaults
     ** @param clean if {@code true}, make sure the data store directory is 
     *                     fresh
     */
    public SgsTestNode(String appName,
                       Class<?> listenerClass,
                       Properties properties,
                       boolean clean) throws Exception
    {
        this(appName, null, listenerClass, properties, clean);
    }

    /**
     * Creates additional SgsTestNode instances in this VM. This node will be
     * part of the same cluster as the node specified in the firstNode parameter.
     *
     * @param firstNode  the first {@code SgsTestNode} created in this VM
     * @param listenerClass the class of the listener object, or null if a
     *                     simple dummy listener should be used
     * @param properties serverProperties to be used, or {@code null} for 
     *                     defaults which will cause an exception to be
     *                     thrown if the standard services have been
     *                     replaced by custom implementations
     */
    public SgsTestNode(SgsTestNode firstNode,
                       Class<?> listenerClass,
                       Properties properties) throws Exception
    {
        this (firstNode.appName, firstNode, listenerClass, properties, false);
    }

    /**
     * Creates a new instance of SgsTestNode.
     *   
     * 
     * @param appName the application name
     * @param serverNode  the instance which created the servers,
     *                    {@code null} if this instance should create them.
     *                    If {@code null}, this thread's owner is set to the
     *                    owner which creates this {@code SgsTestNode}
     * @param listenerClass the class of the listener object, or null if a
     *                     simple dummy listener should be used
     * @param properties serverProperties to be used, or {@code null} for 
     *                     defaults which will cause an exception to be
     *                     thrown if the standard services have been
     *                     replaced by custom implementations
     * @param clean if {@code true}, make sure the data store directory is 
     *                     fresh
     */
    public SgsTestNode(String appName, 
                SgsTestNode serverNode,
                Class<?> listenerClass,
                Properties properties,
                boolean clean) 
        throws Exception
    {
        this.appName = appName;
	this.serverNode = serverNode;
	
        if (properties == null) {
	    props = getDefaultProperties(appName, serverNode, listenerClass);
        } else {
            props = properties;
        }

        String createMBeanServer =
           props.getProperty(ProfileCollectorImpl.CREATE_MBEAN_SERVER_PROPERTY);
        if (createMBeanServer == null) {
            // User did not specify whether we should create an MBean server,
            // rather than use the default platform one.  Because this class
            // helps us create multiple nodes in a single VM, by default we'll
            // always create a new MBean server, avoiding problems with
            // MBeans already being registered in a test.
            props.setProperty(ProfileCollectorImpl.CREATE_MBEAN_SERVER_PROPERTY,
                             "true");
        }
	dbDirectory = 
	    props.getProperty("com.sun.sgs.impl.service.data.store.DataStoreImpl.directory");
        assert(dbDirectory != null);
        if (clean) {
            deleteDirectory(dbDirectory);
            createDirectory(dbDirectory);
        }

        kernel = kernelCtor.newInstance(props);
        txnProxy = (TransactionProxy) kernelProxy.get(kernel);
        systemRegistry = (ComponentRegistry) kernelReg.get(kernel);

        dataService = getService(DataService.class);
        watchdogService = getService(WatchdogService.class);
        nodeMappingService = getService(NodeMappingService.class);
        taskService = getService(TaskService.class);
        sessionService = getService(ClientSessionService.class);
        channelService = getService(ChannelServiceImpl.class);

        shutdownCtrl = (KernelShutdownController)
                kernelShutdownCtrl.get(kernel);

        // If an app node, we assume SimpleSgsProtocol and TcpTransport transport
        // for the client IO stack.
        if (sessionService != null) {
            String portProp =
                    props.getProperty(
                       com.sun.sgs.impl.transport.tcp.TcpTransport.LISTEN_PORT_PROPERTY);
            appPort = portProp == null ?
                            com.sun.sgs.impl.transport.tcp.TcpTransport.DEFAULT_PORT :
                            Integer.parseInt(portProp);
        }
    }

    /**
     * Returns a service of the given {@code type}, or null, if no service
     * is configured for this node.
     */
    private <T extends Service> T getService(Class<T> type) {
	try {
	    return txnProxy.getService(type);
	} catch (MissingResourceException e) {
	    return null;
	}
    }

    /**
     * Shut down this SgsTestNode.
     *
     * @param clean if {@code true}, also delete the data store directory
     */
    public void shutdown(boolean clean) throws Exception {
        kernelShutdownMethod.invoke(kernel);
        if (clean) {
            deleteDirectory(dbDirectory);
        }
    }

    /**
     * A simple application listener, used one is not specified when this
     * SgsTestNode is constructed.  Note that the node mapping service
     * notes only "full" stacks as being available for node assignment, so
     * we need to include an application listener.
     */
    public static class DummyAppListener implements AppListener, Serializable {

	private final static long serialVersionUID = 1L;

        /** {@inheritDoc} */
	public ClientSessionListener loggedIn(ClientSession session) {
            return null;
	}

        /** {@inheritDoc} */
	public void initialize(Properties props) {
	}
    }

    /**
     * Returns the transaction proxy.
     */
    public TransactionProxy getProxy() {
        return txnProxy;
    }

    /**
     * Returns the system registry.
     */
    public ComponentRegistry getSystemRegistry() {
        return systemRegistry;
    }

    /**
     * Returns the data service.
     */
    public DataService getDataService() {
	return dataService;
    }

    /**
     * Returns the watchdog service.
     */
    public WatchdogService getWatchdogService() {
	return watchdogService;
    }

    /**
     * Returns the node mapping service.
     */
    public NodeMappingService getNodeMappingService() {
	return nodeMappingService;
    }

    /**
     * Returns the task service.
     */
    public TaskService getTaskService() {
	return taskService;
    }
    /**
     * Returns the client session service.
     */
    public ClientSessionService getClientSessionService() {
	return sessionService;
    }

    /**
     * Returns the channel service.
     */
    public ChannelManager getChannelService() {
	return channelService;
    }

    /**
     * Returns the service properties used for creating this node.
     */
    public Properties getServiceProperties() {
        return props;
    }

    /**
     * Returns the shutdown controller for this node.
     */
    public KernelShutdownController getShutdownCtrl() {
        return shutdownCtrl;
    }

    /**
     * Returns the default properties for a server node, useful for
     * adding additional properties as required.
     */
    public static Properties getDefaultProperties(String appName, 
                                           SgsTestNode serverNode,
                                           Class<?> listenerClass) 
        throws Exception
    {
        // The SgsTestNode currently starts single node (in a network config
        // for the data store) or an app node.  If a core server node is
        // desired, it's best to set the property explicitly.
        boolean isServerNode = serverNode == null;
        String nodeType = 
            isServerNode ? 
            NodeType.singleNode.toString() : 
            NodeType.appNode.toString();

        int requestedDataPort =
            isServerNode ?
            getNextUniquePort() :
            getDataServerPort((DataServiceImpl) serverNode.getDataService());

        int requestedWatchdogPort =
            isServerNode ?
            getNextUniquePort() :
            ((WatchdogServiceImpl) serverNode.getWatchdogService()).
	    	getServer().getPort();

        int requestedNodeMapPort =
            isServerNode ?
            getNextUniquePort() :
            getNodeMapServerPort((NodeMappingServiceImpl)
				 serverNode.getNodeMappingService());

        String dir = System.getProperty("java.io.tmpdir") +
                                File.separator + appName;

        // The node mapping service requires at least one full stack
        // to run properly (it will not assign identities to a node
        // without an app listener).   Most tests only require a single
        // node, so we provide a simple app listener if the test doesn't
        // care about one.
        if (listenerClass == null) {
            listenerClass = DummyAppListener.class;
        }
        
        Properties retProps = createProperties(
            StandardProperties.APP_NAME, appName,
            StandardProperties.APP_ROOT, dir,
            StandardProperties.NODE_TYPE, nodeType,
            StandardProperties.SERVER_HOST, "localhost",
            com.sun.sgs.impl.transport.tcp.TcpTransport.LISTEN_PORT_PROPERTY,
                String.valueOf(getNextUniquePort()),
            StandardProperties.APP_LISTENER, listenerClass.getName(),
            "com.sun.sgs.impl.service.data.store.DataStoreImpl.directory",
                dir + ".db",
            "com.sun.sgs.impl.service.data.store.net.server.port", 
                String.valueOf(requestedDataPort),
            "com.sun.sgs.impl.service.data.DataServiceImpl.data.store.class",
                "com.sun.sgs.impl.service.data.store.net.DataStoreClient",
            "com.sun.sgs.impl.service.watchdog.server.port",
                String.valueOf(requestedWatchdogPort),
	    "com.sun.sgs.impl.service.channel.server.port",
	        String.valueOf(getNextUniquePort()),
	    "com.sun.sgs.impl.service.session.server.port",
	        String.valueOf(getNextUniquePort()),
	    "com.sun.sgs.impl.service.nodemap.client.port",
	        String.valueOf(getNextUniquePort()),
	    "com.sun.sgs.impl.service.watchdog.client.port",
	        String.valueOf(getNextUniquePort()),
            "com.sun.sgs.impl.service.watchdog.server.renew.interval", "1500",
            "com.sun.sgs.impl.service.nodemap.server.port",
                String.valueOf(requestedNodeMapPort),
<<<<<<< HEAD
            "com.sun.sgs.impl.service.nodemap.remove.expire.time", "1000"
=======
            "com.sun.sgs.impl.service.nodemap.remove.expire.time", "250",
            "com.sun.sgs.impl.service.task.continue.threshold", "10"
>>>>>>> ba9bf389
        );
        
        

        return retProps;
    }
    
    /**
     * Returns the nodeId for this test node.
     */
    public long getNodeId() {
        return getDataService().getLocalNodeId();
    }

    /**
     * Returns a bound app port.
     */
    public int getAppPort() {
	return appPort;
    }
    
    /**
     * Returns a unique port number.  Note that the ports are only unique
     * within the current process.
     */
    public static int getNextUniquePort() {
        return nextUniquePort.getAndIncrement();
    }

    /** Creates the specified directory, if it does not already exist. */
    private static void createDirectory(String directory) {
        File dir = new File(directory);
        if (!dir.exists()) {
            if (!dir.mkdir()) {
                throw new RuntimeException(
                    "Problem creating directory: " + dir);
            }
        }
    }

    /** Deletes the specified directory, if it exists. */
    private static void deleteDirectory(String directory) {
        File dir = new File(directory);
        if (dir.exists()) {
            for (File f : dir.listFiles()) {
                if (!f.delete()) {
                    throw new RuntimeException("Failed to delete file: " + f);
                }
            }
            if (!dir.delete()) {
                throw new RuntimeException(
                    "Failed to delete directory: " + dir);
            }
        }
    }

    /**
     * Returns the bound port for the data server.
     */
    public static int getDataServerPort(DataServiceImpl service) 
        throws Exception
    {
        Field storeField = DataServiceImpl.class.getDeclaredField("store");
        storeField.setAccessible(true);
	DataStoreProfileProducer profileWrapper =
	    (DataStoreProfileProducer) storeField.get(service);
        DataStoreClient dsClient =
	    (DataStoreClient) profileWrapper.getDataStore();
        Field serverPortField =
	    DataStoreClient.class.getDeclaredField("serverPort");
        serverPortField.setAccessible(true);
        return (Integer) serverPortField.get(dsClient);
    }

    /**
     * Returns the bound port for the node mapping server.
     */
    private static int getNodeMapServerPort(
        NodeMappingServiceImpl nodemapService)
	throws Exception
    {
        Field serverImplField = 
            NodeMappingServiceImpl.class.getDeclaredField("serverImpl");
        serverImplField.setAccessible(true);
        Method getPortMethod = 
                NodeMappingServerImpl.class.getDeclaredMethod("getPort");
        getPortMethod.setAccessible(true);
	NodeMappingServerImpl server =
	    (NodeMappingServerImpl) serverImplField.get(nodemapService);
	return (Integer) getPortMethod.invoke(server);
    }
}<|MERGE_RESOLUTION|>--- conflicted
+++ resolved
@@ -468,15 +468,9 @@
             "com.sun.sgs.impl.service.watchdog.server.renew.interval", "1500",
             "com.sun.sgs.impl.service.nodemap.server.port",
                 String.valueOf(requestedNodeMapPort),
-<<<<<<< HEAD
-            "com.sun.sgs.impl.service.nodemap.remove.expire.time", "1000"
-=======
-            "com.sun.sgs.impl.service.nodemap.remove.expire.time", "250",
+            "com.sun.sgs.impl.service.nodemap.remove.expire.time", "1000",
             "com.sun.sgs.impl.service.task.continue.threshold", "10"
->>>>>>> ba9bf389
         );
-        
-        
 
         return retProps;
     }
