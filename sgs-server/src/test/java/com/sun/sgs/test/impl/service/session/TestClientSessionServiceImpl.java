--- conflicted
+++ resolved
@@ -98,7 +98,7 @@
     }
 
     private static final String APP_NAME = "TestClientSessionServiceImpl";
-
+    
     private static final String LOGIN_FAILED_MESSAGE = "login failed";
 
     private static final int WAIT_TIME = 5000;
@@ -130,12 +130,7 @@
     private static final Properties serviceProps =
 	createProperties(
 	    StandardProperties.APP_NAME, APP_NAME,
-            "com.sun.sgs.impl.service.session.protocols",
-                "com.sun.sgs.impl.protocol.simple.SimpleSgsProtocolImpl",
-            "com.sun.sgs.impl.service.session.protocol.properties.0",
-                "com.sun.sgs.impl.protocol.simple.transport:" +
-                    "com.sun.sgs.impl.transport.tcp.TCP:" +
-                "com.sun.sgs.impl.transport.tcp.listen.port:20000");
+            "com.sun.sgs.impl.transport.tcp.listen.port", "20000");
 
     /** The node that creates the servers. */
     private SgsTestNode serverNode;
@@ -310,12 +305,7 @@
 	    Properties props =
 		createProperties(
 		    StandardProperties.APP_NAME, APP_NAME,
-<<<<<<< HEAD
-		    "com.sun.sgs.impl.service.session.disconnect.delay", "199");
-=======
-		    StandardProperties.APP_PORT, "20000",
 		    "com.sun.sgs.impl.protocol.simple.disconnect.delay", "199");
->>>>>>> c7e7e313
 	    new ClientSessionServiceImpl(
 		props, serverNode.getSystemRegistry(),
 		serverNode.getProxy());
