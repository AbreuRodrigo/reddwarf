/*
 * Copyright 2007-2008 Sun Microsystems, Inc.
 *
 * This file is part of Project Darkstar Server.
 *
 * Project Darkstar Server is free software: you can redistribute it
 * and/or modify it under the terms of the GNU General Public License
 * version 2 as published by the Free Software Foundation and
 * distributed hereunder to you.
 *
 * Project Darkstar Server is distributed in the hope that it will be useful,
 * but WITHOUT ANY WARRANTY; without even the implied warranty of
 * MERCHANTABILITY or FITNESS FOR A PARTICULAR PURPOSE.  See the
 * GNU General Public License for more details.
 *
 * You should have received a copy of the GNU General Public License
 * along with this program.  If not, see <http://www.gnu.org/licenses/>.
 */

package com.sun.sgs.test.impl.profile;

import com.sun.sgs.auth.Identity;
import com.sun.sgs.kernel.ComponentRegistry;
import com.sun.sgs.kernel.TransactionScheduler;
import com.sun.sgs.profile.AggregateProfileCounter;
import com.sun.sgs.profile.AggregateProfileOperation;
import com.sun.sgs.profile.AggregateProfileSample;
import com.sun.sgs.profile.ProfileCollector;
import com.sun.sgs.profile.ProfileCollector.ProfileLevel;
import com.sun.sgs.profile.ProfileConsumer;
import com.sun.sgs.profile.ProfileConsumer.ProfileDataType;
import com.sun.sgs.profile.ProfileCounter;
import com.sun.sgs.profile.ProfileListener;
import com.sun.sgs.profile.ProfileOperation;
import com.sun.sgs.profile.ProfileReport;
import com.sun.sgs.profile.ProfileSample;
import com.sun.sgs.profile.TaskProfileCounter;
import com.sun.sgs.profile.TaskProfileOperation;
import com.sun.sgs.profile.TaskProfileSample;
import com.sun.sgs.test.util.DummyIdentity;
import com.sun.sgs.test.util.NameRunner;
import com.sun.sgs.test.util.SgsTestNode;
import com.sun.sgs.test.util.TestAbstractKernelRunnable;
import java.beans.PropertyChangeEvent;
import java.lang.reflect.InvocationTargetException;
import java.util.ArrayList;
import java.util.List;
import java.util.Locale;
import java.util.Map;
import java.util.Properties;
import java.util.concurrent.Exchanger;
import java.util.concurrent.Semaphore;
import java.util.concurrent.TimeUnit;
import org.junit.After;
import org.junit.Before;
import org.junit.Test;
import org.junit.runner.RunWith;
import static org.junit.Assert.assertEquals;
import static org.junit.Assert.assertNotNull;
import static org.junit.Assert.assertNotSame;
import static org.junit.Assert.assertNull;
import static org.junit.Assert.assertSame;
import static org.junit.Assert.assertTrue;
import static org.junit.Assert.assertFalse;
import static org.junit.Assert.fail;


@RunWith(NameRunner.class)
public class TestProfileCollectorImpl {
    private final static String APP_NAME = "TestProfileCollectorImpl";
    
    /** A test server node */
    private SgsTestNode serverNode;  
    /** The profile collector associated with the test server node */
    private ProfileCollector profileCollector;
    /** The system registry */
    private ComponentRegistry systemRegistry;
    /** The transaction scheduler. */
    private TransactionScheduler txnScheduler;
    /** The owner for tasks I initiate. */
    private Identity taskOwner;
    
    /** Any additional nodes, only used for selected tests */
    private SgsTestNode additionalNodes[];
    
    /** Test setup. */
    @Before
    public void setUp() throws Exception {
        // Start a partial stack.  We actually don't need any services for
        // these tests, but we cannot start up additional nodes if we don't
        // have at least the core services started.
        Properties p = SgsTestNode.getDefaultProperties(APP_NAME, null, null);
        p.setProperty("com.sun.sgs.finalService", "NodeMappingService");
        setUp(p);
    }

    protected void setUp(Properties props) throws Exception {
        serverNode = new SgsTestNode(APP_NAME, null, props);
        profileCollector = getCollector(serverNode);
        systemRegistry = serverNode.getSystemRegistry();
        txnScheduler = systemRegistry.getComponent(TransactionScheduler.class);
        taskOwner = serverNode.getProxy().getCurrentOwner();
    }
  
    /** Shut down the nodes. */
    @After
    public void tearDown() throws Exception {
        if (additionalNodes != null) {
            for (SgsTestNode node : additionalNodes) {
                if (node != null) {
                    node.shutdown(false);
                }
            }
            additionalNodes = null;
        }
        serverNode.shutdown(true);
    }
    
    /** 
     * Add additional nodes.  We only do this as required by the tests. 
     *
     * @param props properties for node creation, or {@code null} if default
     *     properties should be used
     * @parm num the number of nodes to add
     */
    private void addNodes(Properties props, int num) throws Exception {
        // Create the other nodes
        additionalNodes = new SgsTestNode[num];

        for (int i = 0; i < num; i++) {
            SgsTestNode node = new SgsTestNode(serverNode, null, props); 
            additionalNodes[i] = node;
        }
    }
    
    /** Returns the profile collector for a given node */
    private ProfileCollector getCollector(SgsTestNode node) throws Exception {
        return node.getSystemRegistry().getComponent(ProfileCollector.class);
    }
    
        ////////     The tests     /////////
    
    /*-- Global profile level tests --*/
    @Test
    public void testDefaultKernel() {
        // The profile collector must not be null and the level must be "min"
        assertNotNull(profileCollector);
        assertSame(ProfileLevel.MIN, profileCollector.getDefaultProfileLevel());
    }

    @Test
    public void testKernelNoProfile() throws Exception {
        // Even if the user specifies no profiling at startup, the collector
        // must not be null.
        Properties serviceProps = 
                SgsTestNode.getDefaultProperties(APP_NAME, serverNode, null);
        serviceProps.setProperty(
                "com.sun.sgs.impl.kernel.profile.level", "MIN");
        addNodes(serviceProps, 1);

        ProfileCollector collector = getCollector(additionalNodes[0]);
        assertNotNull(collector);
        assertSame(ProfileLevel.MIN, collector.getDefaultProfileLevel());

    }

    @Test
    public void testKernelBadProfileLevel() throws Exception {
        // The kernel won't start if a bad profile level is provided.
        Properties serviceProps = 
                SgsTestNode.getDefaultProperties(APP_NAME, serverNode, null);
        serviceProps.setProperty(
                "com.sun.sgs.impl.kernel.profile.level", "JUNKJUNK");
        try {
            addNodes(serviceProps, 1);
            fail("Excpected kernel to not start up");
        } catch (InvocationTargetException e) {
            Throwable t = e.getCause();
            assertEquals("Expected IllegalArgumentException",
                         IllegalArgumentException.class.getName(), 
                         t.getClass().getName());
        }
    }

    @Test
    public void testKernelLowerCaseLevel() throws Exception {
        // The profiling level is case insensitive.
        Properties serviceProps = 
                SgsTestNode.getDefaultProperties(APP_NAME, serverNode, null);
        serviceProps.setProperty(
                "com.sun.sgs.impl.kernel.profile.level", "medium");
        addNodes(serviceProps, 1);
        ProfileCollector collector = getCollector(additionalNodes[0]);
        assertNotNull(collector);
        assertSame(ProfileLevel.MEDIUM, collector.getDefaultProfileLevel());
    }
    
    // need tests to check that listeners added with boolean false (addListener)
    // are not shut down, and tests for consumer profile levels being 
    // independent and changable.
    @Test
    public void testLocale() throws Exception {
        Locale.setDefault(Locale.JAPANESE);
        Properties serviceProps = 
                SgsTestNode.getDefaultProperties(APP_NAME, serverNode, null);
        serviceProps.setProperty(
                "com.sun.sgs.impl.kernel.profile.level", "medium");
        addNodes(serviceProps, 1);
        ProfileCollector collector = getCollector(additionalNodes[0]);
        assertNotNull(collector);
        assertSame(ProfileLevel.MEDIUM, collector.getDefaultProfileLevel());
    }
    
    /* -- consumer creation tests -- */
    @Test
    public void testConsumerMapAdd() throws Exception {
        // Create a ProfileConsumer, and make sure it appears in the consumer
        // map.
        ProfileCollector collector = getCollector(serverNode);
        
        Map<String, ProfileConsumer> consumerMap = 
                profileCollector.getConsumers();
        int count = consumerMap.size();
        
        ProfileConsumer pc1 = collector.getConsumer("Cons1");
        ProfileConsumer pc2 = collector.getConsumer("Cons2");
        
        consumerMap = profileCollector.getConsumers();
        assertSame(count+2, consumerMap.size());
        assertEquals(pc1, consumerMap.get("Cons1"));
        assertEquals(pc2, consumerMap.get("Cons2"));
    }
    
    @Test
    public void testConsumerMapBadAdd() throws Exception {
        ProfileCollector collector = getCollector(serverNode);
        collector.getConsumer("Cons1");
        collector.getConsumer("Cons2");
        
        Map<String, ProfileConsumer> consumerMap =
                profileCollector.getConsumers();
        int count = consumerMap.size();
        ProfileConsumer pc1 = consumerMap.get("Cons2");
        
        // Test that the map isn't modified if we try adding the same
        // named consumer a second time
        ProfileConsumer pc2 = collector.getConsumer("Cons2");
        assertSame(count, consumerMap.size());
        assertSame(pc2, pc1);
    }
    
    @Test(expected=UnsupportedOperationException.class)
    public void testGetConsumersReadOnly() {
        Map<String, ProfileConsumer> consumerMap =
                profileCollector.getConsumers();
        consumerMap.put("Foo", null);
    }
    
    /* -- Listener tests -- */
    @Test
    public void testNoListener() {
        // By default, there is one listener in the system, 
        // the TransactionScheduler
        assertEquals(1, profileCollector.getListeners().size());
    }
    
    @Test
    public void testGetListener() throws Exception {
        SimpleTestListener test = new SimpleTestListener();
        profileCollector.addListener(test, true);
        List<ProfileListener> listeners = 
                profileCollector.getListeners();
        assertEquals(2, listeners.size());
        assertTrue(listeners.contains(test));
    }
    
    @Test(expected=UnsupportedOperationException.class)
    public void testGetListenersReadOnly() {
        List<ProfileListener> listeners = 
                profileCollector.getListeners();
        listeners.add(null);
    }
    
    
    @Test
    public void testAddListenerCalled() throws Exception {
        final Semaphore flag = new Semaphore(1);
        
        SimpleTestListener test = new SimpleTestListener(
            new Runnable() {
                public void run() {
                    flag.release();
                }
        });
        profileCollector.addListener(test, true);
        
        flag.acquire();
        // Run a task, to be sure our listener gets called at least once
        txnScheduler.runTask(
            new TestAbstractKernelRunnable() {
                // empty task
		public void run() { 
                }
            }, taskOwner);
            
        // Calling reports is asynchronous
        flag.tryAcquire(100, TimeUnit.MILLISECONDS);
        assertTrue(test.reportCalls > 0);
    }
    
    @Test
    public void testAddListenerTwice() throws Exception {
        int initialSize = profileCollector.getListeners().size();
        SimpleTestListener test = new SimpleTestListener();
        profileCollector.addListener(test, true);
        assertEquals(initialSize + 1, profileCollector.getListeners().size());
        profileCollector.addListener(test, true);
        assertEquals(initialSize + 1, profileCollector.getListeners().size());
    }
    
    @Test
    public void testListenerShutdown() throws Exception {
        SimpleTestListener test = new SimpleTestListener();
        profileCollector.addListener(test, true);
        // The profile collector should shut down all listeners added with
        // argument of true
        profileCollector.shutdown();
        assertTrue(test.shutdownCalls > 0);
    }
    
    @Test
    public void testListenerNoShutdown() throws Exception {
        SimpleTestListener test = new SimpleTestListener();
        profileCollector.addListener(test, false);
        // The profile collector should not shut down listeners added with
        // argument of false
        profileCollector.shutdown();
        assertEquals(0, test.shutdownCalls);
    }
    
    @Test
    public void testListenerRemove() throws Exception {
        int initialSize = profileCollector.getListeners().size();
        SimpleTestListener test = new SimpleTestListener();
        profileCollector.addListener(test, true);
        assertEquals(initialSize  + 1, profileCollector.getListeners().size());
        // Remove should cause shutdown
        profileCollector.removeListener(test);
        assertTrue(test.shutdownCalls > 0);
        assertEquals(initialSize, profileCollector.getListeners().size());
    }
    
    @Test
    public void testListenerNoRemove() throws Exception {
        int initialSize = profileCollector.getListeners().size();
        SimpleTestListener test = new SimpleTestListener();
        profileCollector.addListener(test, false);
        assertEquals(initialSize  + 1, profileCollector.getListeners().size());
        // Cannot remove and no shutdown call
        profileCollector.removeListener(test);
        assertEquals(0, test.shutdownCalls);
        assertEquals(initialSize  + 1, profileCollector.getListeners().size());
    }
    
    @Test(expected=NullPointerException.class)
    public void testListenerNullRemove() {
        profileCollector.removeListener(null);
    }
    
    @Test
    public void testListenerRemoveNotAdded() {
        SimpleTestListener test = new SimpleTestListener();
        profileCollector.removeListener(test);
    }
    
    /* -- Consumer tests -- */
    @Test
    public void testConsumerName() throws Exception {
        final String name = "consumer1";
        ProfileCollector collector = getCollector(serverNode);
        ProfileConsumer cons = collector.getConsumer(name);
        assertEquals(name, cons.getName());
    }
    
    @Test
    public void testConsumerSetLevel() throws Exception {
        ProfileCollector collector = getCollector(serverNode);
        ProfileConsumer cons1 = collector.getConsumer("c1");
        assertEquals(profileCollector.getDefaultProfileLevel(), 
                     cons1.getProfileLevel());
        
        cons1.setProfileLevel(ProfileLevel.MIN);
        assertEquals(ProfileLevel.MIN, cons1.getProfileLevel());
        cons1.setProfileLevel(ProfileLevel.MEDIUM);
        assertEquals(ProfileLevel.MEDIUM, cons1.getProfileLevel());
        cons1.setProfileLevel(ProfileLevel.MAX);
        assertEquals(ProfileLevel.MAX, cons1.getProfileLevel());
    }
    
    @Test
    public void testConsumerSetCollectorLevel() throws Exception {
        ProfileCollector collector = getCollector(serverNode);
        ProfileConsumer cons1 = collector.getConsumer("c1");
        ProfileLevel cons1Level = cons1.getProfileLevel();
        assertEquals(profileCollector.getDefaultProfileLevel(), cons1Level);

        // Change default level from what the kernel set, make sure it
        // affects later consumers.
        profileCollector.setDefaultProfileLevel(ProfileLevel.MIN);
        ProfileConsumer cons2 = collector.getConsumer("c2");
        assertEquals(profileCollector.getDefaultProfileLevel(), 
                     cons2.getProfileLevel());
        // and make sure other consumers aren't affected
        assertEquals(cons1Level, cons1.getProfileLevel());
    }
    
    /* -- Counter tests -- */
    @Test
<<<<<<< HEAD
    public void testCounterName() {
        ProfileRegistrar registrar = getRegistrar(serverNode);
        ProfileConsumer cons1 = registrar.registerProfileProducer("c1");
        String name = "taskcounter";
=======
    public void testCounterName() throws Exception {
        final String name = "counter";
        ProfileCollector collector = getCollector(serverNode);
        ProfileConsumer cons1 = collector.getConsumer("c1");
>>>>>>> 36f983e3
        ProfileCounter counter1 = 
                cons1.createCounter(name, 
                                    ProfileDataType.TASK, ProfileLevel.MAX);
        assertEquals(name, counter1.getName());
        
        name = "aggregateCounter";
        ProfileCounter counter2 = 
                cons1.createCounter(name, ProfileDataType.AGGREGATE, 
                                    ProfileLevel.MAX);
        assertEquals(name, counter2.getName());
        
        name = "bothCounter";
        ProfileCounter counter3 = 
                cons1.createCounter(name, ProfileDataType.TASK_AGGREGATE, 
                                    ProfileLevel.MAX);
        assertEquals(name, counter3.getName());
    }
    
    @Test
    public void testCounterTwice() throws Exception {
        final String name = "counter";
        ProfileCollector collector = getCollector(serverNode);
        ProfileConsumer cons1 = collector.getConsumer("c1");
        ProfileCounter counter1 = 
                cons1.createCounter(name, 
                                    ProfileDataType.TASK, ProfileLevel.MAX);

        // Try creating with same name and parameters
        ProfileCounter counter2 =
                cons1.createCounter(name, 
                                    ProfileDataType.TASK, ProfileLevel.MAX);
        assertSame(counter1, counter2);
        
        // Try creating with same name and different parameters
        try {
            ProfileCounter op3 =
                cons1.createCounter(name, 
                                    ProfileDataType.AGGREGATE, 
                                    ProfileLevel.MAX);
            fail("Expected IllegalArgumentException");
        } catch (IllegalArgumentException expected) {
            System.err.println(expected);
        }
        try {
            ProfileCounter op3 =
                cons1.createCounter(name, 
                                    ProfileDataType.TASK_AGGREGATE, 
                                    ProfileLevel.MAX);
            fail("Expected IllegalArgumentException");
        } catch (IllegalArgumentException expected) {
            System.err.println(expected);
        }
        try {
            ProfileCounter op3 =
                cons1.createCounter(name, 
                                    ProfileDataType.TASK, 
                                    ProfileLevel.MIN);
            fail("Expected IllegalArgumentException");
        } catch (IllegalArgumentException expected) {
            System.err.println(expected);
        }
        try {
            ProfileCounter op3 =
                cons1.createCounter(name, 
                                    ProfileDataType.TASK, 
                                    ProfileLevel.MEDIUM);
            fail("Expected IllegalArgumentException");
        } catch (IllegalArgumentException expected) {
            System.err.println(expected);
        }
        
        // Try creating with a different name
        ProfileCounter counter4 =
                cons1.createCounter("somethingelse", 
                                    ProfileDataType.TASK, ProfileLevel.MAX);
        assertNotSame(counter1, counter4);
    }
    
    @Test
    public void testCounterType() throws Exception {
        ProfileCollector collector = getCollector(serverNode);
        ProfileConsumer cons1 = collector.getConsumer("c1");
        ProfileCounter counter = 
                cons1.createCounter("counter", 
                                    ProfileDataType.TASK, ProfileLevel.MIN);
        assertTrue(counter instanceof TaskProfileCounter);
        assertFalse(counter instanceof AggregateProfileCounter);
        
        ProfileCounter counter1 = 
                cons1.createCounter("counter1", 
                                    ProfileDataType.AGGREGATE, 
                                    ProfileLevel.MIN);
        assertFalse(counter1 instanceof TaskProfileCounter);
        assertTrue(counter1 instanceof AggregateProfileCounter);
        
        ProfileCounter counter2 = 
                cons1.createCounter("counter2", 
                                    ProfileDataType.TASK_AGGREGATE, 
                                    ProfileLevel.MIN);
        assertTrue(counter2 instanceof TaskProfileCounter);
        assertTrue(counter2 instanceof AggregateProfileCounter);
        
    }

    @Test(expected=IllegalStateException.class)
    public void testTaskCounterIncrementNoTransaction() {
        ProfileRegistrar registrar = getRegistrar(serverNode);
        ProfileConsumer cons1 = registrar.registerProfileProducer("c1");
        final ProfileCounter counter = 
                cons1.createCounter("my counter", 
                                    ProfileDataType.TASK, ProfileLevel.MIN);
        
        counter.incrementCount();
    }
    
<<<<<<< HEAD
    @Test(expected=IllegalStateException.class)
    public void testTaskCounterIncrementValueNoTransaction() {
        ProfileRegistrar registrar = getRegistrar(serverNode);
        ProfileConsumer cons1 = registrar.registerProfileProducer("c1");
=======
    // NOTE not bothering to write tests for aggregate types now, as
    // aggregation within profile reports will be going away soon
    
    @Test
    public void testCounter() throws Exception {
        final String name = "counter";
        ProfileCollector collector = getCollector(serverNode);
        ProfileConsumer cons1 = collector.getConsumer("c1");
        // Register a counter to be noted at all profiling levels
>>>>>>> 36f983e3
        final ProfileCounter counter = 
                cons1.createCounter("my counter", 
                                    ProfileDataType.TASK, ProfileLevel.MIN);
        
        counter.incrementCount(55);
    }
    
    @Test
<<<<<<< HEAD
    public void testAggregateProfileCounterNotInTaskReport() throws Exception {
        final String name = "counter";
        ProfileRegistrar registrar = getRegistrar(serverNode);
        ProfileConsumer cons1 = registrar.registerProfileProducer("c1");
        // Register a counter to be noted at all profiling levels
        final AggregateProfileCounter counter = 
                (AggregateProfileCounter) 
                    cons1.createCounter(name, 
                                        ProfileDataType.AGGREGATE, 
                                        ProfileLevel.MIN);
=======
    public void testCounterLevel() throws Exception {
        final String name = "MyCounter";
        ProfileCollector collector = getCollector(serverNode);
        ProfileConsumer cons1 = collector.getConsumer("c1");
        // Register a counter to be updated only at the max level
        final ProfileCounter counter = 
                cons1.registerCounter(name, true, ProfileLevel.MAX);
>>>>>>> 36f983e3
        
        // Because the listener is running in a different thread, JUnit
        // is not able to report the assertions and failures.
        // Use an exchanger to synchronize between the threads and communicate
        // any problems.
        final Exchanger<AssertionError> errorExchanger = 
                new Exchanger<AssertionError>();

        final Identity positiveOwner = new DummyIdentity("never-used");
        SimpleTestListener test = new SimpleTestListener(
            new CounterReportRunnable(name, positiveOwner, errorExchanger, 1));
        profileCollector.addListener(test, true);

        // We don't expect to see the counter updated in the task report
        txnScheduler.runTask(
            new TestAbstractKernelRunnable() {
		public void run() { 
                    counter.incrementCount();
                }
            }, taskOwner);

        AssertionError error = 
                errorExchanger.exchange(null, 100, TimeUnit.MILLISECONDS);
        if (error != null) {
            // Rethrow with the original error as the cause so we see
            // both stack traces.
            throw new AssertionError(error);
        }
        
        // But we do expect to see the counter updated globally!
        assertEquals(1L, counter.getCount());
    }
    
    @Test
    public void testTaskAggregateProfileCounter() throws Exception {
        final String name = "counter";
<<<<<<< HEAD
        ProfileRegistrar registrar = getRegistrar(serverNode);
        ProfileConsumer cons1 = registrar.registerProfileProducer("c1");
=======
        final int incValue = 5;
        ProfileCollector collector = getCollector(serverNode);
        ProfileConsumer cons1 = collector.getConsumer("c1");
>>>>>>> 36f983e3
        // Register a counter to be noted at all profiling levels
        final AggregateProfileCounter counter = 
                (AggregateProfileCounter) 
                    cons1.createCounter(name, 
                                        ProfileDataType.TASK_AGGREGATE, 
                                        ProfileLevel.MIN);
        
        // Because the listener is running in a different thread, JUnit
        // is not able to report the assertions and failures.
        // Use an exchanger to synchronize between the threads and communicate
        // any problems.
        final Exchanger<AssertionError> errorExchanger = 
                new Exchanger<AssertionError>();

        // Set up a couple of test listeners, each listening for a different
        // task owner
        final Identity owner1 = new DummyIdentity("hello");
        SimpleTestListener test = new SimpleTestListener(
            new CounterReportRunnable(name, owner1, errorExchanger, 1));
        profileCollector.addListener(test, true);
        
        // We expect to see the counter updated in the task report
        txnScheduler.runTask(
            new TestAbstractKernelRunnable() {
		public void run() { 
                    counter.incrementCount();
                }
            }, owner1);

        AssertionError error = 
                errorExchanger.exchange(null, 100, TimeUnit.MILLISECONDS);
        if (error != null) {
            // Rethrow with the original error as the cause so we see
            // both stack traces.
            throw new AssertionError(error);
        }
<<<<<<< HEAD
=======
    }
    
    @Test
    public void testCounterMultiple() throws Exception {
        final String name = "counterforstuff";
        final int incValue = 5;
        ProfileCollector collector = getCollector(serverNode);
        ProfileConsumer cons1 = collector.getConsumer("c1");
        // Register a counter to be noted at all profiling levels
        final ProfileCounter counter = 
                cons1.registerCounter(name, true, ProfileLevel.MIN);
>>>>>>> 36f983e3
        
        // We expect to see the counter updated in the task report,
        // and it should be independent of the last report
        txnScheduler.runTask(
            new TestAbstractKernelRunnable() {
		public void run() { 
                    counter.incrementCount();
                }
            }, owner1);

        error = 
                errorExchanger.exchange(null, 100, TimeUnit.MILLISECONDS);
        if (error != null) {
            // Rethrow with the original error as the cause so we see
            // both stack traces.
            throw new AssertionError(error);
        }
        
        // And we expect to see the counter aggregated
        assertEquals(2, counter.getCount());
    }
    
    
    /* -- Operation tests -- */
    @Test
<<<<<<< HEAD
    public void testOperationName() {
        ProfileRegistrar registrar = getRegistrar(serverNode);
        ProfileConsumer cons1 = registrar.registerProfileProducer("c1");
        String name = "myOperation";
=======
    public void testOperationName() throws Exception {
        final String name = "myOperation";
        ProfileCollector collector = getCollector(serverNode);
        ProfileConsumer cons1 = collector.getConsumer("c1");
>>>>>>> 36f983e3
        ProfileOperation op1 = 
                cons1.createOperation(name, 
                                      ProfileDataType.TASK, ProfileLevel.MAX);
        assertEquals(name, op1.getName());
        
        name = "aggOp";
        ProfileOperation op2 = 
                cons1.createOperation(name, ProfileDataType.AGGREGATE, 
                                      ProfileLevel.MAX);
        assertEquals(name, op2.getName());
        
        name = "bothOp";
        ProfileOperation op3 = 
                cons1.createOperation(name, ProfileDataType.TASK_AGGREGATE, 
                                      ProfileLevel.MAX);
        assertEquals(name, op3.getName());
    }
    
    @Test
    public void testOperationTwice() throws Exception {
        final String name = "myOperation";
        ProfileCollector collector = getCollector(serverNode);
        ProfileConsumer cons1 = collector.getConsumer("c1");
        ProfileOperation op1 = 
                cons1.createOperation(name, 
                                      ProfileDataType.TASK, ProfileLevel.MAX);

        // Try creating with same name and parameters
        ProfileOperation op2 =
                cons1.createOperation(name, 
                                      ProfileDataType.TASK, ProfileLevel.MAX);
        assertSame(op1, op2);
        
        // Try creating with same name and different parameters
<<<<<<< HEAD
        try {
            ProfileOperation op3 =
                cons1.createOperation(name, 
                                      ProfileDataType.AGGREGATE, 
                                      ProfileLevel.MAX);
            fail("Expected IllegalArgumentException");
        } catch (IllegalArgumentException expected) {
            System.err.println(expected);
=======
        // Note we expect this behavior to change with upcoming API changes
        ProfileOperation op3 =
                cons1.registerOperation(name, ProfileLevel.MIN);
        assertSame(op1, op3);
        
        // Try creating with a different name
        ProfileOperation op4 =
                cons1.registerOperation("somethingelse", ProfileLevel.MAX);
        assertNotSame(op1, op4);
    }
    
    // NOTE will need type tests soon, right now there is only one type
    // of operation
    @Ignore
    public void testOperationType() {
        
    }
    
    @Test
    public void testOperation() throws Exception {
        ProfileCollector collector = getCollector(serverNode);
        ProfileConsumer cons1 = collector.getConsumer("c1");
        final ProfileOperation op =
                cons1.registerOperation("something", ProfileLevel.MIN);
        
        // Because the listener is running in a different thread, JUnit
        // is not able to report the assertions and failures.
        // Use an exchanger to synchronize between the threads and communicate
        // any problems.
        final Exchanger<AssertionError> errorExchanger = 
                new Exchanger<AssertionError>();

        // The owner for our positive test.  The listener uses this owner
        // to find the ProfileReport for the task in this test.
        final Identity positiveOwner = new DummyIdentity("opowner");
        TestListener test = new TestListener(
            new TestOperationReport(op, positiveOwner, errorExchanger));
        profileCollector.addListener(test, true);

        txnScheduler.runTask(
            new TestAbstractKernelRunnable() {
		public void run() { 
                    op.report();
                }
            }, positiveOwner);

        AssertionError error = 
                errorExchanger.exchange(null, 100, TimeUnit.MILLISECONDS);
        if (error != null) {
            throw new AssertionError(error);
>>>>>>> 36f983e3
        }
        try {
            ProfileOperation op3 =
                cons1.createOperation(name, 
                                      ProfileDataType.TASK_AGGREGATE, 
                                      ProfileLevel.MAX);
            fail("Expected IllegalArgumentException");
        } catch (IllegalArgumentException expected) {
            System.err.println(expected);
        }
<<<<<<< HEAD
        try {
            ProfileOperation op3 =
                cons1.createOperation(name, ProfileDataType.TASK, 
                                      ProfileLevel.MIN);
            fail("Expected IllegalArgumentException");
        } catch (IllegalArgumentException expected) {
            System.err.println(expected);
=======
    }

    @Test
    public void testOperationMediumLevel() throws Exception {
        ProfileCollector collector = getCollector(serverNode);
        ProfileConsumer cons1 = collector.getConsumer("c1");
        final ProfileOperation op =
                cons1.registerOperation("something", ProfileLevel.MEDIUM);
        
        // Because the listener is running in a different thread, JUnit
        // is not able to report the assertions and failures.
        // Use an exchanger to synchronize between the threads and communicate
        // any problems.
        final Exchanger<AssertionError> errorExchanger = 
                new Exchanger<AssertionError>();

        // The owner for our positive test.  The listener uses this owner
        // to find the ProfileReport for the task in this test.
        final Identity positiveOwner = new DummyIdentity("opmed");
        TestListener test = new TestListener(
            new TestOperationReport(op, positiveOwner, errorExchanger));
        profileCollector.addListener(test, true);

        txnScheduler.runTask(
            new TestAbstractKernelRunnable() {
		public void run() { 
                    // We do not expect to see this reported.
                    op.report();
                }
            }, taskOwner);

        AssertionError error = 
                errorExchanger.exchange(null, 100, TimeUnit.MILLISECONDS);
        if (error != null) {
            throw new AssertionError(error);
>>>>>>> 36f983e3
        }
        try {
            ProfileOperation op3 =
                cons1.createOperation(name, ProfileDataType.TASK, 
                                      ProfileLevel.MEDIUM);
            fail("Expected IllegalArgumentException");
        } catch (IllegalArgumentException expected) {
            System.err.println(expected);
        }
<<<<<<< HEAD
=======
    }
    
    @Test
    public void testOperationMediumToMaxLevel() throws Exception {
        ProfileCollector collector = getCollector(serverNode);
        ProfileConsumer cons1 = collector.getConsumer("c1");
        final ProfileOperation op =
                cons1.registerOperation("something", ProfileLevel.MEDIUM);
>>>>>>> 36f983e3
        
        // Try creating with a different name
        ProfileOperation op4 =
                cons1.createOperation("somethingelse", 
                                      ProfileDataType.TASK, ProfileLevel.MAX);
        assertNotSame(op1, op4);
    }
    
<<<<<<< HEAD
=======
    @Test
    public void testOperationMaxLevel() throws Exception {
        ProfileCollector collector = getCollector(serverNode);
        ProfileConsumer cons1 = collector.getConsumer("c1");
        final ProfileOperation op =
                cons1.registerOperation("something", ProfileLevel.MAX);
        
        // Because the listener is running in a different thread, JUnit
        // is not able to report the assertions and failures.
        // Use an exchanger to synchronize between the threads and communicate
        // any problems.
        final Exchanger<AssertionError> errorExchanger = 
                new Exchanger<AssertionError>();
>>>>>>> 36f983e3

    @Test
<<<<<<< HEAD
    public void testOperationType() {
        ProfileRegistrar registrar = getRegistrar(serverNode);
        ProfileConsumer cons1 = registrar.registerProfileProducer("c1");
        ProfileOperation op1 = 
            cons1.createOperation("op1", ProfileDataType.TASK, 
                                  ProfileLevel.MAX);
        assertTrue(op1 instanceof TaskProfileOperation);
        assertFalse(op1 instanceof AggregateProfileOperation);
 
        ProfileOperation op2 = 
            cons1.createOperation("op2", ProfileDataType.AGGREGATE, 
                                  ProfileLevel.MAX);
        assertFalse(op2 instanceof TaskProfileOperation);
        assertTrue(op2 instanceof AggregateProfileOperation);
        
        ProfileOperation op3 = 
            cons1.createOperation("op3", ProfileDataType.TASK_AGGREGATE, 
                                  ProfileLevel.MAX);
        assertTrue(op3 instanceof TaskProfileOperation);
        assertTrue(op3 instanceof AggregateProfileOperation);
=======
    public void testOperationMultiple() throws Exception {
        ProfileCollector collector = getCollector(serverNode);
        ProfileConsumer cons1 = collector.getConsumer("c1");
        final ProfileOperation op =
                cons1.registerOperation("something", ProfileLevel.MIN);
        final ProfileOperation op1 =
                cons1.registerOperation("else", ProfileLevel.MIN);
        
        // Because the listener is running in a different thread, JUnit
        // is not able to report the assertions and failures.
        // Use an exchanger to synchronize between the threads and communicate
        // any problems.
        final Exchanger<AssertionError> errorExchanger = 
                new Exchanger<AssertionError>();

        final Identity myOwner = new DummyIdentity("me");
        TestListener test = new TestListener(
            new Runnable() {
                public void run() {
                    AssertionError error = null;
                    ProfileReport report = TestListener.report;
                    if (report.getTaskOwner().equals(myOwner)) {
                        try {
                            List<ProfileOperation> ops =
                                TestListener.report.getReportedOperations();
                            for (ProfileOperation po : ops) {
                                System.err.println(po);
                            }
                            int opIndex1 = ops.indexOf(op);
                            int opIndex2 = ops.lastIndexOf(op);
                            int op1Index1 = ops.indexOf(op1);
                            int op1Index2 = ops.lastIndexOf(op1);

                            // We expect to see op twice, and op1 once
                            assertTrue(opIndex1 != -1);
                            assertTrue(opIndex2 != -1);
                            assertTrue(op1Index1 != -1);
                            assertTrue(op1Index2 == op1Index1);

                            // We expect the op ordering to be maintained
                            assertTrue(opIndex1 < op1Index1);
                            assertTrue(op1Index1 < opIndex2);
                        } catch (AssertionError e) {
                            error = e;
                        }
                    }

                    // Signal that we're done, and return the exception
                    try { 
                        errorExchanger.exchange(error);
                    } catch (InterruptedException ignored) {
                        // do nothing
                    }
                }
        });
        profileCollector.addListener(test, true);

        txnScheduler.runTask(
            new TestAbstractKernelRunnable() {
		public void run() { 
                    // We expect to see the operation in the profile report
                    op.report();
                    op1.report();
                    op.report();
                }
            }, myOwner);
            
        AssertionError error = 
                errorExchanger.exchange(null, 100, TimeUnit.MILLISECONDS);
        if (error != null) {
            throw new AssertionError(error);
        }
>>>>>>> 36f983e3
    }
     
    /* -- Sample tests -- */
    @Test
    public void testSampleName() throws Exception {
        final String name = "SomeSamples";
        ProfileCollector collector = getCollector(serverNode);
        ProfileConsumer cons1 = collector.getConsumer("c1");
        ProfileSample sample1 = 
                cons1.createSample(name, ProfileDataType.TASK, 
                                   -1, ProfileLevel.MAX);
        assertEquals(name, sample1.getName());
    }
    
    @Test
    public void testSampleTwice() throws Exception {
        final String name = "mySamples";
        ProfileCollector collector = getCollector(serverNode);
        ProfileConsumer cons1 = collector.getConsumer("c1");
        ProfileSample s1 = 
                cons1.createSample(name, ProfileDataType.TASK, 
                                   -1, ProfileLevel.MAX);

        // Try creating with same name and parameters
        ProfileSample s2 =
                cons1.createSample(name, ProfileDataType.TASK, 
                                   -1, ProfileLevel.MAX);
        assertSame(s1, s2);
        
        // Try creating with same name and different parameters
<<<<<<< HEAD
        try {
            ProfileSample s3 =
                cons1.createSample(name, ProfileDataType.AGGREGATE, 
                                   -1, ProfileLevel.MAX);
            fail("Expected IllegalArgumentException");
        } catch (IllegalArgumentException expected) {
            System.err.println(expected);
        } 
        try {
            ProfileSample s3 =
                cons1.createSample(name, ProfileDataType.TASK_AGGREGATE, 
                                   -1, ProfileLevel.MAX);
            fail("Expected IllegalArgumentException");
        } catch (IllegalArgumentException expected) {
            System.err.println(expected);
=======
        // Note we expect this behavior to change with upcoming API changes
        ProfileSample s3 =
                cons1.registerSampleSource(name, false, -1, ProfileLevel.MIN);
        assertSame(s1, s3);     
        ProfileSample s4 =
                cons1.registerSampleSource(name, true, 25, ProfileLevel.MIN);
        assertSame(s1, s4);
        
        // Try creating with a different name
        ProfileSample s5 =
            cons1.registerSampleSource("somethingelse", 
                                        true, -1, ProfileLevel.MAX);
        assertNotSame(s1, s5);
    }
    

    @Test
    public void testSampleType() throws Exception {
        ProfileCollector collector = getCollector(serverNode);
        ProfileConsumer cons1 = collector.getConsumer("c1");
        ProfileSample s1 = 
            cons1.registerSampleSource("samples", true, -1, ProfileLevel.MAX);
        
        assertTrue(s1.isTaskLocal());
        
        ProfileSample s2 = 
            cons1.registerSampleSource("other", false, -1, ProfileLevel.MAX);
        assertFalse(s2.isTaskLocal());
    }
     
    // NOTE not bothering to write tests for aggregate types now, as
    // aggregation within profile reports will be going away soon
    
    @Test
    public void testSample() throws Exception {
        final String name = "sample";
        ProfileCollector collector = getCollector(serverNode);
        ProfileConsumer cons1 = collector.getConsumer("c1");
        // Register a counter to be noted at all profiling levels
        final ProfileSample sample = 
            cons1.registerSampleSource(name, true, -1, ProfileLevel.MIN);

        // Because the listener is running in a different thread, JUnit
        // is not able to report the assertions and failures.
        // Use an exchanger to synchronize between the threads and communicate
        // any problems.
        final Exchanger<AssertionError> errorExchanger = 
                new Exchanger<AssertionError>();

        final List<Long> testValues = new ArrayList<Long>();
        testValues.add(1L);
        testValues.add(5L);
        testValues.add(-22L);
        // The owner for our positive test.  The listener uses this owner
        // to find the ProfileReport for the task in this test.
        final Identity positiveOwner = new DummyIdentity("sampleowner");
        TestListener test = new TestListener(
            new TestSampleReport(name, positiveOwner, 
                                 errorExchanger, testValues));
        profileCollector.addListener(test, true);

        txnScheduler.runTask(
            new TestAbstractKernelRunnable() {
		public void run() { 
                    // We expect to see the test values in listener
                    for (Long v : testValues) {
                        sample.addSample(v);
                    }
                }
            }, positiveOwner);

        AssertionError error = 
                errorExchanger.exchange(null, 100, TimeUnit.MILLISECONDS);
        if (error != null) {
            throw new AssertionError(error);
        }

        txnScheduler.runTask(
            new TestAbstractKernelRunnable() {
		public void run() {
                }
            }, taskOwner);
            
        error = errorExchanger.exchange(null, 100, TimeUnit.MILLISECONDS);
        if (error != null) {
            throw new AssertionError(error);
        }
    }

    @Test
    public void testSampleLevel() throws Exception {
        final String name = "MySamples";
        ProfileCollector collector = getCollector(serverNode);
        ProfileConsumer cons1 = collector.getConsumer("cons1");
        final ProfileSample sample = 
            cons1.registerSampleSource(name, true, -1, ProfileLevel.MAX);
        
        // Because the listener is running in a different thread, JUnit
        // is not able to report the assertions and failures.
        // Use an exchanger to synchronize between the threads and communicate
        // any problems.
        final Exchanger<AssertionError> errorExchanger = 
                new Exchanger<AssertionError>();

        final List<Long> testValues = new ArrayList<Long>();
        testValues.add(101L);
        testValues.add(-22L);
        // The owner for our positive test.  The listener uses this owner
        // to find the ProfileReport for the task in this test.
        final Identity positiveOwner = new DummyIdentity("samplelevel");
        TestListener test = new TestListener(
            new TestSampleReport(name, positiveOwner, 
                                 errorExchanger, testValues));
        profileCollector.addListener(test, true);
        txnScheduler.runTask(
            new TestAbstractKernelRunnable() {
		public void run() { 
                    // The default profile level is MIN so we don't expect
                    // to see the samples.
                    for (Long v : testValues) {
                        sample.addSample(v);
                    }
                }
            }, taskOwner);

        AssertionError error = 
                errorExchanger.exchange(null, 100, TimeUnit.MILLISECONDS);
        if (error != null) {
            throw new AssertionError(error);
        }

        cons1.setProfileLevel(ProfileLevel.MAX);
        txnScheduler.runTask(
            new TestAbstractKernelRunnable() {
		public void run() {
                    // Because we bumped the consumer's profile level,
                    // we expect the samples to appear
                    for (Long v : testValues) {
                        sample.addSample(v);
                    }
                }
            }, positiveOwner);
            
        error = errorExchanger.exchange(null, 100, TimeUnit.MILLISECONDS);
        if (error != null) {
            throw new AssertionError(error);
        }
    }
    
    @Test
    public void testSampleLevelChange() throws Exception {
        final String name = "samples";
        ProfileCollector collector = getCollector(serverNode);
        final ProfileConsumer cons1 = collector.getConsumer("c1");
        final ProfileSample sample = 
            cons1.registerSampleSource(name, true, -1, ProfileLevel.MAX);

        // Because the listener is running in a different thread, JUnit
        // is not able to report the assertions and failures.
        // Use an exchanger to synchronize between the threads and communicate
        // any problems.
        final Exchanger<AssertionError> errorExchanger = 
                new Exchanger<AssertionError>();

        final List<Long> testValues = new ArrayList<Long>();
        testValues.add(101L);
        testValues.add(-22L);
        // The owner for our positive test.  The listener uses this owner
        // to find the ProfileReport for the task in this test.
        final Identity positiveOwner = new DummyIdentity("samplechange");
        TestListener test = new TestListener(
            new TestSampleReport(name, positiveOwner, 
                                 errorExchanger, testValues));
        profileCollector.addListener(test, true);

        txnScheduler.runTask(
            new TestAbstractKernelRunnable() {
		public void run() { 
                    // The default profile level is MIN so we don't expect
                    // to see the samples.
                    for (Long v : testValues) {
                        sample.addSample(v);
                    }
                }
            }, taskOwner);

        AssertionError error = 
                errorExchanger.exchange(null, 100, TimeUnit.MILLISECONDS);
        if (error != null) {
            throw new AssertionError(error);
        }

        txnScheduler.runTask(
            new TestAbstractKernelRunnable() {
		public void run() {
                    // We don't expect to see this sample in the report;
                    // the level was still too low.
                    sample.addSample(999L);
                    cons1.setProfileLevel(ProfileLevel.MAX);
                    for (Long v : testValues) {
                        sample.addSample(v);
                    }
                    cons1.setProfileLevel(ProfileLevel.MIN);
                    // Should not see this one, either
                    sample.addSample(-22L);
                }
            }, positiveOwner);
            
        error = errorExchanger.exchange(null, 100, TimeUnit.MILLISECONDS);
        if (error != null) {
            throw new AssertionError(error);
        }
    }
    
    // NOTE: no test for maxSamples argument into consumer when creating
    // samples, as this is only used for the aggregate sample case (tasks
    // always saw all the samples)
    
    
    /* -- HELPER CLASSES -- */

    /** A simple profile listener that notes calls to the public APIs */
    private static class TestListener implements ProfileListener {
        int propertyChangeCalls = 0;
        int reportCalls = 0;
        int shutdownCalls = 0;
        final Runnable doReport;
        // Make the profile report available to the doReport runnable.
        static ProfileReport report;
        
        TestListener() {
            this.doReport = null;
        }
        TestListener(Runnable doReport) {
            this.doReport = doReport;
        }
        
        @Override
        public void propertyChange(PropertyChangeEvent event) {
            propertyChangeCalls++;
>>>>>>> 36f983e3
        }
        try {
            ProfileSample s3 =
                cons1.createSample(name, ProfileDataType.TASK, 
                                   -1, ProfileLevel.MIN);
            fail("Expected IllegalArgumentException");
        } catch (IllegalArgumentException expected) {
            System.err.println(expected);
        }
        try {
            ProfileSample s3 =
                cons1.createSample(name, ProfileDataType.TASK, 
                                   -1, ProfileLevel.MEDIUM);
            fail("Expected IllegalArgumentException");
        } catch (IllegalArgumentException expected) {
            System.err.println(expected);
        }
        {
            ProfileSample s3 =
                cons1.createSample(name, ProfileDataType.TASK, 
                                   25, ProfileLevel.MAX);
            assertSame(s1, s3);
        }
        
        final String aggName = "aggregateSample";
        {
            ProfileSample s3 =
                 cons1.createSample(aggName, ProfileDataType.AGGREGATE,
                                    -1, ProfileLevel.MAX);
            try {
                ProfileSample s4 =
                     cons1.createSample(aggName, ProfileDataType.AGGREGATE,
                                        75, ProfileLevel.MAX);
                fail("Expected IllegalArgumentException");
            } catch (IllegalArgumentException expected) {
                System.err.println(expected);
            }
        }
        
        final String taskAggName = "task aggregate sample";
        {
            ProfileSample s3 =
                cons1.createSample(taskAggName, ProfileDataType.TASK_AGGREGATE, 
                                   -1, ProfileLevel.MAX);
            try {
                ProfileSample s4 =
                     cons1.createSample(taskAggName, 
                                        ProfileDataType.TASK_AGGREGATE,
                                        25, ProfileLevel.MAX);
                fail("Expected IllegalArgumentException");
            } catch (IllegalArgumentException expected) {
                System.err.println(expected);
            }
        }
        
        // Try creating with a different name
        ProfileSample s5 =
            cons1.createSample("somethingelse", ProfileDataType.TASK, 
                               -1, ProfileLevel.MAX);
        assertNotSame(s1, s5);
    }
    

    @Test
    public void testSampleType() {
        ProfileRegistrar registrar = getRegistrar(serverNode);
        ProfileConsumer cons1 = registrar.registerProfileProducer("c1");
        ProfileSample s1 = 
            cons1.createSample("samples1", ProfileDataType.TASK, 
                               -1, ProfileLevel.MAX);
        assertTrue(s1 instanceof TaskProfileSample);
        assertFalse(s1 instanceof AggregateProfileSample);
 
        ProfileSample s2 = 
            cons1.createSample("samples2", ProfileDataType.AGGREGATE, 
                               -1, ProfileLevel.MAX);
        assertFalse(s2 instanceof TaskProfileSample);
        assertTrue(s2 instanceof AggregateProfileSample);
        
        ProfileSample s3 = 
            cons1.createSample("samples3", ProfileDataType.TASK_AGGREGATE, 
                               -1, ProfileLevel.MAX);
        assertTrue(s3 instanceof TaskProfileSample);
        assertTrue(s3 instanceof AggregateProfileSample);
    }
}<|MERGE_RESOLUTION|>--- conflicted
+++ resolved
@@ -32,7 +32,6 @@
 import com.sun.sgs.profile.ProfileCounter;
 import com.sun.sgs.profile.ProfileListener;
 import com.sun.sgs.profile.ProfileOperation;
-import com.sun.sgs.profile.ProfileReport;
 import com.sun.sgs.profile.ProfileSample;
 import com.sun.sgs.profile.TaskProfileCounter;
 import com.sun.sgs.profile.TaskProfileOperation;
@@ -41,9 +40,7 @@
 import com.sun.sgs.test.util.NameRunner;
 import com.sun.sgs.test.util.SgsTestNode;
 import com.sun.sgs.test.util.TestAbstractKernelRunnable;
-import java.beans.PropertyChangeEvent;
 import java.lang.reflect.InvocationTargetException;
-import java.util.ArrayList;
 import java.util.List;
 import java.util.Locale;
 import java.util.Map;
@@ -58,7 +55,6 @@
 import static org.junit.Assert.assertEquals;
 import static org.junit.Assert.assertNotNull;
 import static org.junit.Assert.assertNotSame;
-import static org.junit.Assert.assertNull;
 import static org.junit.Assert.assertSame;
 import static org.junit.Assert.assertTrue;
 import static org.junit.Assert.assertFalse;
@@ -137,7 +133,7 @@
     private ProfileCollector getCollector(SgsTestNode node) throws Exception {
         return node.getSystemRegistry().getComponent(ProfileCollector.class);
     }
-    
+
         ////////     The tests     /////////
     
     /*-- Global profile level tests --*/
@@ -416,17 +412,10 @@
     
     /* -- Counter tests -- */
     @Test
-<<<<<<< HEAD
-    public void testCounterName() {
-        ProfileRegistrar registrar = getRegistrar(serverNode);
-        ProfileConsumer cons1 = registrar.registerProfileProducer("c1");
+    public void testCounterName() throws Exception {
+        ProfileCollector collector = getCollector(serverNode);
+        ProfileConsumer cons1 = collector.getConsumer("c1");
         String name = "taskcounter";
-=======
-    public void testCounterName() throws Exception {
-        final String name = "counter";
-        ProfileCollector collector = getCollector(serverNode);
-        ProfileConsumer cons1 = collector.getConsumer("c1");
->>>>>>> 36f983e3
         ProfileCounter counter1 = 
                 cons1.createCounter(name, 
                                     ProfileDataType.TASK, ProfileLevel.MAX);
@@ -532,9 +521,9 @@
     }
 
     @Test(expected=IllegalStateException.class)
-    public void testTaskCounterIncrementNoTransaction() {
-        ProfileRegistrar registrar = getRegistrar(serverNode);
-        ProfileConsumer cons1 = registrar.registerProfileProducer("c1");
+    public void testTaskCounterIncrementNoTransaction() throws Exception {
+        ProfileCollector collector = getCollector(serverNode);
+        ProfileConsumer cons1 = collector.getConsumer("c1");
         final ProfileCounter counter = 
                 cons1.createCounter("my counter", 
                                     ProfileDataType.TASK, ProfileLevel.MIN);
@@ -542,22 +531,10 @@
         counter.incrementCount();
     }
     
-<<<<<<< HEAD
     @Test(expected=IllegalStateException.class)
-    public void testTaskCounterIncrementValueNoTransaction() {
-        ProfileRegistrar registrar = getRegistrar(serverNode);
-        ProfileConsumer cons1 = registrar.registerProfileProducer("c1");
-=======
-    // NOTE not bothering to write tests for aggregate types now, as
-    // aggregation within profile reports will be going away soon
-    
-    @Test
-    public void testCounter() throws Exception {
-        final String name = "counter";
-        ProfileCollector collector = getCollector(serverNode);
-        ProfileConsumer cons1 = collector.getConsumer("c1");
-        // Register a counter to be noted at all profiling levels
->>>>>>> 36f983e3
+    public void testTaskCounterIncrementValueNoTransaction() throws Exception {
+        ProfileCollector collector = getCollector(serverNode);
+        ProfileConsumer cons1 = collector.getConsumer("c1");
         final ProfileCounter counter = 
                 cons1.createCounter("my counter", 
                                     ProfileDataType.TASK, ProfileLevel.MIN);
@@ -566,26 +543,16 @@
     }
     
     @Test
-<<<<<<< HEAD
     public void testAggregateProfileCounterNotInTaskReport() throws Exception {
         final String name = "counter";
-        ProfileRegistrar registrar = getRegistrar(serverNode);
-        ProfileConsumer cons1 = registrar.registerProfileProducer("c1");
+        ProfileCollector collector = getCollector(serverNode);
+        ProfileConsumer cons1 = collector.getConsumer("c1");
         // Register a counter to be noted at all profiling levels
         final AggregateProfileCounter counter = 
                 (AggregateProfileCounter) 
                     cons1.createCounter(name, 
                                         ProfileDataType.AGGREGATE, 
                                         ProfileLevel.MIN);
-=======
-    public void testCounterLevel() throws Exception {
-        final String name = "MyCounter";
-        ProfileCollector collector = getCollector(serverNode);
-        ProfileConsumer cons1 = collector.getConsumer("c1");
-        // Register a counter to be updated only at the max level
-        final ProfileCounter counter = 
-                cons1.registerCounter(name, true, ProfileLevel.MAX);
->>>>>>> 36f983e3
         
         // Because the listener is running in a different thread, JUnit
         // is not able to report the assertions and failures.
@@ -622,14 +589,8 @@
     @Test
     public void testTaskAggregateProfileCounter() throws Exception {
         final String name = "counter";
-<<<<<<< HEAD
-        ProfileRegistrar registrar = getRegistrar(serverNode);
-        ProfileConsumer cons1 = registrar.registerProfileProducer("c1");
-=======
-        final int incValue = 5;
-        ProfileCollector collector = getCollector(serverNode);
-        ProfileConsumer cons1 = collector.getConsumer("c1");
->>>>>>> 36f983e3
+        ProfileCollector collector = getCollector(serverNode);
+        ProfileConsumer cons1 = collector.getConsumer("c1");
         // Register a counter to be noted at all profiling levels
         final AggregateProfileCounter counter = 
                 (AggregateProfileCounter) 
@@ -666,20 +627,6 @@
             // both stack traces.
             throw new AssertionError(error);
         }
-<<<<<<< HEAD
-=======
-    }
-    
-    @Test
-    public void testCounterMultiple() throws Exception {
-        final String name = "counterforstuff";
-        final int incValue = 5;
-        ProfileCollector collector = getCollector(serverNode);
-        ProfileConsumer cons1 = collector.getConsumer("c1");
-        // Register a counter to be noted at all profiling levels
-        final ProfileCounter counter = 
-                cons1.registerCounter(name, true, ProfileLevel.MIN);
->>>>>>> 36f983e3
         
         // We expect to see the counter updated in the task report,
         // and it should be independent of the last report
@@ -705,17 +652,10 @@
     
     /* -- Operation tests -- */
     @Test
-<<<<<<< HEAD
-    public void testOperationName() {
-        ProfileRegistrar registrar = getRegistrar(serverNode);
-        ProfileConsumer cons1 = registrar.registerProfileProducer("c1");
+    public void testOperationName() throws Exception {
+        ProfileCollector collector = getCollector(serverNode);
+        ProfileConsumer cons1 = collector.getConsumer("c1");
         String name = "myOperation";
-=======
-    public void testOperationName() throws Exception {
-        final String name = "myOperation";
-        ProfileCollector collector = getCollector(serverNode);
-        ProfileConsumer cons1 = collector.getConsumer("c1");
->>>>>>> 36f983e3
         ProfileOperation op1 = 
                 cons1.createOperation(name, 
                                       ProfileDataType.TASK, ProfileLevel.MAX);
@@ -750,7 +690,6 @@
         assertSame(op1, op2);
         
         // Try creating with same name and different parameters
-<<<<<<< HEAD
         try {
             ProfileOperation op3 =
                 cons1.createOperation(name, 
@@ -759,58 +698,6 @@
             fail("Expected IllegalArgumentException");
         } catch (IllegalArgumentException expected) {
             System.err.println(expected);
-=======
-        // Note we expect this behavior to change with upcoming API changes
-        ProfileOperation op3 =
-                cons1.registerOperation(name, ProfileLevel.MIN);
-        assertSame(op1, op3);
-        
-        // Try creating with a different name
-        ProfileOperation op4 =
-                cons1.registerOperation("somethingelse", ProfileLevel.MAX);
-        assertNotSame(op1, op4);
-    }
-    
-    // NOTE will need type tests soon, right now there is only one type
-    // of operation
-    @Ignore
-    public void testOperationType() {
-        
-    }
-    
-    @Test
-    public void testOperation() throws Exception {
-        ProfileCollector collector = getCollector(serverNode);
-        ProfileConsumer cons1 = collector.getConsumer("c1");
-        final ProfileOperation op =
-                cons1.registerOperation("something", ProfileLevel.MIN);
-        
-        // Because the listener is running in a different thread, JUnit
-        // is not able to report the assertions and failures.
-        // Use an exchanger to synchronize between the threads and communicate
-        // any problems.
-        final Exchanger<AssertionError> errorExchanger = 
-                new Exchanger<AssertionError>();
-
-        // The owner for our positive test.  The listener uses this owner
-        // to find the ProfileReport for the task in this test.
-        final Identity positiveOwner = new DummyIdentity("opowner");
-        TestListener test = new TestListener(
-            new TestOperationReport(op, positiveOwner, errorExchanger));
-        profileCollector.addListener(test, true);
-
-        txnScheduler.runTask(
-            new TestAbstractKernelRunnable() {
-		public void run() { 
-                    op.report();
-                }
-            }, positiveOwner);
-
-        AssertionError error = 
-                errorExchanger.exchange(null, 100, TimeUnit.MILLISECONDS);
-        if (error != null) {
-            throw new AssertionError(error);
->>>>>>> 36f983e3
         }
         try {
             ProfileOperation op3 =
@@ -821,7 +708,6 @@
         } catch (IllegalArgumentException expected) {
             System.err.println(expected);
         }
-<<<<<<< HEAD
         try {
             ProfileOperation op3 =
                 cons1.createOperation(name, ProfileDataType.TASK, 
@@ -829,43 +715,6 @@
             fail("Expected IllegalArgumentException");
         } catch (IllegalArgumentException expected) {
             System.err.println(expected);
-=======
-    }
-
-    @Test
-    public void testOperationMediumLevel() throws Exception {
-        ProfileCollector collector = getCollector(serverNode);
-        ProfileConsumer cons1 = collector.getConsumer("c1");
-        final ProfileOperation op =
-                cons1.registerOperation("something", ProfileLevel.MEDIUM);
-        
-        // Because the listener is running in a different thread, JUnit
-        // is not able to report the assertions and failures.
-        // Use an exchanger to synchronize between the threads and communicate
-        // any problems.
-        final Exchanger<AssertionError> errorExchanger = 
-                new Exchanger<AssertionError>();
-
-        // The owner for our positive test.  The listener uses this owner
-        // to find the ProfileReport for the task in this test.
-        final Identity positiveOwner = new DummyIdentity("opmed");
-        TestListener test = new TestListener(
-            new TestOperationReport(op, positiveOwner, errorExchanger));
-        profileCollector.addListener(test, true);
-
-        txnScheduler.runTask(
-            new TestAbstractKernelRunnable() {
-		public void run() { 
-                    // We do not expect to see this reported.
-                    op.report();
-                }
-            }, taskOwner);
-
-        AssertionError error = 
-                errorExchanger.exchange(null, 100, TimeUnit.MILLISECONDS);
-        if (error != null) {
-            throw new AssertionError(error);
->>>>>>> 36f983e3
         }
         try {
             ProfileOperation op3 =
@@ -875,17 +724,6 @@
         } catch (IllegalArgumentException expected) {
             System.err.println(expected);
         }
-<<<<<<< HEAD
-=======
-    }
-    
-    @Test
-    public void testOperationMediumToMaxLevel() throws Exception {
-        ProfileCollector collector = getCollector(serverNode);
-        ProfileConsumer cons1 = collector.getConsumer("c1");
-        final ProfileOperation op =
-                cons1.registerOperation("something", ProfileLevel.MEDIUM);
->>>>>>> 36f983e3
         
         // Try creating with a different name
         ProfileOperation op4 =
@@ -894,28 +732,11 @@
         assertNotSame(op1, op4);
     }
     
-<<<<<<< HEAD
-=======
-    @Test
-    public void testOperationMaxLevel() throws Exception {
-        ProfileCollector collector = getCollector(serverNode);
-        ProfileConsumer cons1 = collector.getConsumer("c1");
-        final ProfileOperation op =
-                cons1.registerOperation("something", ProfileLevel.MAX);
-        
-        // Because the listener is running in a different thread, JUnit
-        // is not able to report the assertions and failures.
-        // Use an exchanger to synchronize between the threads and communicate
-        // any problems.
-        final Exchanger<AssertionError> errorExchanger = 
-                new Exchanger<AssertionError>();
->>>>>>> 36f983e3
-
-    @Test
-<<<<<<< HEAD
-    public void testOperationType() {
-        ProfileRegistrar registrar = getRegistrar(serverNode);
-        ProfileConsumer cons1 = registrar.registerProfileProducer("c1");
+
+    @Test
+    public void testOperationType() throws Exception {
+        ProfileCollector collector = getCollector(serverNode);
+        ProfileConsumer cons1 = collector.getConsumer("c1");
         ProfileOperation op1 = 
             cons1.createOperation("op1", ProfileDataType.TASK, 
                                   ProfileLevel.MAX);
@@ -933,80 +754,6 @@
                                   ProfileLevel.MAX);
         assertTrue(op3 instanceof TaskProfileOperation);
         assertTrue(op3 instanceof AggregateProfileOperation);
-=======
-    public void testOperationMultiple() throws Exception {
-        ProfileCollector collector = getCollector(serverNode);
-        ProfileConsumer cons1 = collector.getConsumer("c1");
-        final ProfileOperation op =
-                cons1.registerOperation("something", ProfileLevel.MIN);
-        final ProfileOperation op1 =
-                cons1.registerOperation("else", ProfileLevel.MIN);
-        
-        // Because the listener is running in a different thread, JUnit
-        // is not able to report the assertions and failures.
-        // Use an exchanger to synchronize between the threads and communicate
-        // any problems.
-        final Exchanger<AssertionError> errorExchanger = 
-                new Exchanger<AssertionError>();
-
-        final Identity myOwner = new DummyIdentity("me");
-        TestListener test = new TestListener(
-            new Runnable() {
-                public void run() {
-                    AssertionError error = null;
-                    ProfileReport report = TestListener.report;
-                    if (report.getTaskOwner().equals(myOwner)) {
-                        try {
-                            List<ProfileOperation> ops =
-                                TestListener.report.getReportedOperations();
-                            for (ProfileOperation po : ops) {
-                                System.err.println(po);
-                            }
-                            int opIndex1 = ops.indexOf(op);
-                            int opIndex2 = ops.lastIndexOf(op);
-                            int op1Index1 = ops.indexOf(op1);
-                            int op1Index2 = ops.lastIndexOf(op1);
-
-                            // We expect to see op twice, and op1 once
-                            assertTrue(opIndex1 != -1);
-                            assertTrue(opIndex2 != -1);
-                            assertTrue(op1Index1 != -1);
-                            assertTrue(op1Index2 == op1Index1);
-
-                            // We expect the op ordering to be maintained
-                            assertTrue(opIndex1 < op1Index1);
-                            assertTrue(op1Index1 < opIndex2);
-                        } catch (AssertionError e) {
-                            error = e;
-                        }
-                    }
-
-                    // Signal that we're done, and return the exception
-                    try { 
-                        errorExchanger.exchange(error);
-                    } catch (InterruptedException ignored) {
-                        // do nothing
-                    }
-                }
-        });
-        profileCollector.addListener(test, true);
-
-        txnScheduler.runTask(
-            new TestAbstractKernelRunnable() {
-		public void run() { 
-                    // We expect to see the operation in the profile report
-                    op.report();
-                    op1.report();
-                    op.report();
-                }
-            }, myOwner);
-            
-        AssertionError error = 
-                errorExchanger.exchange(null, 100, TimeUnit.MILLISECONDS);
-        if (error != null) {
-            throw new AssertionError(error);
-        }
->>>>>>> 36f983e3
     }
      
     /* -- Sample tests -- */
@@ -1037,7 +784,6 @@
         assertSame(s1, s2);
         
         // Try creating with same name and different parameters
-<<<<<<< HEAD
         try {
             ProfileSample s3 =
                 cons1.createSample(name, ProfileDataType.AGGREGATE, 
@@ -1053,248 +799,6 @@
             fail("Expected IllegalArgumentException");
         } catch (IllegalArgumentException expected) {
             System.err.println(expected);
-=======
-        // Note we expect this behavior to change with upcoming API changes
-        ProfileSample s3 =
-                cons1.registerSampleSource(name, false, -1, ProfileLevel.MIN);
-        assertSame(s1, s3);     
-        ProfileSample s4 =
-                cons1.registerSampleSource(name, true, 25, ProfileLevel.MIN);
-        assertSame(s1, s4);
-        
-        // Try creating with a different name
-        ProfileSample s5 =
-            cons1.registerSampleSource("somethingelse", 
-                                        true, -1, ProfileLevel.MAX);
-        assertNotSame(s1, s5);
-    }
-    
-
-    @Test
-    public void testSampleType() throws Exception {
-        ProfileCollector collector = getCollector(serverNode);
-        ProfileConsumer cons1 = collector.getConsumer("c1");
-        ProfileSample s1 = 
-            cons1.registerSampleSource("samples", true, -1, ProfileLevel.MAX);
-        
-        assertTrue(s1.isTaskLocal());
-        
-        ProfileSample s2 = 
-            cons1.registerSampleSource("other", false, -1, ProfileLevel.MAX);
-        assertFalse(s2.isTaskLocal());
-    }
-     
-    // NOTE not bothering to write tests for aggregate types now, as
-    // aggregation within profile reports will be going away soon
-    
-    @Test
-    public void testSample() throws Exception {
-        final String name = "sample";
-        ProfileCollector collector = getCollector(serverNode);
-        ProfileConsumer cons1 = collector.getConsumer("c1");
-        // Register a counter to be noted at all profiling levels
-        final ProfileSample sample = 
-            cons1.registerSampleSource(name, true, -1, ProfileLevel.MIN);
-
-        // Because the listener is running in a different thread, JUnit
-        // is not able to report the assertions and failures.
-        // Use an exchanger to synchronize between the threads and communicate
-        // any problems.
-        final Exchanger<AssertionError> errorExchanger = 
-                new Exchanger<AssertionError>();
-
-        final List<Long> testValues = new ArrayList<Long>();
-        testValues.add(1L);
-        testValues.add(5L);
-        testValues.add(-22L);
-        // The owner for our positive test.  The listener uses this owner
-        // to find the ProfileReport for the task in this test.
-        final Identity positiveOwner = new DummyIdentity("sampleowner");
-        TestListener test = new TestListener(
-            new TestSampleReport(name, positiveOwner, 
-                                 errorExchanger, testValues));
-        profileCollector.addListener(test, true);
-
-        txnScheduler.runTask(
-            new TestAbstractKernelRunnable() {
-		public void run() { 
-                    // We expect to see the test values in listener
-                    for (Long v : testValues) {
-                        sample.addSample(v);
-                    }
-                }
-            }, positiveOwner);
-
-        AssertionError error = 
-                errorExchanger.exchange(null, 100, TimeUnit.MILLISECONDS);
-        if (error != null) {
-            throw new AssertionError(error);
-        }
-
-        txnScheduler.runTask(
-            new TestAbstractKernelRunnable() {
-		public void run() {
-                }
-            }, taskOwner);
-            
-        error = errorExchanger.exchange(null, 100, TimeUnit.MILLISECONDS);
-        if (error != null) {
-            throw new AssertionError(error);
-        }
-    }
-
-    @Test
-    public void testSampleLevel() throws Exception {
-        final String name = "MySamples";
-        ProfileCollector collector = getCollector(serverNode);
-        ProfileConsumer cons1 = collector.getConsumer("cons1");
-        final ProfileSample sample = 
-            cons1.registerSampleSource(name, true, -1, ProfileLevel.MAX);
-        
-        // Because the listener is running in a different thread, JUnit
-        // is not able to report the assertions and failures.
-        // Use an exchanger to synchronize between the threads and communicate
-        // any problems.
-        final Exchanger<AssertionError> errorExchanger = 
-                new Exchanger<AssertionError>();
-
-        final List<Long> testValues = new ArrayList<Long>();
-        testValues.add(101L);
-        testValues.add(-22L);
-        // The owner for our positive test.  The listener uses this owner
-        // to find the ProfileReport for the task in this test.
-        final Identity positiveOwner = new DummyIdentity("samplelevel");
-        TestListener test = new TestListener(
-            new TestSampleReport(name, positiveOwner, 
-                                 errorExchanger, testValues));
-        profileCollector.addListener(test, true);
-        txnScheduler.runTask(
-            new TestAbstractKernelRunnable() {
-		public void run() { 
-                    // The default profile level is MIN so we don't expect
-                    // to see the samples.
-                    for (Long v : testValues) {
-                        sample.addSample(v);
-                    }
-                }
-            }, taskOwner);
-
-        AssertionError error = 
-                errorExchanger.exchange(null, 100, TimeUnit.MILLISECONDS);
-        if (error != null) {
-            throw new AssertionError(error);
-        }
-
-        cons1.setProfileLevel(ProfileLevel.MAX);
-        txnScheduler.runTask(
-            new TestAbstractKernelRunnable() {
-		public void run() {
-                    // Because we bumped the consumer's profile level,
-                    // we expect the samples to appear
-                    for (Long v : testValues) {
-                        sample.addSample(v);
-                    }
-                }
-            }, positiveOwner);
-            
-        error = errorExchanger.exchange(null, 100, TimeUnit.MILLISECONDS);
-        if (error != null) {
-            throw new AssertionError(error);
-        }
-    }
-    
-    @Test
-    public void testSampleLevelChange() throws Exception {
-        final String name = "samples";
-        ProfileCollector collector = getCollector(serverNode);
-        final ProfileConsumer cons1 = collector.getConsumer("c1");
-        final ProfileSample sample = 
-            cons1.registerSampleSource(name, true, -1, ProfileLevel.MAX);
-
-        // Because the listener is running in a different thread, JUnit
-        // is not able to report the assertions and failures.
-        // Use an exchanger to synchronize between the threads and communicate
-        // any problems.
-        final Exchanger<AssertionError> errorExchanger = 
-                new Exchanger<AssertionError>();
-
-        final List<Long> testValues = new ArrayList<Long>();
-        testValues.add(101L);
-        testValues.add(-22L);
-        // The owner for our positive test.  The listener uses this owner
-        // to find the ProfileReport for the task in this test.
-        final Identity positiveOwner = new DummyIdentity("samplechange");
-        TestListener test = new TestListener(
-            new TestSampleReport(name, positiveOwner, 
-                                 errorExchanger, testValues));
-        profileCollector.addListener(test, true);
-
-        txnScheduler.runTask(
-            new TestAbstractKernelRunnable() {
-		public void run() { 
-                    // The default profile level is MIN so we don't expect
-                    // to see the samples.
-                    for (Long v : testValues) {
-                        sample.addSample(v);
-                    }
-                }
-            }, taskOwner);
-
-        AssertionError error = 
-                errorExchanger.exchange(null, 100, TimeUnit.MILLISECONDS);
-        if (error != null) {
-            throw new AssertionError(error);
-        }
-
-        txnScheduler.runTask(
-            new TestAbstractKernelRunnable() {
-		public void run() {
-                    // We don't expect to see this sample in the report;
-                    // the level was still too low.
-                    sample.addSample(999L);
-                    cons1.setProfileLevel(ProfileLevel.MAX);
-                    for (Long v : testValues) {
-                        sample.addSample(v);
-                    }
-                    cons1.setProfileLevel(ProfileLevel.MIN);
-                    // Should not see this one, either
-                    sample.addSample(-22L);
-                }
-            }, positiveOwner);
-            
-        error = errorExchanger.exchange(null, 100, TimeUnit.MILLISECONDS);
-        if (error != null) {
-            throw new AssertionError(error);
-        }
-    }
-    
-    // NOTE: no test for maxSamples argument into consumer when creating
-    // samples, as this is only used for the aggregate sample case (tasks
-    // always saw all the samples)
-    
-    
-    /* -- HELPER CLASSES -- */
-
-    /** A simple profile listener that notes calls to the public APIs */
-    private static class TestListener implements ProfileListener {
-        int propertyChangeCalls = 0;
-        int reportCalls = 0;
-        int shutdownCalls = 0;
-        final Runnable doReport;
-        // Make the profile report available to the doReport runnable.
-        static ProfileReport report;
-        
-        TestListener() {
-            this.doReport = null;
-        }
-        TestListener(Runnable doReport) {
-            this.doReport = doReport;
-        }
-        
-        @Override
-        public void propertyChange(PropertyChangeEvent event) {
-            propertyChangeCalls++;
->>>>>>> 36f983e3
         }
         try {
             ProfileSample s3 =
@@ -1359,9 +863,9 @@
     
 
     @Test
-    public void testSampleType() {
-        ProfileRegistrar registrar = getRegistrar(serverNode);
-        ProfileConsumer cons1 = registrar.registerProfileProducer("c1");
+    public void testSampleType() throws Exception {
+        ProfileCollector collector = getCollector(serverNode);
+        ProfileConsumer cons1 = collector.getConsumer("c1");
         ProfileSample s1 = 
             cons1.createSample("samples1", ProfileDataType.TASK, 
                                -1, ProfileLevel.MAX);
