--- conflicted
+++ resolved
@@ -23,13 +23,8 @@
 import com.sun.sgs.app.TransactionAbortedException;
 import com.sun.sgs.app.TransactionNotActiveException;
 import com.sun.sgs.app.TransactionTimeoutException;
-<<<<<<< HEAD
-import com.sun.sgs.impl.profile.ProfileCollectorHandle;
-import com.sun.sgs.impl.profile.ProfileCollectorHandleImpl;
-=======
 import com.sun.sgs.impl.profile.ProfileCollectorHandleImpl;
 import com.sun.sgs.impl.profile.ProfileCollectorHandle;
->>>>>>> 3dff2f7b
 import com.sun.sgs.impl.profile.ProfileCollectorImpl;
 import com.sun.sgs.service.Transaction;
 import com.sun.sgs.service.TransactionParticipant;
@@ -66,18 +61,6 @@
 	    String.valueOf(TIMEOUT));
     }
 
-<<<<<<< HEAD
-    /** A profile collector. */
-    private final ProfileCollectorImpl collector = 
-            new ProfileCollectorImpl(ProfileLevel.MIN, null, null);
-    private final ProfileCollectorHandle collectorHandle =
-            new ProfileCollectorHandleImpl(collector);
-    
-    /** The instance to test. */
-    private final TransactionCoordinator coordinator =
-	new TransactionCoordinatorImpl(coordinatorProps, 
-                                       collector, collectorHandle);
-=======
     /** A profile collector handle. */
     private final ProfileCollectorHandle collectorHandle =
             new ProfileCollectorHandleImpl(
@@ -86,7 +69,6 @@
     /** The instance to test. */
     private final TransactionCoordinator coordinator =
 	new TransactionCoordinatorImpl(coordinatorProps, collectorHandle);
->>>>>>> 3dff2f7b
     
     /** The handle to test. */
     private TransactionHandle handle;
@@ -113,7 +95,7 @@
 
     public void testConstructorNullProperties() {
 	try {
-	    new TransactionCoordinatorImpl(null, collector, collectorHandle);
+	    new TransactionCoordinatorImpl(null, null);
 	    fail("Expected NullPointerException");
 	} catch (NullPointerException e) {
 	    System.err.println(e);
@@ -122,16 +104,7 @@
     
     public void testConstructorNullCollector() {
 	try {
-	    new TransactionCoordinatorImpl(coordinatorProps, null, 
-                                           collectorHandle);
-	    fail("Expected NullPointerException");
-	} catch (NullPointerException e) {
-	    System.err.println(e);
-	}
-    }
-    public void testConstructorNullCollectorHandle() {
-	try {
-	    new TransactionCoordinatorImpl(coordinatorProps, collector, null);
+	    new TransactionCoordinatorImpl(coordinatorProps, null);
 	    fail("Expected NullPointerException");
 	} catch (NullPointerException e) {
 	    System.err.println(e);
@@ -155,12 +128,7 @@
 	};
 	for (Properties props : allProperties) {
 	    try {
-<<<<<<< HEAD
-		new TransactionCoordinatorImpl(props, 
-                                               collector, collectorHandle);
-=======
 		new TransactionCoordinatorImpl(props, collectorHandle);
->>>>>>> 3dff2f7b
 		fail("Expected IllegalArgumentException");
 	    } catch (IllegalArgumentException e) {
 		System.err.println(props + ": " + e);
@@ -747,11 +715,7 @@
 	p.setProperty(TransactionCoordinator.TXN_UNBOUNDED_TIMEOUT_PROPERTY,
 		      "100000");
 	TransactionCoordinator coordinator =
-<<<<<<< HEAD
-	    new TransactionCoordinatorImpl(p, collector, collectorHandle);
-=======
 	    new TransactionCoordinatorImpl(p, collectorHandle);
->>>>>>> 3dff2f7b
 	Transaction txn = coordinator.createTransaction(false).
 	    getTransaction();
 	assertTrue("Incorrect bounded Transaction timeout: " +
