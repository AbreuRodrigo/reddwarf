/*
 * Copyright 2007-2009 Sun Microsystems, Inc.
 *
 * This file is part of Project Darkstar Server.
 *
 * Project Darkstar Server is free software: you can redistribute it
 * and/or modify it under the terms of the GNU General Public License
 * version 2 as published by the Free Software Foundation and
 * distributed hereunder to you.
 *
 * Project Darkstar Server is distributed in the hope that it will be useful,
 * but WITHOUT ANY WARRANTY; without even the implied warranty of
 * MERCHANTABILITY or FITNESS FOR A PARTICULAR PURPOSE.  See the
 * GNU General Public License for more details.
 *
 * You should have received a copy of the GNU General Public License
 * along with this program.  If not, see <http://www.gnu.org/licenses/>.
 */

package com.sun.sgs.test.impl.service.watchdog;

import com.sun.sgs.app.TransactionNotActiveException;
import com.sun.sgs.auth.Identity;
import com.sun.sgs.impl.app.profile.ProfileDataManager;
import com.sun.sgs.impl.auth.IdentityImpl;
import com.sun.sgs.impl.kernel.KernelShutdownController;
import com.sun.sgs.impl.kernel.StandardProperties;
import com.sun.sgs.impl.service.data.DataServiceImpl;
import com.sun.sgs.impl.service.nodemap.NodeMappingServerImpl;
import com.sun.sgs.impl.service.nodemap.NodeMappingServiceImpl;
import com.sun.sgs.impl.service.watchdog.WatchdogServerImpl;
import com.sun.sgs.impl.service.watchdog.WatchdogServiceImpl;
import com.sun.sgs.impl.util.AbstractService.Version;
import com.sun.sgs.impl.util.Exporter;
import com.sun.sgs.kernel.ComponentRegistry;
import com.sun.sgs.kernel.NodeType;
import com.sun.sgs.kernel.TransactionScheduler;
import com.sun.sgs.service.DataService;
import com.sun.sgs.service.Node;
import com.sun.sgs.service.NodeListener;
import com.sun.sgs.service.NodeMappingService;
import com.sun.sgs.service.RecoveryListener;
import com.sun.sgs.service.SimpleCompletionHandler;
import com.sun.sgs.service.TransactionProxy;
import com.sun.sgs.service.WatchdogService;
import com.sun.sgs.test.util.Constants;
import com.sun.sgs.test.util.SgsTestNode;
import com.sun.sgs.test.util.TestAbstractKernelRunnable;
import com.sun.sgs.test.util.UtilReflection;
import com.sun.sgs.tools.test.FilteredNameRunner;
import com.sun.sgs.tools.test.IntegrationTest;
import java.io.File;
import java.lang.reflect.Constructor;
import java.lang.reflect.Field;
import java.lang.reflect.InvocationTargetException;
import java.lang.reflect.Method;
import java.net.BindException;
import static com.sun.sgs.test.util.UtilProperties.createProperties;

import java.util.ArrayList;
import java.util.Collection;
import java.util.Collections;
import java.util.HashMap;
import java.util.HashSet;
import java.util.Iterator;
import java.util.List;
import java.util.Map;
import java.util.MissingResourceException;
import java.util.Properties;
import java.util.Set;
import java.util.concurrent.ConcurrentHashMap;

import org.junit.After;
import org.junit.Assert;
import org.junit.Before;
import org.junit.BeforeClass;
import org.junit.Test;
import org.junit.runner.RunWith;

/** Test the {@link WatchdogServiceImpl} class. */
@RunWith(FilteredNameRunner.class)
public class TestWatchdogServiceImpl extends Assert {

    /** The name of the WatchdogServerImpl class. */
    private static final String WatchdogServerPropertyPrefix =
	"com.sun.sgs.impl.service.watchdog.server";

    /* The number of additional nodes to create if tests need them */
    private static final int NUM_WATCHDOGS = 5;

    /** The KernelContext class. */
    private static final Class<?> kernelContextClass =
	UtilReflection.getClass("com.sun.sgs.impl.kernel.KernelContext");

    /** The three argument KernelContext constructor. */
    private static final Constructor<?> kernelContextConstructor =
	UtilReflection.getConstructor(
	    kernelContextClass,
	    String.class, ComponentRegistry.class, ComponentRegistry.class);

    /** The ContextResolver.setTaskState method. */
    private static final Method contextResolverSetTaskState =
	UtilReflection.getMethod(
	    UtilReflection.getClass(
		"com.sun.sgs.impl.kernel.ContextResolver"),
	    "setTaskState", kernelContextClass, Identity.class);

    /** The node that creates the servers */
    private SgsTestNode serverNode;

    /** Version information from WatchdogServiceImpl class. */
    private static String VERSION_KEY;
    private static int MAJOR_VERSION;
    private static int MINOR_VERSION;
    
    /** Any additional nodes, for tests needing more than one node */
    private SgsTestNode additionalNodes[];

    /** System components found from the serverNode */
    private TransactionProxy txnProxy;
    private ComponentRegistry systemRegistry;

    /** Properties for creating a new node. */
    private Properties serviceProps;

    /** A specific property we started with */
    private int renewTime;

    /** The transaction scheduler. */
    private TransactionScheduler txnScheduler;

    /** The owner for tasks I initiate. */
    private Identity taskOwner;

    /** The data service for serverNode. */
    private DataService dataService;
    
    /** The watchdog service for serverNode */
    private WatchdogServiceImpl watchdogService;
    
    /** A dummy shutdown controller */
    private static DummyKernelShutdownController dummyShutdownCtrl = 
            new DummyKernelShutdownController();

    private static Field getField(Class cl, String name) throws Exception {
	Field field = cl.getDeclaredField(name);
	field.setAccessible(true);
	return field;
    }

    /** Constructs a test instance. */
    @BeforeClass public static void setUpClass() throws Exception {
	Class cl = WatchdogServiceImpl.class;
	VERSION_KEY = (String) getField(cl, "VERSION_KEY").get(null);
	MAJOR_VERSION = getField(cl, "MAJOR_VERSION").getInt(null);
	MINOR_VERSION = getField(cl, "MINOR_VERSION").getInt(null);
    }

    /** Test setup. */
    @Before public void setUp() throws Exception {
        dummyShutdownCtrl.reset();
        Properties props = new Properties();
        setUp(null, true);
    }

    protected void setUp(Properties props, boolean clean) throws Exception {
	
        serverNode = new SgsTestNode("TestWatchdogServiceImpl", 
				     null, null, props, clean);
        txnProxy = serverNode.getProxy();
        systemRegistry = serverNode.getSystemRegistry();
	serviceProps = SgsTestNode.getDefaultProperties(
	    "TestWatchdogServiceImpl", serverNode, null);
        renewTime = Integer.valueOf(
            serverNode.getServiceProperties().getProperty(
                "com.sun.sgs.impl.service.watchdog.server.renew.interval"));

        txnScheduler = systemRegistry.getComponent(TransactionScheduler.class);
        taskOwner = txnProxy.getCurrentOwner();
	dataService = serverNode.getDataService();
        watchdogService = (WatchdogServiceImpl) serverNode.getWatchdogService();
    }

    /** 
     * Add additional nodes.  We only do this as required by the tests. 
     *
     * @param props properties for node creation, or {@code null} if default
     *     properties should be used
     * @parm num the number of nodes to add
     */
    private void addNodes(Properties props, int num) throws Exception {
        // Create the other nodes
        additionalNodes = new SgsTestNode[num];

        for (int i = 0; i < num; i++) {
            SgsTestNode node = new SgsTestNode(serverNode, null, props); 
            additionalNodes[i] = node;
            System.err.println("watchdog service id: " + node.getNodeId());
        }
    }

    /** Shut down the nodes. */
    @After public void tearDown() throws Exception {
        tearDown(true);
    }

    protected void tearDown(boolean clean) throws Exception {
        if (additionalNodes != null) {
            for (SgsTestNode node : additionalNodes) {
                node.shutdown(false);
            }
            additionalNodes = null;
        }
        if (serverNode != null)
            serverNode.shutdown(clean);
	/* Wait for sockets to close down. */
	Thread.sleep(100);
    }

    /* -- Test constructor -- */

    @Test public void testConstructor() throws Exception {
	DataService dataService = null;
        WatchdogServiceImpl watchdog = null;
        try {
	    dataService = createDataService(serviceProps);
            watchdog = new WatchdogServiceImpl(
		serviceProps, systemRegistry, txnProxy, dummyShutdownCtrl);  
        } finally {
	    if (dataService != null) dataService.shutdown();
            if (watchdog != null) watchdog.shutdown();
        }
    }

    @Test(expected = NullPointerException.class)
    public void testConstructorNullProperties() throws Exception {
        WatchdogServiceImpl watchdog = null;
	try {
	    watchdog = new WatchdogServiceImpl(null, systemRegistry, txnProxy,
					       dummyShutdownCtrl);
	} finally {
            if (watchdog != null) watchdog.shutdown();
        }
    }

    @Test(expected = NullPointerException.class)
    public void testConstructorNullRegistry() throws Exception {
        WatchdogServiceImpl watchdog = null;
	try {
	    watchdog = new WatchdogServiceImpl(serviceProps, null, txnProxy,
					       dummyShutdownCtrl);
	} finally {
            if (watchdog != null) watchdog.shutdown();
        }
    }

    @Test(expected = NullPointerException.class)
    public void testConstructorNullProxy() throws Exception {
        WatchdogServiceImpl watchdog = null;
	try {
	    watchdog =
                    new WatchdogServiceImpl(serviceProps, systemRegistry, null,
					    dummyShutdownCtrl);
	} finally {
            if (watchdog != null) watchdog.shutdown();
        }
    }
    
    @Test(expected = NullPointerException.class)
    public void testConstructorNullShutdownCtrl() throws Exception {
        WatchdogServiceImpl watchdog = null;
        try {
            watchdog = new WatchdogServiceImpl(serviceProps, systemRegistry,
					       txnProxy, null);
        } finally {
            if (watchdog != null) {
                watchdog.shutdown();
            }
        }
    }

    @Test(expected = IllegalArgumentException.class)
    public void testConstructorNoAppName() throws Exception {
        Properties properties = createProperties(
            WatchdogServerPropertyPrefix + ".port", "0");
	new WatchdogServiceImpl(properties, systemRegistry, txnProxy, 
				dummyShutdownCtrl);
    }

    @Test(expected = IllegalArgumentException.class)
    public void testConstructorAppButNoServerHost() throws Exception {
        // Server start is false but we didn't specify a server host
        int port = watchdogService.getServer().getPort();
	Properties props = createProperties(
	    StandardProperties.APP_NAME, "TestWatchdogServiceImpl",
            StandardProperties.NODE_TYPE, NodeType.appNode.name(),
	    WatchdogServerPropertyPrefix + ".port", Integer.toString(port));
	new WatchdogServiceImpl(props, systemRegistry, txnProxy,
				dummyShutdownCtrl);
    }
    
    @Test(expected = IllegalArgumentException.class)
    public void testConstructorNegativePort() throws Exception {
        WatchdogServiceImpl watchdog = null;
	Properties properties = createProperties(
	    StandardProperties.APP_NAME, "TestWatchdogServiceImpl",
	    WatchdogServerPropertyPrefix + ".port", Integer.toString(-1));
	try {
	    watchdog = 
                new WatchdogServiceImpl(properties, systemRegistry, txnProxy,
					dummyShutdownCtrl);
	} finally {
            if (watchdog != null) watchdog.shutdown();
        }
    }

    @Test(expected = IllegalArgumentException.class)
    public void testConstructorPortTooLarge() throws Exception {
        WatchdogServiceImpl watchdog = null;
	Properties properties = createProperties(
	    StandardProperties.APP_NAME, "TestWatchdogServiceImpl",
	    WatchdogServerPropertyPrefix + ".port", Integer.toString(65536));
	try {
	    watchdog =
                new WatchdogServiceImpl(properties, systemRegistry, txnProxy,
					dummyShutdownCtrl);
	} finally {
            if (watchdog != null) watchdog.shutdown();
        }
    }

    @Test(expected = IllegalArgumentException.class)
    public void testConstructorStartServerRenewIntervalTooSmall()
	throws Exception
    {
        WatchdogServiceImpl watchdog = null;
	Properties properties = createProperties(
	    StandardProperties.APP_NAME, "TestWatchdogServiceImpl",
            StandardProperties.NODE_TYPE, NodeType.coreServerNode.name(),
	    WatchdogServerPropertyPrefix + ".port", "0",
	    WatchdogServerPropertyPrefix + ".renew.interval", "0");
	try {
	    watchdog =
                new WatchdogServiceImpl(properties, systemRegistry, txnProxy,
					dummyShutdownCtrl);
	} finally {
            if (watchdog != null) watchdog.shutdown();
        }
    }

    @Test public void testConstructorStartServerWithLargeRenewInterval()
	throws Exception
    {
        WatchdogServiceImpl watchdog = null;
	Properties properties = createProperties(
	    StandardProperties.APP_NAME, "TestWatchdogServiceImpl",
            StandardProperties.NODE_TYPE, NodeType.coreServerNode.name(),
	    WatchdogServerPropertyPrefix + ".port", "0",
	    WatchdogServerPropertyPrefix + ".renew.interval",
		Integer.toString(Integer.MAX_VALUE));
	try {
	    watchdog =
                new WatchdogServiceImpl(properties, systemRegistry, txnProxy,
					dummyShutdownCtrl);
	} finally {
            if (watchdog != null) watchdog.shutdown();
        }
    }

    @Test public void testConstructedVersion() throws Exception {
	txnScheduler.runTask(new TestAbstractKernelRunnable() {
		public void run() {
		    Version version = (Version)
			dataService.getServiceBinding(VERSION_KEY);
		    if (version.getMajorVersion() != MAJOR_VERSION ||
			version.getMinorVersion() != MINOR_VERSION)
		    {
			fail("Expected service version (major=" +
			     MAJOR_VERSION + ", minor=" + MINOR_VERSION +
			     "), got:" + version);
		    }
		}}, taskOwner);
    }
    
    @Test public void testConstructorWithCurrentVersion() throws Exception {
	txnScheduler.runTask(new TestAbstractKernelRunnable() {
		public void run() {
		    Version version = new Version(MAJOR_VERSION, MINOR_VERSION);
		    dataService.setServiceBinding(VERSION_KEY, version);
		}}, taskOwner);

	WatchdogServiceImpl watchdog =
	    new WatchdogServiceImpl(
		SgsTestNode.getDefaultProperties(
		    "TestWatchdogServiceImpl", null, null),
		systemRegistry, txnProxy, dummyShutdownCtrl);  
	watchdog.shutdown();
    }

    @Test(expected = IllegalStateException.class)
    public void testConstructorWithMajorVersionMismatch()
	throws Exception
    {
	txnScheduler.runTask(new TestAbstractKernelRunnable() {
		public void run() {
		    Version version =
			new Version(MAJOR_VERSION + 1, MINOR_VERSION);
		    dataService.setServiceBinding(VERSION_KEY, version);
		}}, taskOwner);

	new WatchdogServiceImpl(serviceProps, systemRegistry, txnProxy,
				dummyShutdownCtrl);  
    }

    @Test(expected = IllegalStateException.class)
    public void testConstructorWithMinorVersionMismatch()
	throws Exception
    {
	txnScheduler.runTask(new TestAbstractKernelRunnable() {
		public void run() {
		    Version version =
			new Version(MAJOR_VERSION, MINOR_VERSION + 1);
		    dataService.setServiceBinding(VERSION_KEY, version);
		}}, taskOwner);

	new WatchdogServiceImpl(serviceProps, systemRegistry, txnProxy,
				dummyShutdownCtrl);  
    }
    
    /* -- Test isLocalNodeAlive -- */

    @Test public void testIsLocalNodeAlive() throws Exception {
        txnScheduler.runTask(new TestAbstractKernelRunnable() {
            public void run() throws Exception {
                if (! watchdogService.isLocalNodeAlive()) {
                    fail("Expected watchdogService.isLocalNodeAlive() " +
                          "to return true");
                }
            }
        }, taskOwner);

	DataService dataService = createDataService(serviceProps);
	final WatchdogServiceImpl watchdog =
	    new WatchdogServiceImpl(serviceProps, systemRegistry, txnProxy,
				    dummyShutdownCtrl);
	try {
            txnScheduler.runTask(new TestAbstractKernelRunnable() {
                public void run() throws Exception {
                    if (! watchdogService.isLocalNodeAlive()) {
                        fail("Expected watchdogService.isLocalNodeAlive() " +
                          "to return true");
                    }
                }
            }, taskOwner);

	    watchdogService.shutdown();
	    // wait for watchdog's renew to fail...
	    Thread.sleep(renewTime * 4);

            txnScheduler.runTask(new TestAbstractKernelRunnable() {
                public void run() throws Exception {
                    if (watchdog.isLocalNodeAlive()) {
                        fail("Expected watchdogService.isLocalNodeAlive() " +
                          "to return false");
                    }
                }
            }, taskOwner);
	    
	} finally {
	    watchdog.shutdown();
	    dataService.shutdown();
	}
    }

    @Test(expected = IllegalStateException.class)
    public void testIsLocalNodeAliveServiceShuttingDown() throws Exception {
	WatchdogServiceImpl watchdog = new WatchdogServiceImpl(
	    SgsTestNode.getDefaultProperties(
		"TestWatchdogServiceImpl", null, null),
	    systemRegistry, txnProxy, dummyShutdownCtrl);
	watchdog.shutdown();
	watchdog.isLocalNodeAlive();
    }

    @Test(expected = TransactionNotActiveException.class)
    public void testIsLocalNodeAliveNoTransaction() throws Exception {
	watchdogService.isLocalNodeAlive();
    }

    /* -- Test isLocalNodeAliveNonTransactional -- */

    @Test public void testIsLocalNodeAliveNonTransactional() throws Exception {
	if (! watchdogService.isLocalNodeAliveNonTransactional()) {
	    fail("Expected watchdogService.isLocalNodeAlive" +
		 "NonTransactional() to return true");
	}

	int port = watchdogService.getServer().getPort();
	DataService dataService = createDataService(serviceProps);
	WatchdogServiceImpl watchdog =
	    new WatchdogServiceImpl(serviceProps, systemRegistry, txnProxy,
				    dummyShutdownCtrl);
	try {
	    if (! watchdog.isLocalNodeAliveNonTransactional()) {
		fail("Expected watchdog.isLocalNodeAliveNonTransactional() " +
		     "to return true");
	    }
	    watchdogService.shutdown();
	    // wait for watchdog's renew to fail...
	    Thread.sleep(renewTime * 4);
	    if (watchdog.isLocalNodeAliveNonTransactional()) {
		fail("Expected watchdog.isLocalNodeAliveNonTransactional() " +
		     "to return false");
	    }
	    
	} finally {
	    dataService.shutdown();
	    watchdog.shutdown();
	}
    }

    @Test(expected = IllegalStateException.class)
    public void testIsLocalNodeAliveNonTransactionalServiceShuttingDown()
	throws Exception
    {
	WatchdogServiceImpl watchdog = new WatchdogServiceImpl(
	    SgsTestNode.getDefaultProperties(
		"TestWatchdogServiceImpl", null, null),
	    systemRegistry, txnProxy, dummyShutdownCtrl);
	watchdog.shutdown();
	watchdog.isLocalNodeAliveNonTransactional();
    }

    @Test public void testIsLocalNodeAliveNonTransactionalNoTransaction() {
	assertTrue(watchdogService.isLocalNodeAliveNonTransactional());
    }
    
    @Test public void testIsLocalNodeAliveNonTransactionalInTransaction()
	throws Exception
    {
	txnScheduler.runTask(new TestAbstractKernelRunnable() {
	    public void run() {
		watchdogService.isLocalNodeAliveNonTransactional();
	    }}, taskOwner);
    }

    /* -- Test getNodes -- */

    @IntegrationTest
    @Test public void testGetNodes() throws Exception {
        addNodes(null, NUM_WATCHDOGS);
        Thread.sleep(renewTime);
        CountNodesTask task = new CountNodesTask();
        txnScheduler.runTask(task, taskOwner);
        int numNodes = task.numNodes;

        int expectedNodes = NUM_WATCHDOGS + 1;
        if (numNodes != expectedNodes) {
            fail("Expected " + expectedNodes +
                 " watchdogs, got " + numNodes);
        }
    }

    /** 
     * Task to count the number of nodes.
     */
    private class CountNodesTask extends TestAbstractKernelRunnable {
        int numNodes;
        public void run() {
            Iterator<Node> iter = watchdogService.getNodes();
            numNodes = 0;
            while (iter.hasNext()) {
                Node node = iter.next();
                System.err.println(node);
                numNodes++;
            }
        }
    }

    @Test(expected = IllegalStateException.class)
    public void testGetNodesServiceShuttingDown() throws Exception {
	final WatchdogServiceImpl watchdog = new WatchdogServiceImpl(
	    SgsTestNode.getDefaultProperties(
		"TestWatchdogServiceImpl", null, null),
	    systemRegistry, txnProxy, dummyShutdownCtrl);
	watchdog.shutdown();

        txnScheduler.runTask(new TestAbstractKernelRunnable() {
                public void run() throws Exception {
		    watchdog.getNodes();
                }
            }, taskOwner);
    }

    @Test(expected = TransactionNotActiveException.class)
    public void testGetNodesNoTransaction() throws Exception {
	watchdogService.getNodes();
    }

    /* -- Test getNode -- */

    @IntegrationTest
    @Test public void testGetNode() throws Exception {
        addNodes(null, NUM_WATCHDOGS);

        for (SgsTestNode node : additionalNodes) {
            final long id = node.getDataService().getLocalNodeId();
            txnScheduler.runTask(new TestAbstractKernelRunnable() {
                public void run() throws Exception {
                    Node node = watchdogService.getNode(id);
                    if (node == null) {
                        fail("Expected node for ID " + id + " got " +  node);
                    }
                    System.err.println(node);
                    if (id != node.getId()) {
                        fail("Expected node ID " + id + 
                                " got, " + node.getId());
                    } else if (! node.isAlive()) {
                        fail("Node " + id + " is not alive!");
                    }
                }
            }, taskOwner);
        }
    }

    @Test(expected = IllegalStateException.class)
    public void testGetNodeServiceShuttingDown() throws Exception {
	final WatchdogServiceImpl watchdog = new WatchdogServiceImpl(
	    SgsTestNode.getDefaultProperties(
		"TestWatchdogServiceImpl", null, null),
	    systemRegistry, txnProxy, dummyShutdownCtrl);
	watchdog.shutdown();
        txnScheduler.runTask(new TestAbstractKernelRunnable() {
                public void run() throws Exception {
		    watchdog.getNode(0);
                }
            }, taskOwner);
    }

    @Test(expected = TransactionNotActiveException.class)
    public void testGetNodeNoTransaction() throws Exception {
	watchdogService.getNode(0);
    }

    @Test public void testGetNodeNonexistentNode() throws Exception {
        txnScheduler.runTask(new TestAbstractKernelRunnable() {
            public void run() throws Exception {
                Node node = watchdogService.getNode(29);
                System.err.println(node);
                if (node != null) {
                    fail("Expected null node, got " + node);
                }
            }
        }, taskOwner);
    }

    /* -- Test addNodeListener -- */

    @Test(expected = IllegalStateException.class)
    public void testAddNodeListenerServiceShuttingDown()
	throws Exception
    {
	final WatchdogServiceImpl watchdog = new WatchdogServiceImpl(
	    SgsTestNode.getDefaultProperties(
		"TestWatchdogServiceImpl", null, null),
	    systemRegistry, txnProxy, dummyShutdownCtrl);
	watchdog.shutdown();
        txnScheduler.runTask(new TestAbstractKernelRunnable() {
            public void run() throws Exception {
		watchdog.addNodeListener(new DummyNodeListener());
            }
        }, taskOwner);
    }

    @Test(expected = NullPointerException.class)
    public void testAddNodeListenerNullListener() throws Exception {
	watchdogService.addNodeListener(null);
    }

    @Test(expected = IllegalStateException.class)
    public void TestAddNodeListenerInTransaction() throws Exception {
        txnScheduler.runTask(new TestAbstractKernelRunnable() {
            public void run() throws Exception {
		watchdogService.addNodeListener(new DummyNodeListener());
            } }, taskOwner);
    }

    @IntegrationTest
    @Test public void testAddNodeListenerNodeStarted() throws Exception {
        DummyNodeListener listener = new DummyNodeListener();
	watchdogService.addNodeListener(listener);
        addNodes(null, NUM_WATCHDOGS);

        // wait for all nodes to get notified...
        Thread.sleep(renewTime * 4);

        Set<Node> nodes = listener.getStartedNodes();
        System.err.println("startedNodes: " + nodes);
        if (nodes.size() != NUM_WATCHDOGS) {
            fail("Expected " + NUM_WATCHDOGS + " started nodes, got " + 
                    nodes.size());
        }
        for (Node node : nodes) {
            System.err.println(node);
            if (!node.isAlive()) {
                fail("Node " + node.getId() + " is not alive!");
            }
        }
    }

    @IntegrationTest
    @Test public void testAddNodeListenerNodeFailed() throws Exception {
        DummyNodeListener listener = new DummyNodeListener();
	watchdogService.addNodeListener(listener);
        addNodes(null, NUM_WATCHDOGS);
        for (SgsTestNode node : additionalNodes) {
            final long id = node.getDataService().getLocalNodeId();
            txnScheduler.runTask(new TestAbstractKernelRunnable() {
                public void run() throws Exception {
                    Node node = watchdogService.getNode(id);
                    if (node == null) {
                        fail("Expected node for ID " + id + " got " +  node);
                    }
                    System.err.println(node);
                    if (id != node.getId()) {
                        fail("Expected node ID " + id + 
                                " got, " + node.getId());
                    } else if (! node.isAlive()) {
                        fail("Node " + id + " is not alive!");
                    }
                }
            }, taskOwner);
        }
        // shutdown nodes...
	if (additionalNodes != null) {
            for (SgsTestNode node : additionalNodes) {
                node.shutdown(false);
            }
            additionalNodes = null;
        }

	// wait for all nodes to fail...
	Thread.sleep(renewTime * 4);
        
	Set<Node> nodes = listener.getFailedNodes();
	System.err.println("failedNodes: " + nodes);
	if (nodes.size() != 5) {
	    fail("Expected 5 failed nodes, got " + nodes.size());
	}
	for (Node node : nodes) {
	    System.err.println(node);
	    if (node.isAlive()) {
		fail("Node " + node.getId() + " is alive!");
	    }
	}
    }

    /* -- test shutdown -- */

    @IntegrationTest
    @Test public void testShutdownAndNotifyFailedNodes() throws Exception {
	class WatchdogInfo {
	    final DummyNodeListener listener;
	    final DataService dataService;
	    WatchdogInfo(DummyNodeListener listener, DataService dataService) {
		this.listener = listener;
		this.dataService = dataService;
	    }
	};
	Map<WatchdogServiceImpl, WatchdogInfo> watchdogMap =
	    new HashMap<WatchdogServiceImpl, WatchdogInfo>();
	try {
	    for (int i = 0; i < 5; i++) {
		Properties props = SgsTestNode.getDefaultProperties(
		    "TestWatchdogServiceImpl", serverNode, null);
		DataService dataService = createDataService(props);
		WatchdogServiceImpl watchdog =
		    new WatchdogServiceImpl(props, systemRegistry, txnProxy,
					    dummyShutdownCtrl);
		DummyNodeListener listener = new DummyNodeListener();
		watchdog.addNodeListener(listener);
		watchdogMap.put(
		    watchdog, new WatchdogInfo(listener, dataService));
	    }
	
	    // shutdown watchdog server
	    watchdogService.shutdown();

	    Thread.sleep(renewTime * 4);

	    for (WatchdogServiceImpl watchdog : watchdogMap.keySet()) {
		WatchdogInfo info = watchdogMap.get(watchdog);
		DummyNodeListener listener = info.listener;
		DataService dataService = info.dataService;
		Set<Node> nodes = listener.getFailedNodes();
		System.err.println(
		    "failedNodes for " + dataService.getLocalNodeId() +
		    ": " + nodes);
		if (nodes.size() != 6) {
		    fail("Expected 6 failed nodes, got " + nodes.size());
		}
		for (Node node : nodes) {
		    System.err.println(node);
		    if (node.isAlive()) {
			fail("Node " + node.getId() + " is alive!");
		    }
		}
	    }
	} finally {
	    for (WatchdogServiceImpl watchdog : watchdogMap.keySet()) {
		watchdog.shutdown();
		watchdogMap.get(watchdog).dataService.shutdown();
	    }
	}
    }

    /* -- test addRecoveryListener -- */

    @Test(expected = IllegalStateException.class)
    public void testAddRecoveryListenerServiceShuttingDown()
	throws Exception
    {
	DataService dataService = createDataService(serviceProps);
	WatchdogServiceImpl watchdog = new WatchdogServiceImpl(
	    serviceProps, systemRegistry, txnProxy, dummyShutdownCtrl);
	watchdog.shutdown();
	watchdog.addRecoveryListener(new DummyRecoveryListener());
	dataService.shutdown();
    }

    @Test(expected = NullPointerException.class)
    public void testAddRecoveryListenerNullListener() throws Exception {
	watchdogService.addRecoveryListener(null);
    }

    @Test(expected = IllegalStateException.class)
    public void TestAddRecoveryListenerInTransaction() throws Exception {
        txnScheduler.runTask(new TestAbstractKernelRunnable() {
            public void run() throws Exception {
		watchdogService.
		    addRecoveryListener(new DummyRecoveryListener());
            } }, taskOwner);
    }
    
    /* -- test recovery -- */

    @IntegrationTest
    @Test public void testRecovery() throws Exception {
	Map<Long, WatchdogAndData> watchdogs =
	    new ConcurrentHashMap<Long, WatchdogAndData>();
	List<Long> shutdownIds = new ArrayList<Long>();

	int totalWatchdogs = 5;
	int numWatchdogsToShutdown = 3;

	DummyRecoveryListener listener = new DummyRecoveryListener();
	serverNode.getWatchdogService().addRecoveryListener(listener);
	try {
	    for (int i = 0; i < totalWatchdogs; i++) {
		WatchdogAndData watchdog = createWatchdog(listener);
		watchdogs.put(watchdog.getLocalNodeId(), watchdog);
	    }

	    // shut down a few watchdog services
	    for (WatchdogAndData watchdog : watchdogs.values()) {
		if (numWatchdogsToShutdown == 0) {
		    break;
		}
		numWatchdogsToShutdown--;
		long id = watchdog.getLocalNodeId();
		System.err.println("shutting down node: " + id);
		shutdownIds.add(id);
		watchdog.shutdown();
		watchdogs.remove(id);
	    }

	    listener.checkRecoveryNotifications(shutdownIds.size());
	    checkNodesFailed(shutdownIds, true);
	    listener.notifyCompletionHandlers();
	    checkNodesRemoved(shutdownIds);
	    checkNodesAlive(watchdogs.keySet());

	} finally {
	    for (WatchdogAndData watchdog : watchdogs.values()) {
		watchdog.shutdown();
	    }
	}
    }

    @IntegrationTest
    @Test public void testRecoveryWithBackupFailureDuringRecovery()
	throws Exception
    {
	Map<Long, WatchdogAndData> watchdogs =
	    new ConcurrentHashMap<Long, WatchdogAndData>();
	List<Long> shutdownIds = new ArrayList<Long>();
	int totalWatchdogs = 8;
	int numWatchdogsToShutdown = 3;

	DummyRecoveryListener listener = new DummyRecoveryListener();
	serverNode.getWatchdogService().addRecoveryListener(listener);
	try {
	    for (int i = 0; i < totalWatchdogs; i++) {
		WatchdogAndData watchdog = createWatchdog(listener);
		watchdogs.put(watchdog.getLocalNodeId(), watchdog);
	    }

	    // shut down a few watchdog services
	    for (WatchdogAndData watchdog : watchdogs.values()) {
		if (numWatchdogsToShutdown == 0) {
		    break;
		}
		numWatchdogsToShutdown--;
		long id = watchdog.getLocalNodeId();
		System.err.println("shutting down node: " + id);
		shutdownIds.add(id);
		watchdog.shutdown();
		watchdogs.remove(id);
	    }

	    listener.checkRecoveryNotifications(shutdownIds.size());
	    Set<Node> backups = checkNodesFailed(shutdownIds, true);

	    // shutdown backups
	    for (Node backup : backups) {
		long backupId = backup.getId();
		WatchdogAndData watchdog = watchdogs.get(backupId);
		if (watchdog != null) {
		    System.err.println("shutting down backup: " + backupId);
		    shutdownIds.add(backupId);
		    watchdog.shutdown();
		    watchdogs.remove(backupId);
		}
	    }

	    Thread.sleep(4 * renewTime);
	    listener.checkRecoveryNotifications(shutdownIds.size());
	    listener.notifyCompletionHandlers();
	    checkNodesRemoved(shutdownIds);
	    checkNodesAlive(watchdogs.keySet());

	} finally {
	    for (WatchdogAndData watchdog : watchdogs.values()) {
		watchdog.shutdown();
	    }
	}
    }

    @IntegrationTest
    @Test public void testRecoveryWithDelayedBackupAssignment()
	throws Exception
    {
	List<Long> shutdownIds = new ArrayList<Long>();
<<<<<<< HEAD
	long serverNodeId = serverNode.getWatchdogService().getLocalNodeId();
	crashAndRestartServer(false);
=======
	long serverNodeId = serverNode.getDataService().getLocalNodeId();
	crashAndRestartServer();
>>>>>>> d8a9ac8f
	shutdownIds.add(serverNodeId);
	Map<Long, WatchdogAndData> watchdogs =
	    new ConcurrentHashMap<Long, WatchdogAndData>();
	int totalWatchdogs = 5;

	DummyRecoveryListener listener = new DummyRecoveryListener();
	try {
	    for (int i = 0; i < totalWatchdogs; i++) {
		WatchdogAndData watchdog = createWatchdog(listener);
		watchdogs.put(watchdog.getLocalNodeId(), watchdog);
	    }

	    // shut down all watchdog services.
	    for (WatchdogAndData watchdog : watchdogs.values()) {
		long id = watchdog.getLocalNodeId();
		System.err.println("shutting down node: " + id);
		shutdownIds.add(id);
		watchdog.shutdown();
	    }

	    watchdogs.clear();

	    // pause for watchdog server to detect failure and
	    // reassign backups.
	    Thread.sleep(4 * renewTime);

	    checkNodesFailed(shutdownIds, false);

	    // Create new node to be (belatedly) assigned as backup
	    // for failed nodes.
	    WatchdogAndData watchdog = createWatchdog(listener);
	    watchdogs.put(watchdog.getLocalNodeId(), watchdog);

	    listener.checkRecoveryNotifications(shutdownIds.size());
	    listener.notifyCompletionHandlers();
	    checkNodesRemoved(shutdownIds);
	    checkNodesAlive(watchdogs.keySet());

	} finally {
	    for (WatchdogAndData watchdog : watchdogs.values()) {
		watchdog.shutdown();
	    }
	}
    }

    @IntegrationTest
    @Test public void testRecoveryAfterServerCrash() throws Exception {
	Map<Long, WatchdogAndData> watchdogs =
	    new ConcurrentHashMap<Long, WatchdogAndData>();
	List<Long> shutdownIds = new ArrayList<Long>();
	int totalWatchdogs = 5;
	WatchdogAndData newWatchdog = null;

	DummyRecoveryListener listener = new DummyRecoveryListener();
	try {
	    for (int i = 0; i < totalWatchdogs; i++) {
		WatchdogAndData watchdog = createWatchdog(listener);
		watchdogs.put(watchdog.getLocalNodeId(), watchdog);
	    }
	    
	    // simulate crash
	    crashAndRestartServer(false);

	    checkNodesFailed(watchdogs.keySet(), false);
	    
	    // Create new node to be (belatedly) assigned as backup
	    // for failed nodes.
	    newWatchdog = createWatchdog(listener);

	    listener.checkRecoveryNotifications(totalWatchdogs + 1);
	    listener.notifyCompletionHandlers();
	    checkNodesRemoved(watchdogs.keySet());

	} finally {
	    for (WatchdogAndData watchdog : watchdogs.values()) {
		watchdog.shutdown();
	    }
	    if (newWatchdog != null) {
		newWatchdog.shutdown();
	    }
	}
    }

    @IntegrationTest
    @Test public void testRecoveryAfterAllNodesAndServerCrash()
	throws Exception
    {
	Map<Long, WatchdogAndData> watchdogs =
	    new ConcurrentHashMap<Long, WatchdogAndData>();
	List<Long> shutdownIds = new ArrayList<Long>();
	int totalWatchdogs = 5;

	DummyRecoveryListener listener = new DummyRecoveryListener();
	try {
	    for (int i = 0; i < totalWatchdogs; i++) {
		WatchdogAndData watchdog = createWatchdog(listener);
		watchdogs.put(watchdog.getLocalNodeId(), watchdog);
	    }

	    // shut down all watchdog services.
	    for (WatchdogAndData watchdog : watchdogs.values()) {
		long id = watchdog.getLocalNodeId();
		System.err.println("shutting down node: " + id);
		shutdownIds.add(id);
		watchdog.shutdown();
	    }

	    watchdogs.clear();

	    // simulate crash
	    crashAndRestartServer(false);

	    // pause for watchdog server to detect failure and
	    // reassign backups.
	    Thread.sleep(4 * renewTime);

	    checkNodesFailed(shutdownIds, false);

	    // Create new node to be (belatedly) assigned as backup
	    // for failed nodes.
	    WatchdogAndData watchdog = createWatchdog(listener); 
	    watchdogs.put(watchdog.getLocalNodeId(), watchdog);

	    listener.checkRecoveryNotifications(shutdownIds.size() + 1);
	    listener.notifyCompletionHandlers();

	    checkNodesRemoved(shutdownIds);
	    checkNodesAlive(watchdogs.keySet());

	} finally {
	    for (WatchdogAndData watchdog : watchdogs.values()) {
		watchdog.shutdown();
	    }
	}
    }
    
    /** Test creating two nodes at the same host and port  */
    @IntegrationTest
    @Test public void testReuseHostPort() throws Exception {
        addNodes(null, 1);
        Properties props = additionalNodes[0].getServiceProperties();
	props.setProperty("com.sun.sgs.impl.service.nodemap.client.port",
			  String.valueOf(SgsTestNode.getNextUniquePort()));
	props.setProperty("com.sun.sgs.impl.service.watchdog.client.port",
			  String.valueOf(SgsTestNode.getNextUniquePort()));
        props.setProperty("com.sun.sgs.impl.service.session.server.port",
                          String.valueOf(SgsTestNode.getNextUniquePort()));
        SgsTestNode node = null;
        try {
            node = new SgsTestNode(serverNode, null, props);
            fail("Expected BindException");
        } catch (InvocationTargetException e) {
            Throwable target = e.getTargetException();
            // The kernel constructs the services through reflection, and the
            // SgsTestNode creates the kernel through reflection - burrow down
            // to the root cause to be sure it's of the expected type.
            while ((target instanceof InvocationTargetException) ||
                   (target instanceof RuntimeException)) {
                System.err.println("unwrapping target exception");
                target = target.getCause();
            }
            if (!(target instanceof BindException)) {
                fail("Expected BindException, got " + target);
            }
        } finally {
            if (node != null) {
                node.shutdown(false);
            }
        }
    }

    /** Test creating two single nodes at the same host and port  */
    @IntegrationTest
    @Test public void testReuseHostPortSingleNode() throws Exception {
        final String appName = "ReuseHostPort";
        SgsTestNode node = null;
        SgsTestNode node1 = null;
        try {
 	    Properties props = getPropsForApplication(appName);
	    node = new SgsTestNode(appName, null, props, true);
            
            // This node is independent of the one above;  it'll have a new
            // server.  We expect to see a socket BindException rather
            // than an IllegalArgumentException.
 	    Properties props1 = getPropsForApplication(appName + "1");
 	    props1.setProperty(
                com.sun.sgs.impl.transport.tcp.TcpTransport.LISTEN_PORT_PROPERTY,
                props.getProperty(
                    com.sun.sgs.impl.transport.tcp.TcpTransport.LISTEN_PORT_PROPERTY));
	    node1 = new SgsTestNode(appName, null, props1, true);
            fail ("Expected BindException");
        } catch (InvocationTargetException e) {
            Throwable target = e.getTargetException();
            // We wrap our exceptions a bit in the kernel....
            while ((target instanceof InvocationTargetException) ||
                   (target instanceof RuntimeException)) {
                System.err.println("unwrapping target exception");
                target = target.getCause();
            }
            if (!(target instanceof BindException)) {
                fail("Expected BindException, got " + target);
            }
        } finally {
            if (node != null) {
                node.shutdown(true);
            }
            if (node1 != null) {
                node1.shutdown(true);
            }
        }
    }

    /** Test that an application node can be restarted on the same host
     *  and port after a crash.
     */
    @IntegrationTest
    @Test public void testNodeCrashAndRestart() throws Exception {
        SgsTestNode node = null;
        SgsTestNode node1 = null;
        try {
            node = new SgsTestNode(serverNode, null, null);
            Properties props = node.getServiceProperties();
            System.err.println("node properties are " + props);
            
            System.err.println("shutting down node");
            node.shutdown(false);
            node = null;
            // Note that we need to wait for the system to detect the
            // failed node.
            Thread.sleep(renewTime * 4);

            System.err.println("attempting to restart failed node");
            node1 = new SgsTestNode("TestWatchdogServiceImpl", 
				     null, null, props, false);
        } finally {
            if (node != null) {
                node.shutdown(false);
            }
            if (node1 != null) {
                node1.shutdown(false);
            }
        }
    }       
    
    /** Check that we can restart a single node system on the same
     *  host and port after a crash.
     */
    @IntegrationTest
    @Test public void testSingleNodeServerCrashAndRestart() throws Exception {
        final String appName = "TestServerCrash";
        SgsTestNode node = null;
        SgsTestNode node1 = null;
        try {
            node = new SgsTestNode(appName, null,
                                   getPropsForApplication(appName), true);
            Properties props = node.getServiceProperties();
            System.err.println("node properties are " + props);
            
            System.err.println("shutting down single node");
            node.shutdown(false);
            node = null;

            // Note that in this case we don't have to wait for the system
            // to see the failed node - the entire system crashed, and the
            // check for reuse is implemented with a transient data structure.
            System.err.println("attempting to restart failed single node");
	    props.setProperty(
		"com.sun.sgs.impl.service.data.store.net.server.port",
		String.valueOf(SgsTestNode.getNextUniquePort()));
	    props.setProperty(
		"com.sun.sgs.impl.service.nodemap.server.port",
		String.valueOf(SgsTestNode.getNextUniquePort()));
	    props.setProperty(
		"com.sun.sgs.impl.service.watchdog.server.port",
		String.valueOf(SgsTestNode.getNextUniquePort()));
            node1 = new SgsTestNode(appName, null, null, props, false);
        } finally {
            if (node1 != null) {
                node1.shutdown(false);
            }
            if (node != null) {
                node.shutdown(true);
            }
        }
    }

    /* --- test shutdown procedures --- */

    @Test(expected = NullPointerException.class)
    public void testReportFailureNullClassName() {
	watchdogService.reportFailure(
	    serverNode.getDataService().getLocalNodeId(), null);
    }

    @Test(expected = IllegalStateException.class)
    public void testReportFailureInTransaction() throws Exception {
	txnScheduler.runTask(new TestAbstractKernelRunnable() {
	    public void run() {
		watchdogService.reportFailure(1, getClass().getName());
	    }}, taskOwner);
    }
    
    /** 
     * Check that a node can report a failure and shutdown itself down by
     * notifying the watchdog service
     */
    @Test public void testReportLocalFailure() throws Exception {
	final String appName = "TestReportFailure";

	// Create a dummy shutdown controller to log calls to the shutdown
	// method. NOTE: The controller does not actually shutdown the node
	DataService dataService = createDataService(serviceProps);
	WatchdogServiceImpl watchdogService = 
	    new WatchdogServiceImpl(serviceProps, systemRegistry, 
				    txnProxy, dummyShutdownCtrl);

	// Report a failure, which should shutdown the node
	watchdogService.reportFailure(dataService.getLocalNodeId(), 
				      appName);

	// Node should not be alive since we reported a failure
	try {
	    assertFalse(watchdogService.isLocalNodeAliveNonTransactional());
	} catch (Exception e) {
	    fail("Not expecting an Exception: " + e.getLocalizedMessage());
	}
            
	// The shutdown controller should be incremented as a result of the 
	// failure being reported
	assertEquals(1, dummyShutdownCtrl.getShutdownCount());
	watchdogService.shutdown();
	dataService.shutdown();
    }

    /**
     * Check that a node can shutdown and report a failure when it detects 
     * that the renew process from the watchdog service fails
     */
    @Test public void testReportFailureDueToNoRenewal() throws Exception {        
        final SgsTestNode node = new SgsTestNode(serverNode, null, null);
        
        // Shutdown the server 
        serverNode.shutdown(true);
        serverNode = null;

        // Wait for the renew to fail and the shutdown to begin
        Thread.sleep(renewTime*4);

        try {
            // The node should be shut down
            assertFalse(node.getWatchdogService().isLocalNodeAliveNonTransactional());
        } catch (IllegalStateException ise) {
            // May happen if service is shutting down.
        } catch (Exception e) {
            fail ("Not expecting an Exception");
        }
    }

    /**
     * Check that a node can report a failure in a remote node and 
     * the failed node should shutdown accordingly
     */
    @IntegrationTest
    @Test public void testReportRemoteFailure() throws Exception {
        final String appName = "TestReportRemoteFailure_node";
        try {
            // Instantiate two nodes
            final SgsTestNode server = new SgsTestNode(appName, null, 
                    getPropsForApplication(appName));
            final SgsTestNode node = new SgsTestNode(server, null, null);

            // Report that the second node failed
            System.err.println("server node id: " + server.getNodeId());
            System.err.println("   new node id: " + node.getNodeId());

            server.getWatchdogService().reportFailure(node.getNodeId(), 
                    WatchdogService.class.getName());

            // The server node that reported the remote 
            // failure should be unaffected
            TransactionScheduler sched = server.getSystemRegistry().
                    getComponent(TransactionScheduler.class);
            Identity own = server.getProxy().getCurrentOwner();
            sched.runTask(new TestAbstractKernelRunnable() {
                public void run() throws Exception {
                    assertTrue(server.getWatchdogService().isLocalNodeAlive());
                }
            }, own);

            try {
                // The node should have failed
                sched = node.getSystemRegistry().
                        getComponent(TransactionScheduler.class);
                own = node.getProxy().getCurrentOwner();
                sched.runTask(new TestAbstractKernelRunnable() {
                    public void run() throws Exception {
                        if (node.getWatchdogService().isLocalNodeAlive()) {
                            fail("Expected watchdogService.isLocalNodeAlive() " +
                                    "to return false");
                        }
                    }
                }, own);
            } catch (IllegalStateException ise) {
                // Expected
            } catch (Exception e) {
                fail("Not expecting an Exception (1)");
            }
        } catch (Exception e) {
            fail("Not expecting an Exception (2)");
        }
    }

    /**
     * Check that a server that has lost communication with it's service will
     * issue a shutdown of the node with the failed service
     */
    @IntegrationTest
    @Test public void testReportFailureServerSide() {
        final String appName = "TestFailureServerSide";
        try {
             final SgsTestNode appNode = new SgsTestNode(serverNode, null, null);
            
            // Find the node mapping server
            Field mapServer =
                    NodeMappingServiceImpl.class.getDeclaredField("serverImpl");
            mapServer.setAccessible(true);
            final NodeMappingService nodeMappingService = 
                    serverNode.getNodeMappingService();
            NodeMappingServerImpl nodeMappingServer =
                    (NodeMappingServerImpl) mapServer.get(nodeMappingService);
            
            // Create a new identity and assign it to a node
            // Since there is only 1 app node, it will be assigned to that one
            final Identity id = new IdentityImpl(appName + "_identity");
            nodeMappingService.assignNode(NodeMappingService.class, id);
            System.err.println("AppNode id: "+appNode.getNodeId());

            txnScheduler.runTask(new TestAbstractKernelRunnable() {
                public void run() throws Exception {
                    // See if the right node has the identity
                    long nodeid = nodeMappingService.getNode(id).getId();
                    System.err.println("Identity is on node: "+nodeid);
                    if (nodeid != appNode.getNodeId())
                        fail("Identity is on the wrong node");
                }
            }, taskOwner);

            // Convince the Node Mapping server that the identity 
            // has been removed. This ensures that rtask.isDead() is true
            appNode.getNodeMappingService().setStatus(
                    NodeMappingService.class, id, false);

            // Unexport the NodeMappingService on the appNode to shutdown the
            // service without removing the node listener. This should
            // cause an IOException in the RemoveTask of the server when 
            // removing the identity.
            Field privateField =
                    NodeMappingServiceImpl.class.getDeclaredField("exporter");
            privateField.setAccessible(true);
            Exporter<?> exporter = (Exporter<?>) privateField.get(
                    appNode.getNodeMappingService());
            exporter.unexport();
            
            Thread.sleep(renewTime); // Let it shutdown
            nodeMappingServer.canRemove(id); // Remove the identity
            Thread.sleep(renewTime); // Wait for RemoveThread to run on server
            
            txnScheduler.runTask(new TestAbstractKernelRunnable() {
                public void run() throws Exception {
                    try {
                        // The appNode should be shutting down or shut down
                        appNode.getWatchdogService().isLocalNodeAlive();
                        fail("Expected IllegalStateException");
                    } catch (IllegalStateException ise) {
                        // Expected
                    } catch (Exception e) {
                        e.printStackTrace();
                        fail("Unexpected Exception");
                    }
                }
            }, taskOwner);
            
        } catch (Exception e) {
            e.printStackTrace();
            fail("Unexpected Exception");
        }
    }
    
    /**
     * Check that if two concurrent shutdowns are issued for a node, the second 
     * shutdown will fail quietly without throwing any exceptions.
     */
    @IntegrationTest
    @Test public void testConcurrentShutdowns() throws Exception {
        final SgsTestNode appNode = new SgsTestNode(serverNode, null, null);
        // issue a shutdown; this shutdown runs in a seperate thread
        appNode.getWatchdogService().reportFailure(appNode.getNodeId(),
                appNode.getClass().getName());
        // issue another shutdown; set clean = false since we do not want this
        // test case to fail due to an error trying to delete a missing file
        appNode.shutdown(false);
    }
    
    /**
     * Check if a node shutdown can be issued from a component successfully
     */
    @IntegrationTest
    @Test(expected = IllegalStateException.class)
    public void testComponentShutdown() throws Exception {
        final SgsTestNode node = new SgsTestNode(serverNode, null, null);
        
        // Simulate shutdown being called from a component by passing a
        // a component object
        node.getShutdownCtrl().shutdownNode(node.getSystemRegistry().
                getComponent(TransactionScheduler.class));
        Thread.sleep(renewTime); // let it shutdown
        
	// The node should be shutting down or shut down
	node.getWatchdogService().isLocalNodeAliveNonTransactional();
    }

    /* -- test currentAppTimeMillis() -- */

    @Test public void testCurrentAppTimeMillisInit() throws Exception {
        assertTrue(watchdogService.currentAppTimeMillis() < 100);
        Thread.sleep(1000);
        assertTrue(watchdogService.currentAppTimeMillis() > 
                   1000 - Constants.MAX_CLOCK_GRANULARITY);
    }

    @Test public void testCurrentAppTimeMillisAfterShutdown() throws Exception {
        Thread.sleep(1000);
        assertTrue(watchdogService.currentAppTimeMillis() >
                   1000 - Constants.MAX_CLOCK_GRANULARITY);

        long beforeTime = watchdogService.currentAppTimeMillis();
        crashAndRestartServer(false);
        long afterTime = watchdogService.currentAppTimeMillis();

        assertTrue(afterTime >= beforeTime);
        assertTrue(afterTime < beforeTime + 100);
    }

    @Test public void testCurrentAppTimeMillisAfterCleanShutdown()
            throws Exception {
        Thread.sleep(1000);
        assertTrue(watchdogService.currentAppTimeMillis() >
                   1000 - Constants.MAX_CLOCK_GRANULARITY);

        long beforeTime = watchdogService.currentAppTimeMillis();
        crashAndRestartServer(true);
        long afterTime = watchdogService.currentAppTimeMillis();

        assertTrue(afterTime < 100);
        assertTrue(afterTime < beforeTime);
    }

    @Test public void testCurrentAppTimeMillisSync() throws Exception {
        // setup an app node with a small timesync interval
        Properties appProps = SgsTestNode.getDefaultProperties(
                "TestWatchdogServiceImpl", serverNode, null);
        appProps.setProperty(
                "com.sun.sgs.impl.service.watchdog.timesync.interval",
                "1000");
        addNodes(appProps, 1);

        WatchdogServerImpl watchdogServer = watchdogService.getServer();
        WatchdogService remoteWatchdogService =
                        additionalNodes[0].getWatchdogService();

        // watchdog server and service should initially be sync'd
        long serverTime = watchdogServer.currentAppTimeMillis();
        long serviceTime = remoteWatchdogService.currentAppTimeMillis();
        assertTrue(checkInRange(serverTime,
                                serviceTime,
                                Constants.MAX_CLOCK_GRANULARITY));

        // force watchdog service out of sync
        Field serviceTimeOffset = getField(WatchdogServiceImpl.class,
                                           "timeOffset");
        serviceTimeOffset.set(remoteWatchdogService, 0);
        serverTime = watchdogServer.currentAppTimeMillis();
        serviceTime = remoteWatchdogService.currentAppTimeMillis();
        assertFalse(checkInRange(serverTime,
                                 serviceTime,
                                 Constants.MAX_CLOCK_GRANULARITY));

        // wait for time sync interval and verify service syncs back with server
        Thread.sleep(1000 + Constants.MAX_CLOCK_GRANULARITY);
        serverTime = watchdogServer.currentAppTimeMillis();
        serviceTime = remoteWatchdogService.currentAppTimeMillis();
        assertTrue(checkInRange(serverTime,
                                serviceTime,
                                Constants.MAX_CLOCK_GRANULARITY));
    }
    
    
    /**
     * Fakes out a KernelShutdownController for test purposes
     */
    private static class DummyKernelShutdownController implements
	    KernelShutdownController {
	private int shutdownCount = 0;

	public void shutdownNode(Object caller) {
	    shutdownCount++;
	}

	int getShutdownCount() {
	    return shutdownCount;
	}
        
        void reset() {
            shutdownCount = 0;
        }
    }

    /** Creates node properties with a db directory based on the app name. */
    private Properties getPropsForApplication(String appName)
	throws Exception
    {
        String dir = System.getProperty("java.io.tmpdir") +
            File.separator + appName + ".db";
        Properties props =
	    SgsTestNode.getDefaultProperties(appName, null, null);
        props.setProperty(
            "com.sun.sgs.impl.service.data.store.DataStoreImpl.directory",
            dir);
        return props;
    }

    /** Creates a watchdog service with the specified recovery listener. */
    private WatchdogAndData createWatchdog(RecoveryListener listener)
	throws Exception
    {
	Properties props = SgsTestNode.getDefaultProperties(
	    "TestWatchdogServiceImpl", serverNode, null);
	DataService data = createDataService(props);
	WatchdogServiceImpl watchdog = 
	    new WatchdogServiceImpl(props, systemRegistry, txnProxy, 
            dummyShutdownCtrl);
	watchdog.addRecoveryListener(listener);
	watchdog.ready();
	System.err.println("Created node (" + data.getLocalNodeId() + ")");
	return new WatchdogAndData(watchdog, data);
    }
    
    /** Stores a pair of associated watchdog and data services. */
    private static class WatchdogAndData {
	final WatchdogService watchdog;
	final DataService data;
	WatchdogAndData(WatchdogService watchdog, DataService data) {
	    this.watchdog = watchdog;
	    this.data = data;
	}
	long getLocalNodeId() {
	    return data.getLocalNodeId();
	}
	void shutdown() {
	    watchdog.shutdown();
	    data.shutdown();
	}
    }

    /** Tears down the server node and restarts it as a server-only stack. */
    private void crashAndRestartServer(boolean clean) throws Exception {
	System.err.println("simulate watchdog server crash...");
	tearDown(clean);
	Properties props =
	    SgsTestNode.getDefaultProperties(
		"TestWatchdogServiceImpl", null, null);
        props.setProperty(
            StandardProperties.NODE_TYPE,
            NodeType.coreServerNode.name());
	setUp(props, false);
    }
    
    private Set<Node> checkNodesFailed(Collection<Long> ids, boolean hasBackup)
	throws Exception
    {
        CheckNodesFailedTask task = new CheckNodesFailedTask(ids, hasBackup);
        txnScheduler.runTask(task, taskOwner);
        return task.backups;
    }

    private class CheckNodesFailedTask extends TestAbstractKernelRunnable {
	Set<Node> backups = new HashSet<Node>();
        Collection<Long> ids;
        boolean hasBackup;

        CheckNodesFailedTask(Collection<Long> ids, boolean hasBackup) {
            this.ids = ids;
            this.hasBackup = hasBackup;
        }
        public void run() {
	    System.err.println("Get shutdown nodes (should be marked failed)");
	    for (Long longId : ids) {
	        long id = longId.longValue();
	        Node node = watchdogService.getNode(id);
	        System.err.println("node (" + id + "):" +
			           (node == null ? "(removed)" : node));
	        if (node == null) {
		    fail("Node removed before recovery complete: " + id);
	        }
	        if (node.isAlive()) {
		    fail("Node not marked as failed: " + id);
	        }
	        Node backup = watchdogService.getBackup(id);
	        if (hasBackup) {
		    if (backup == null) {
		        fail("failed node (" + id + ") has no backup");
		    } else {
		        backups.add(backup);
		    }
	        } else if (!hasBackup && backup != null) {
		    fail("failed node (" + id + ") assigned backup: " +
		         backup);
	        }
	    }
        }
    }

    private void checkNodesRemoved(final Collection<Long> ids) throws Exception {
	Thread.sleep(250);
	System.err.println("Get shutdown nodes (should be removed)...");
        txnScheduler.runTask(new TestAbstractKernelRunnable() {
            public void run() throws Exception {
	        for (Long longId : ids) {
	            long id = longId.longValue();
	            Node node = watchdogService.getNode(id);
	            System.err.println("node (" + id + "):" +
			               (node == null ? "(removed)" : node));
	            if (node != null) {
		        fail("Expected node to be removed: " + node);
	            }
	        }
            }
        }, taskOwner);
    }

    private void checkNodesAlive(final Collection<Long> ids) throws Exception {
	System.err.println("Get live nodes...");
        txnScheduler.runTask(new TestAbstractKernelRunnable() {
            public void run() throws Exception {
	        for (Long longId : ids) {
	            long id = longId.longValue();
	            Node node = watchdogService.getNode(id);
	            System.err.println("node (" + id + "): " + node);
	            if (node == null || !node.isAlive()) {
		        fail("Expected alive node");
	            }
	        }
            }
        }, taskOwner);
    }

    /**
     * returns {@code true} if val1 and val2 are within range of eachother
     */
    private boolean checkInRange(long val1, long val2, long range) {
        long diff = Math.abs(val1 - val2);
        return diff <= range;
    }

    private static class DummyRecoveryListener implements RecoveryListener {

	private final Map<Node, SimpleCompletionHandler> nodes =
	    Collections.synchronizedMap(
		new HashMap<Node, SimpleCompletionHandler>());

	DummyRecoveryListener() {}

	public void recover(Node node, SimpleCompletionHandler handler) {
            assert(node != null);
            assert(handler != null);

	    synchronized (nodes) {
		if (nodes.get(node) == null) {
		    System.err.println(
			"DummyRecoveryListener.recover: adding node: " + node);
		} else {
		    System.err.println(
			"DummyRecoveryListener.recover: REPLACING node: " + node);
		}
		nodes.put(node, handler);
		nodes.notifyAll();
	    }
	    
	}

	void checkRecoveryNotifications(int expectedSize) {
	    long endTime = System.currentTimeMillis() + 5000;
	    synchronized (nodes) {
		while (nodes.size() != expectedSize &&
		       System.currentTimeMillis() < endTime)
		{
		    try {
			nodes.wait(500);
		    } catch (InterruptedException e) {
		    }
		}
		if (nodes.size() != expectedSize) {
		    fail("Expected " + expectedSize + " recover requests, " +
			 "received: " + nodes.size());
		}
	    }
	}

	void notifyCompletionHandlers() {
	    for (SimpleCompletionHandler handler : nodes.values()) {
		handler.completed();
	    }
	}
    }

    /* -- other methods -- */

    private static class DummyNodeListener implements NodeListener {

	private final Set<Node> failedNodes = new HashSet<Node>();
	private final Set<Node> startedNodes = new HashSet<Node>();
	

	public void nodeStarted(Node node) {
	    startedNodes.add(node);
	}

	public void nodeFailed(Node node) {
	    failedNodes.add(node);
	}

	Set<Node> getFailedNodes() {
	    return failedNodes;
	}

	Set<Node> getStartedNodes() {
	    return startedNodes;
	}
    }

    /** Define a {@code ComponentRegistry} that holds a single component. */
    private static class SingletonComponentRegistry
	implements ComponentRegistry
    {
	private final Object component;
	SingletonComponentRegistry(Object component) {
	    this.component = component;
	}
	public <T> T getComponent(Class<T> type) {
	    if (type.isAssignableFrom(component.getClass())) {
		return type.cast(component);
	    } else {
		throw new MissingResourceException(
		    "No matching components", type.getName(), null);
	    }
	}
	public Iterator<Object> iterator() {
	    return Collections.singleton(component).iterator();
	}
    }

    /**
     * Creates a new data service and installs it, and the associated data
     * manager, in the kernel context.
     *
     * @param	props the configuration properties for creating the service
     * @return	the new data service
     * @throws	Exception if a problem occurs when creating the service
     */
    private DataService createDataService(Properties props) throws Exception {
	DataService dataService =
	    new DataServiceImpl(props, systemRegistry, txnProxy);
	ComponentRegistry services =
	    new SingletonComponentRegistry(dataService);
	ComponentRegistry managers =
	    new SingletonComponentRegistry(
		new ProfileDataManager(dataService));
	Object newKernelContext = kernelContextConstructor.newInstance(
	    "TestWatchdogServiceImpl", services, managers);
	contextResolverSetTaskState.invoke(null, newKernelContext, taskOwner);
	return dataService;
    }
}<|MERGE_RESOLUTION|>--- conflicted
+++ resolved
@@ -951,13 +951,8 @@
 	throws Exception
     {
 	List<Long> shutdownIds = new ArrayList<Long>();
-<<<<<<< HEAD
-	long serverNodeId = serverNode.getWatchdogService().getLocalNodeId();
+	long serverNodeId = serverNode.getDataService().getLocalNodeId();
 	crashAndRestartServer(false);
-=======
-	long serverNodeId = serverNode.getDataService().getLocalNodeId();
-	crashAndRestartServer();
->>>>>>> d8a9ac8f
 	shutdownIds.add(serverNodeId);
 	Map<Long, WatchdogAndData> watchdogs =
 	    new ConcurrentHashMap<Long, WatchdogAndData>();
