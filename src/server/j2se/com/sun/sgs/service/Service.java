
package com.sun.sgs.service;

import com.sun.sgs.kernel.ComponentRegistry;


/**
 * This is the base interface used for all services. Services support
 * specific funcationality and work in a transactional context. Each
 * service instance works on behalf of a single application, and can only
 * interact with other services working in the same application context.
 * See <code>TransactionParticipant</code> for details on when interaction
 * between <code>Service</code>s is allowed.
 * <p>
 * On startup of an application, services are created and configured. This
 * is done in two stages. First, all <code>Service</code>s are constructed
 * (see details below). This provides access to the non-transactional
 * aspects of the system. Second, all <code>Service</code>'s
 * <code>configure</code> methods are called in a transactional context.
 * The order in which the <code>Service</code>'s <code>configure</code>
 * methods are called is always to start with the <code>DataService</code>,
 * then <code>TaskService</code>, next the <code>ChannelManager</code>,
 * and finish with any custom <code>Service</code>s ordered based on the
 * application's configuration.
 * <p>
 * All implementations of <code>Service</code> must have a constructor of
 * the form (<code>Properties</code>, <code>ComponentRegistry</code>). This
 * is how the <code>Service</code> is created on startup. The
 * <code>Properties</code> parameter provides service-specific properties.
 * The <code>ComponentRegistry</code> provides access to non-transactional
 * kernel and system components like the <code>TaskScheduler</code>. If
 * there is an error, the constructor may throw any <code>Exception</code>,
 * and this will halt startup of the application.
 *
 * @since 1.0
 * @author Seth Proctor
 */
public interface Service {

    /**
     * Returns the name used to identify this service.
     *
     * @return the service's name
     */
    public String getName();

    /**
     * This method should be called only once in the lifetime of any given
     * instance of <code>Service</code>. It is called by the kernel when
     * an application is starting up. The <code>ComponentRegistry</code>
     * provides access to any <code>Service</code>s that have already
     * finished their configuration, and are therefore available for use.
     * <p>
     * Note that this method is called in a transactional context, and
     * specifically in the same context in which all other
     * <code>Service</code>'s <code>configure</code> methods are called. If
     * this <code>Service</code> does anything during configuration that
     * requires it to vote or get notified if the transaction is aborted, it
     * should <code>join</code> the transaction as it would during normal
     * operation. If there is any error during configuration, and an
     * <code>Exception</code> is thrown that implements
     * <code>ExceptionRetryStatus</code>, then the system will consult
     * the <code>shouldRetry</code> method to see if configuration should
     * be attempted again. In most if not all cases, configuration should
     * be retried, since the alternative is to halt startup of the
     * application.
     *
     * @param registry the <code>ComponentRegistry</code> of already
     *                 configured <code>Service</code>s
     * @param proxy the proxy used to resolve details of the current
     *              transaction
     *
     * @throws IllegalStateException if this method has already been called
     * @throws RuntimeException if there is any trouble configuring this
     *                          <code>Service</code>
     */
    public void configure(ComponentRegistry registry, TransactionProxy proxy);

    /** 
     * Attempts to shut down this service, returning a value indicating whether
     * the attempt was successful.  The call will throw {@link
     * IllegalStateException} if a call to this method has already completed
     * with a return value of <code>true</code>. <p>
     *
<<<<<<< HEAD
=======
     * This method does not require a transaction, and should not be called
     * from one because this method will typically not succeed if there are
     * outstanding transactions. <p>
     *
>>>>>>> 54c9b7c4
     * Typical implementations will refuse to accept calls associated with
     * transactions that were not joined prior to the <code>shutdown</code>
     * call by throwing an <code>IllegalStateException</code>, and will wait
     * for already joined transactions to commit or abort before returning,
     * although the precise behavior is implementation specific.
     * Implementations are also permitted, but not required, to return
     * <code>false</code> if {@link Thread#interrupt Thread.interrupt} is
     * called on a thread that is currently blocked within a call to this
     * method. <p>
     *
     * Callers should assume that, in a worst case, this method may block
     * indefinitely, and so should arrange to take other action (for example,
     * calling {@link System#exit System.exit}) if the call fails to complete
     * successfully in a certain amount of time.
     *
     * @return	<code>true</code> if the shut down was successful, else
     *		<code>false</code>
     * @throws	IllegalStateException if the <code>shutdown</code> method has
     *		already been called and returned <code>true</code>
     */
    public boolean shutdown();

}<|MERGE_RESOLUTION|>--- conflicted
+++ resolved
@@ -82,13 +82,10 @@
      * IllegalStateException} if a call to this method has already completed
      * with a return value of <code>true</code>. <p>
      *
-<<<<<<< HEAD
-=======
      * This method does not require a transaction, and should not be called
      * from one because this method will typically not succeed if there are
      * outstanding transactions. <p>
      *
->>>>>>> 54c9b7c4
      * Typical implementations will refuse to accept calls associated with
      * transactions that were not joined prior to the <code>shutdown</code>
      * call by throwing an <code>IllegalStateException</code>, and will wait
