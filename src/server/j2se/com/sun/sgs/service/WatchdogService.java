/*
 * Copyright 2007 Sun Microsystems, Inc.
 *
 * This file is part of Project Darkstar Server.
 *
 * Project Darkstar Server is free software: you can redistribute it
 * and/or modify it under the terms of the GNU General Public License
 * version 2 as published by the Free Software Foundation and
 * distributed hereunder to you.
 *
 * Project Darkstar Server is distributed in the hope that it will be useful,
 * but WITHOUT ANY WARRANTY; without even the implied warranty of
 * MERCHANTABILITY or FITNESS FOR A PARTICULAR PURPOSE.  See the
 * GNU General Public License for more details.
 *
 * You should have received a copy of the GNU General Public License
 * along with this program.  If not, see <http://www.gnu.org/licenses/>.
 */

package com.sun.sgs.service;

import java.util.Iterator;

/**
 * The {@code WatchdogService} monitors the health of server nodes and
 * notifies registered listeners of node status change events.  It
 * also provides information and notification services about node
 * backup and recovery.
 */
public interface WatchdogService extends Service {

    /**
     * Returns the node ID for the local node.  The node ID for a node
     * remains fixed for the lifetime of the node (i.e., until it
     * fails).
     *
     * @return the node ID for the local node
     */
    long getLocalNodeId();

    /**
     * Returns {@code true} if the local node is considered alive,
     * otherwise returns {@code false}.  This method should only be
     * called from within a transaction.
     *
     * @return	{@code true} if the local node is considered alive, and
     * 		{@code false} otherwise
     * @throws 	TransactionException if there is a problem with the
     *		current transaction
     */
    boolean isLocalNodeAlive();

    /**
     * Returns {@code true} if the local node is considered alive,
     * otherwise returns {@code false}.  This method returns the most
     * recent information known to this service and may not be
     * definitive.  For definitive information, use the {@link
     * #isLocalNodeAlive isLocalNodeAlive} method.
     *
     * @return	{@code true} if the local node is considered alive, and
     * 		{@code false} otherwise
     */
    boolean isLocalNodeAliveNonTransactional();

    /**
     * Returns an iterator for the set of nodes that this service
     * monitors.  The {@code remove} operation of the returned
     * iterator is not supported and will throw {@code
     * UnsupportedOperationException} if invoked.  This method should
     * only be called within a transaction, and the returned iterator
     * should only be used within that transaction.
     *
     * @return	an iterator for the set of nodes that this service
     *		monitors
     * @throws 	TransactionException if there is a problem with the
     *		current transaction
     */
    Iterator<Node> getNodes();

    /**
     * Returns node status information for the node with the specified
     * {@code nodeId}, or {@code null} if the node is unknown.  This
     * method should only be called within a transaction.
     *
     * @param	nodeId	a node ID
     * @return	node status information for the specified {@code nodeId},
     *		or {@code null}
     * @throws	IllegalArgumentException if the specified {@code nodeId}
     *		is not within the range of valid IDs
     * @throws 	TransactionException if there is a problem with the
     *		current transaction
     */
    Node getNode(long nodeId);

    /**
     * Returns the node that is designated as the backup for the node
     * with the specified {@code nodeId}, or {@code null} if no backup
     * is currently designated.  This method must be called within a
     * transaction.
     *
     * <p><b>Note: this method should probably be moved to the Node
     * interface, or it should throw an exception in the case where
     * there is no existing node corresponding to {@code nodeId}.</b>
     *
     * @param	nodeId a node ID
     * @return	a backup node, or {@code null}
<<<<<<< HEAD
=======
     * @throws	IllegalArgumentException if the specified {@code nodeId}
     *		is not within the range of valid IDs
>>>>>>> 91a084fd
     * @throws 	TransactionException if there is a problem with the
     *		current transaction
     */
    Node getBackup(long nodeId);

    /**
     * Registers a {@code listener} to be notified when any node that
     * this service monitors starts or fails.  Registered listeners
     * are notified outside of a transaction.
     *
     * @param	listener a node listener
     */
    void addNodeListener(NodeListener listener);

    /**
     * Adds the specified recovery {@code listener} for the local
     * node.  If the local node is designated as a backup for a node
     * that fails, the specified {@code listener} will be notified
     * (outside of a transaction) by having its {@link
     * RecoveryListener#recover recover} method invoked, passing the
     * failed node and a {@link RecoveryCompleteFuture} whose {@link
     * RecoveryCompleteFuture#done done} method must be invoked when
     * the recovery operations initiated by the {@code listener} are
     * complete.
     *
     * <p>This method should be called outside of a transaction.
     *
     * @param	listener a recovery listener
     */
    void addRecoveryListener(RecoveryListener listener);

    
}<|MERGE_RESOLUTION|>--- conflicted
+++ resolved
@@ -104,11 +104,8 @@
      *
      * @param	nodeId a node ID
      * @return	a backup node, or {@code null}
-<<<<<<< HEAD
-=======
      * @throws	IllegalArgumentException if the specified {@code nodeId}
      *		is not within the range of valid IDs
->>>>>>> 91a084fd
      * @throws 	TransactionException if there is a problem with the
      *		current transaction
      */
