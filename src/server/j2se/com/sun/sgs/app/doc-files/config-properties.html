<!DOCTYPE HTML PUBLIC "-//W3C//DTD HTML 4.01 Transitional//EN">
<html>
<head>
<title>Project Darkstar Server Configuration Properties</title>
<link type="text/css" rel="stylesheet" href="config-properties.css">
</head>

<!--

  The properties listed in this file should appear in definition
  list <dl> elements.

  For each property, the name and information about the default should
  appear in a definition term (<dt>) element.  Properties that have a
  default should put the default value in a span element with class
  "default" (<span class="default">VALUE</span>).  Required properties
  should use a span element with class "required"
  (<span class="required"></span>), and properties with no default
  should use class "nodefault" (<span class="nodefault"></span>).

  For example:
  
  <dl>
  <dt>foo.property
  <span class="default">37</span>
  <dd>Controls how big foo is.
  </dl>

  Or:

  <dl>
  <dt>goo.property
  <span class="required"></span>
  <dd>Controls how big goo is.
  </dl>

  Since this file will be included in the public application
  documentation, make sure to not refer to classes that will not be
  documented there.

-->

<body>

<h1>Project Darkstar Server Configuration Properties</h1>

This page documents the configuration properties supported by the
current implementation of the Project Darkstar Server.  Configuration
properties may be specified by system properties
(using <code>-D</code><i>property</i><code>=</code><i>value</i>) or in
the application properties files named on the command line.

<h2>General Properties</h2>

These properties control various general facilities in the Project Darkstar
Server.

<dl>

<dt><a name="com.sun.sgs.app.name">com.sun.sgs.app.name</a>
<span class="required"></span>
<dd>The name of the application.

<dt>com.sun.sgs.app.root
<span class="required"></span>
<dd>The root directory for the application.

<dt>com.sun.sgs.app.listener
<span class="required"></span>
<dd>The <a href="../AppListener.html"><code>AppListener</code></a> for
  the application, specified as a fully qualified class name.

<dt><a name="com.sun.sgs.app.port">com.sun.sgs.app.port</a>
<span class="required"></span>
<dd>The TCP port on which to listen for client connections.

<dt>com.sun.sgs.app.config.file
<span class="nodefault"></span>
<dd>The pathname of a file containing system properties.  If specified,
  each property within that file is provided to the system and to all
  applications. Each property may be overridden by a system property
  provided at startup, or by a property for an individual application.

<dt><a name="com.sun.sgs.txn.timeout">com.sun.sgs.txn.timeout</a>
<span class="default">100</span>
<dd>The maximum amount of time in milliseconds that a transaction will
  be permitted to run before it is a candidate for being aborted.

<dt>com.sun.sgs.txn.timeout.unbounded
<span class="default">Long.MAX_VALUE</span>
<dd>The maximum amount of time in milliseconds that an <q>unbounded</q>
  transaction will be permitted to run before it is a candidate for
  being aborted.

</dl>

<a name="DataService"></a>
<h2>DataService Properties</h2>

These properties control the implementation of the
<code>DataService</code>.

<dl>

<dt>
<a name="com.sun.sgs.impl.service.data.DataServiceImpl.detect.modifications">
  com.sun.sgs.impl.service.data.DataServiceImpl.detect.modifications</a>
<span class="default">true</span>
<dd>Whether to automatically detect modifications to managed objects.
  If set to something other than <code>true</code>, then applications
  need to call <a
  href="../DataManager.html#markForUpdate(com.sun.sgs.app.ManagedObject)">
  <code>DataManager.markForUpdate</code></a> or
  <a href="../ManagedReference.html#getForUpdate(java.lang.Class)">
  <code>ManagedReference.getForUpdate</code></a> for any modified
  objects to make sure that the modifications are recorded by
  the <code>DataService</code>.

</dl>

<a name="DataStore"></a>
<h3>DataStore Properties</h3>

These properties are the subset of the properties supported by
the <code>DataService</code> that control the implementation of the
underlying <code>DataStore</code>.

<dl>

<dt>com.sun.sgs.impl.service.data.store.DataStoreImpl.directory
<span class="default"><i>${com.sun.sgs.app.root}</i>/dsdb</span>
<dd>The directory in which to store database files.  Each instance of
  requires its own, unique directory.

</dl>

<a name="Je"></a>
<h3>Berkeley DB Java Edition Properties</h3>

These properties are the subset of the properties supported by
the <code>DataService</code> that control the implementation of the
underlying Berkeley DB Java Edition database.

<dl>

<dt>com.sun.sgs.impl.service.data.store.db.je.flush.to.disk
<span class="default">false</span>
<dd>Whether to flush changes to disk when a transaction commits.  If
  <code>false</code>, the modifications made in some of the most recent
  transactions may be lost if the host crashes, although data integrity
  will be maintained.  Flushing changes to disk avoids data loss but
  introduces a significant reduction in performance.

<<<<<<< HEAD
=======
<dt>com.sun.sgs.impl.service.data.store.db.bdb.lock.timeout
<span class="default" style="font-family: serif"><code>0.1</code> times
  the value of the <code>com.sun.sgs.txn.timeout</code> property, if
  specified, otherwise <code>10</code></span>
<dd>The maximum amount of time in milliseconds that an attempt to obtain
  a lock will be allowed to continue before being aborted.  The value
  must be greater than <code>0</code>, and should be less than the
  transaction timeout.

<dt>com.sun.sgs.impl.service.data.store.db.bdb.remove.logs
<span class="default">false</span>
<dd>Whether to automatically remove database log files that are no
  longer needed.  Note that automatic log file removal is likely to make
  catastrophic recovery of the database impossible, because log files
  that may be needed will not have been backed up.

>>>>>>> 22d58588
</dl>

<a name="ClientSessionService"></a>
<h2>ClientSessionService Properties</h2>

These properties control the implementation of the
<code>ClientSessionService</code>.

<dl>

<dt>com.sun.sgs.impl.service.ClientSessionServiceImpl.id.block.size
<span class="default">256</span>
<dd>The block size to use when reserving session IDs.  The value must be
  greater than <code>8</code>.

</dl>

<a name="Kernel"></a>
<h2>Kernel Properties</h2>

These properties control the implementation of the <code>Kernel</code>,
which is the part of the system that manages applications and the
components that make up the system.

<dl>

<dt>com.sun.sgs.impl.kernel.Kernel.profile.level
<span class="default">off</span>
<dd>Whether to perform profiling.  Profiling is enabled if the value is
  <code>on</code>.

</dl>

<a name="ResourceCoordinator"></a>
<h3>ResourceCoordinator Properties</h3>

These properties control the implementation
of <code>ResourceCoordinator</code>, which is the part of
the <code>Kernel</code> that creates and manages threads.

<dl>

<dt>com.sun.sgs.kernel.CorePoolSize
<span class="default">8</span>
<dd>The initial thread pool size.

<dt>com.sun.sgs.kernel.MaximumPoolSize
<span class="default">16</span>
<dd>The maximum thread pool size.

</dl>

<a name="TaskScheduler"></a>
<h3>TaskScheduler Properties</h3>

These properties control the implementation of
the <code>TaskScheduler</code>, which is the part of
the <code>Kernel</code> that schedules tasks.

<dl>

<dt>com.sun.sgs.impl.kernel.schedule.InitialConsumerThreads
<span class="default">4</span>
<dd>The number of initial consumer threads used to process tasks.

</dl>

<hr>
<font size="-1">
  Copyright &copy; 2007 Sun Microsystems, Inc. All rights reserved
</font>

</body>
</html><|MERGE_RESOLUTION|>--- conflicted
+++ resolved
@@ -151,9 +151,7 @@
   will be maintained.  Flushing changes to disk avoids data loss but
   introduces a significant reduction in performance.
 
-<<<<<<< HEAD
-=======
-<dt>com.sun.sgs.impl.service.data.store.db.bdb.lock.timeout
+<dt>com.sun.sgs.impl.service.data.store.db.je.lock.timeout
 <span class="default" style="font-family: serif"><code>0.1</code> times
   the value of the <code>com.sun.sgs.txn.timeout</code> property, if
   specified, otherwise <code>10</code></span>
@@ -162,14 +160,6 @@
   must be greater than <code>0</code>, and should be less than the
   transaction timeout.
 
-<dt>com.sun.sgs.impl.service.data.store.db.bdb.remove.logs
-<span class="default">false</span>
-<dd>Whether to automatically remove database log files that are no
-  longer needed.  Note that automatic log file removal is likely to make
-  catastrophic recovery of the database impossible, because log files
-  that may be needed will not have been backed up.
-
->>>>>>> 22d58588
 </dl>
 
 <a name="ClientSessionService"></a>
