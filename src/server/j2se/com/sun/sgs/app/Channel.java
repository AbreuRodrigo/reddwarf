--- conflicted
+++ resolved
@@ -109,16 +109,11 @@
      *
      * <p>The returned iterator may not reflect changes to the membership
      * that occurred in the current transaction.  Such membership changes
-<<<<<<< HEAD
-     * may be handled asynchronously, after the task makiing the changes
-     * completes.
-=======
      * may be handled asynchronously, after the task making the changes
      * completes.  Therefore, the iterator <i>may not</i> include sessions
      * that have been recently joined to the channel, or <i>may</i> include
      * sessions that have recently left the channel (by being explicitly
      * removed from the channel, or by being disconnected).
->>>>>>> c8503c2e
      *
      * <p>Note: This operation may be expensive, so it should be used
      * judiciously.
