/*
 * Copyright 2007 Sun Microsystems, Inc.
 *
 * This file is part of Project Darkstar Server.
 *
 * Project Darkstar Server is free software: you can redistribute it
 * and/or modify it under the terms of the GNU General Public License
 * version 2 as published by the Free Software Foundation and
 * distributed hereunder to you.
 *
 * Project Darkstar Server is distributed in the hope that it will be useful,
 * but WITHOUT ANY WARRANTY; without even the implied warranty of
 * MERCHANTABILITY or FITNESS FOR A PARTICULAR PURPOSE.  See the
 * GNU General Public License for more details.
 *
 * You should have received a copy of the GNU General Public License
 * along with this program.  If not, see <http://www.gnu.org/licenses/>.
 */

package com.sun.sgs.impl.service.watchdog;

import java.io.IOException;
import java.rmi.Remote;

/**
 * A remote interface for callbacks from the Watchdog server.
 */
public interface WatchdogClient extends Remote {

    /**
     * Notifies this client that the nodes specified by corresponding
     * information in the {@code ids}, {@code hosts}, {@code status},
     * and {@code backups} arrays have a status change ({@code true}
     * for alive, and {@code false} for failed) and may need to
<<<<<<< HEAD
     * recover (if the backup ID is equal to the local node ID).
=======
     * recover (if the backup ID is equal to the local node ID). The
     * {@code backups} array is only only consulted if the corresponding
     * element in {@code status} is {@code false}.  If no node has been
     * assigned as a backup, it is indicated by 
     * {@value com.sun.sgs.impl.service.watchdog.NodeImpl#INVALID_ID}.
>>>>>>> 91a084fd
     *
     * @param	ids an array of node IDs
     * @param	hosts an array of host names
     * @param	status an array of node status
     * @param	backups an array of backup node IDs
     *
     * @throws	IllegalArgumentException if array lengths don't match
     * @throws	IOException if a communication problem occurs while
     * 		invoking this method
     */
    void nodeStatusChanges(long[] ids, String[] hosts,
			   boolean[] status, long[] backups)
	throws IOException;
}<|MERGE_RESOLUTION|>--- conflicted
+++ resolved
@@ -32,15 +32,11 @@
      * information in the {@code ids}, {@code hosts}, {@code status},
      * and {@code backups} arrays have a status change ({@code true}
      * for alive, and {@code false} for failed) and may need to
-<<<<<<< HEAD
-     * recover (if the backup ID is equal to the local node ID).
-=======
      * recover (if the backup ID is equal to the local node ID). The
      * {@code backups} array is only only consulted if the corresponding
      * element in {@code status} is {@code false}.  If no node has been
      * assigned as a backup, it is indicated by 
      * {@value com.sun.sgs.impl.service.watchdog.NodeImpl#INVALID_ID}.
->>>>>>> 91a084fd
      *
      * @param	ids an array of node IDs
      * @param	hosts an array of host names
