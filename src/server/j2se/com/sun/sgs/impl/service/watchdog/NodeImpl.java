/*
 * Copyright 2007 Sun Microsystems, Inc.
 *
 * This file is part of Project Darkstar Server.
 *
 * Project Darkstar Server is free software: you can redistribute it
 * and/or modify it under the terms of the GNU General Public License
 * version 2 as published by the Free Software Foundation and
 * distributed hereunder to you.
 *
 * Project Darkstar Server is distributed in the hope that it will be useful,
 * but WITHOUT ANY WARRANTY; without even the implied warranty of
 * MERCHANTABILITY or FITNESS FOR A PARTICULAR PURPOSE.  See the
 * GNU General Public License for more details.
 *
 * You should have received a copy of the GNU General Public License
 * along with this program.  If not, see <http://www.gnu.org/licenses/>.
 */

package com.sun.sgs.impl.service.watchdog;

import com.sun.sgs.app.ManagedObject;
import com.sun.sgs.app.NameNotBoundException;
import com.sun.sgs.app.ObjectNotFoundException;
import com.sun.sgs.impl.util.BoundNamesUtil;
import com.sun.sgs.service.DataService;
import com.sun.sgs.service.Node;
import java.io.Serializable;
import java.util.ArrayList;
import java.util.Collection;
import java.util.HashSet;
import java.util.Iterator;
import java.util.Set;

/**
 * Implements the {@link Node} interface.  The state for a given
 * {@code nodeId} is bound in the datastore with the following service
 * bound name:
 *
 * <p><code>com.sun.sgs.impl.service.watchdog.NodeImpl.<i>nodeId</i></code>
 */
class NodeImpl
    implements Node, ManagedObject, Serializable, Comparable<NodeImpl>
{
    /** The serialVersionUID of this class. */
    private static final long serialVersionUID = 1L;

<<<<<<< HEAD
    private static final long INVALID_ID = -1L;
=======
    /** The ID for an unknown node. */
    static final long INVALID_ID = -1L;
>>>>>>> 91a084fd

    /** The name of this class. */
    private static final String PKG_NAME =
	"com.sun.sgs.impl.service.watchdog";

    /** The prefix for NodeImpl state. */
    private static final String NODE_PREFIX = PKG_NAME + ".node";

    /** The node id. */
    private final long id;
    
    /** The host name, or {@code null}. */
    private final String host;

    /** The watchdog client, or {@code null}. */
    private final WatchdogClient client;
    
    /** If true, this node is considered alive. */
    private boolean isAlive;

    /** The ID of the backup for this node. */
    private long backupId = INVALID_ID;

    /** The set of primaries for which this node is a backup. */
<<<<<<< HEAD
    private Set<Long> primaryIds = new HashSet<Long>();
=======
    private final Set<Long> primaryIds = new HashSet<Long>();
>>>>>>> 91a084fd

    /**
     * The expiration time for this node. A value of {@code 0} means
     * that either the value has not been intialized or the value is
     * not meaningful because the node has failed.
     */
    private transient long expiration;

    /**
     * Constructs an instance of this class with the given {@code
     * nodeId}, {@code hostname}, and {@code client}.  This instance's
     * alive status is set to {@code true}.  The expiration time for
     * this instance should be set as soon as it is known.
     *
     * @param 	nodeId a node ID
     * @param 	hostName a host name
     * @param	client a watchdog client
     */
    NodeImpl(long nodeId, String hostName, WatchdogClient client) {
	this.id = nodeId;
	this.host = hostName;
	this.client = client;
	this.isAlive = true;
    }

    /**
     * Constructs an instance of this class with the given {@code
     * nodeId}, {@code hostname}, and {@code isAlive} status.  This
     * instance's watchdog client is set to {@code null} and its
     * backup is unassigned (backup ID is -1).
     *
     * @param 	nodeId a node ID
     * @param 	hostName a host name, or {@code null}
     * @param	isAlive if {@code true}, this node is considered alive
     */
    NodeImpl(long nodeId, String hostName, boolean isAlive) {
	this(nodeId, hostName, isAlive, INVALID_ID);
    }
	
    /**
     * Constructs an instance of this class with the given {@code
     * nodeId}, {@code hostname}, {@code backupId}, and {@code
     * isAlive} status.  This instance's watchdog client is set to
     * {@code null}.
     *
     * @param 	nodeId a node ID
     * @param 	hostName a host name, or {@code null}
     * @param	isAlive if {@code true}, this node is considered alive
     * @param	backupId the ID of the node's backup (-1 if no backup
     *		is assigned)
     */
    NodeImpl(long nodeId, String hostName, boolean isAlive, long backupId) {
	this.id = nodeId;
	this.host = hostName;
	this.client = null;
	this.isAlive = isAlive;
	this.backupId = backupId;
    }

    /* -- Implement Node -- */

    /** {@inheritDoc} */
    public long getId() {
	return id;
    }

    /** {@inheritDoc} */
    public String getHostName() {
	return host;
    }

    /** {@inheritDoc} */
    public synchronized boolean isAlive() {
	return isAlive;
    }

    /* -- Implement Comparable -- */

    /** {@inheritDoc} */
    public int compareTo(NodeImpl o) {
	long difference = getExpiration() - o.getExpiration();
	if (difference == 0) {
	    difference = id - o.id;
	    if (difference == 0) {
		difference = compareStrings(host, o.host);
	    }
	}
	return difference < 0 ? -1 : (difference > 0 ? 1 : 0);
    }

    /* -- Implement Object -- */

    /** {@inheritDoc} */
    public boolean equals(Object obj) {
	if (obj == null) {
	    throw new NullPointerException("obj is null");
	} else if (this == obj) {
	    return true;
	} else if (obj.getClass() == this.getClass()) {
	    NodeImpl node = (NodeImpl) obj;
	    return id == node.id && compareStrings(host, node.host) == 0;
	}
	return false;
    }

    /** {@inheritDoc} */
    public int hashCode() {
	return ((int) (id >>> 32)) ^ ((int) id);
    }

    /** {@inheritDoc} */
    public String toString() {
	return getClass().getName() + "[" + id + "," +
	    (isAlive() ? "alive" : "failed") + ",backup:" +
	    (backupId == INVALID_ID ? "(none)" : backupId) + "]@" + host;
    }

    /* -- package access methods -- */

    /**
     * Returns the watchdog client, or {@code null}.
     */
    WatchdogClient getWatchdogClient() {
	return client;
    }
    
    /**
     * Returns the expiration time.  A value of {@code 0} means that
     * either the value has not been intialized or the value is not
     * meaningful because the node has failed.  If {@link #isAlive}
     * returns {@code false} the value returned from this method is
     * not meaningful.
     */
    synchronized long getExpiration() {
	return expiration;
    }

    /**
     * Sets the expiration time for this node instance.
     *
     * @param	newExpiration the new expiration value
     */
    synchronized void setExpiration(long newExpiration) {
	expiration = newExpiration;
    }

    /**
     * Returns {@code true} if the node is expired, and {@code false}
     * otherwise.
     *
     * @return	{@code true} if the node is expired, and {@code false}
     *		otherwise
     */
    synchronized boolean isExpired() {
	return expiration <= System.currentTimeMillis();
    }
    
    /**
     * Sets the alive status of this node instance to {@code false},
     * sets this node's backup to the specified {@code backup},
     * empties the set of primaries for which this node is recovering,
     * and updates the node's state in the specified {@code
     * dataService}.  Subsequent calls to {@link #isAlive isAlive}
     * will return {@code false}
     *
     * @param	dataService a data service
     * @param	backup a chosen backup
     * @throws	ObjectNotFoundException if this node has been removed
     * @throws 	TransactionException if there is a problem with the
     *		current transaction
     */
    synchronized void setFailed(DataService dataService, NodeImpl backup) {
	NodeImpl nodeImpl = getForUpdate(dataService);
	this.isAlive = nodeImpl.isAlive = false;
	this.backupId = nodeImpl.backupId =
	    (backup != null) ?
	    backup.getId() :
	    INVALID_ID;
	this.primaryIds.clear();
	nodeImpl.primaryIds.clear();
    }

    /**
     * Adds the specified {@code primaryId} to the list of primaries
     * for which this node is a backup, and updates the node's state
     * in the specified {@code dataService}.
     *
     * @param	dataService a data service
<<<<<<< HEAD
=======
     * @param	backup a chosen backup
     * @throws	ObjectNotFoundException if this node has been removed
     * @throws 	TransactionException if there is a problem with the
     *		current transaction
     */
    synchronized void setFailed(DataService dataService, NodeImpl backup) {
	NodeImpl nodeImpl = getForUpdate(dataService);
	this.isAlive = nodeImpl.isAlive = false;
	this.backupId = nodeImpl.backupId =
	    (backup != null) ?
	    backup.getId() :
	    INVALID_ID;
	this.primaryIds.clear();
	nodeImpl.primaryIds.clear();
    }

    /**
     * Adds the specified {@code primaryId} to the list of primaries
     * for which this node is a backup, and updates the node's state
     * in the specified {@code dataService}.
     *
     * @param	dataService a data service
>>>>>>> 91a084fd
     * @param	primaryId the ID of a primary for which this node is a
     *		backup
     * @throws	ObjectNotFoundException if this node has been removed
     * @throws 	TransactionException if there is a problem with the
     *		current transaction
     */
    synchronized void addPrimary(DataService dataService, long primaryId) {
	NodeImpl nodeImpl = getForUpdate(dataService);
	primaryIds.add(primaryId);
	nodeImpl.primaryIds.add(primaryId);
    }

<<<<<<< HEAD
=======
    /** Returns the set of primary nodes for which this node is a backup. */
>>>>>>> 91a084fd
    synchronized Set<Long> getPrimaries() {
	return primaryIds;
    }

    /** Returns {@code true} if this node has a backup. */
    synchronized boolean hasBackup() {
	return backupId != INVALID_ID;
    }

    /**
<<<<<<< HEAD
     * Returns the backup for this node.  If no backup is assigned to
     * this node, then {@code IllegalStateException} is thrown.  This
     * method should only be invoked if {@code hasBackup} returns
     * {@code true}.
=======
     * Returns the backup for this node, or {@value INVALID_ID} if there
     * is no backup.
>>>>>>> 91a084fd
     */
    synchronized long getBackupId() {
	return backupId;
    }

    /**
     * Stores this instance in the specified {@code dataService}.
     * This method should only be called within a transaction.
     *
     * @param	dataService a data service
     * @throws 	TransactionException if there is a problem with the
     *		current transaction
     */
    synchronized void putNode(DataService dataService) {
	dataService.setServiceBinding(getNodeKey(id), this);
    }
    
    /**
     * Fetches this node's state from the specified {@code
     * dataService}, marked for update.
     *
     * @param	dataService a data service
     * @throws	ObjectNotFoundException if this node has been removed
     * @throws 	TransactionException if there is a problem with the
     *		current transaction
     */
     private NodeImpl getForUpdate(DataService dataService) {
	NodeImpl nodeImpl = getNode(dataService, id);
	if (nodeImpl == null) {
	    throw new ObjectNotFoundException("node is removed");
	}
	// update non-final fields before
	dataService.markForUpdate(nodeImpl);
	return nodeImpl;
    }

    /**
     * Removes the node with the specified {@code nodeId} and its
     * binding from the specified {@code dataService}.  If the binding
     * has already been removed from the {@code dataService} this
     * method takes no action.  This method should only be called
     * within a transaction.
     *
     * @param	dataService a data service
     * @param	nodeId a node ID
     * @throws 	TransactionException if there is a problem with the
     *		current transaction
     */
    static void removeNode(DataService dataService, long nodeId) {
	String key = getNodeKey(nodeId);
	NodeImpl node;
	try {
	    node = dataService.getServiceBinding(key, NodeImpl.class);
	    dataService.removeServiceBinding(key);
	    dataService.removeObject(node);
	} catch (NameNotBoundException e) {
	}
    }

    /**
     * Returns the {@code Node} instance for the given {@code nodeId},
     * retrieved from the specified {@code dataService}, or {@code
     * null} if the node isn't bound in the data service .  This
     * method should only be called within a transaction.
     *
     * @param	dataService a data service
     * @param	nodeId a node ID
     * @return	the node for the given {@code nodeId}, or {@code null}
     * @throws 	TransactionException if there is a problem with the
     *		current transaction
     */
    static NodeImpl getNode(DataService dataService, long nodeId) {
	String key = getNodeKey(nodeId);
	NodeImpl node = null;
	try {
	    node = dataService.getServiceBinding(key, NodeImpl.class);
	} catch (NameNotBoundException e) {
	}
	return node;
    }

    /**
     * Marks all nodes currently bound in the specified {@code
     * dataService} as failed, and returns a collection of those
     * nodes.  This method should only be called within a transaction.
     *
     * @param	dataService a data service
     * @return	a collection of currently bound nodes, each marked as failed
     * @throws 	TransactionException if there is a problem with the
     *		current transaction
     */
    static Collection<NodeImpl> markAllNodesFailed(DataService dataService) {
	Collection<NodeImpl> nodes = new ArrayList<NodeImpl>();
	for (String key :
	     BoundNamesUtil.getServiceBoundNamesIterable(
		dataService, NODE_PREFIX))
	{
	    NodeImpl node = dataService.getServiceBinding(key, NodeImpl.class);
	    node.setFailed(dataService, null);
	    nodes.add(node);
	}
	return nodes;
    }

    /**
     * Returns an iterator for {@code Node} instances to be retrieved
     * from the specified {@code dataService}.  The returned iterator
     * does not support the {@code remove} operation.  This method
     * should only be called within a transaction, and the returned
     * iterator should only be used within that transaction.
     *
     * @param	dataService a data service
     * @return	an iterator for nodes
     * @throws 	TransactionException if there is a problem with the
     *		current transaction
     */
    static Iterator<Node> getNodes(DataService dataService) {
	return new NodeIterator(dataService);
    }

    /* -- private methods and classes -- */

    /**
     * Compares the specified strings and returns -1, 0, or 1
     * according to whether the first string is less than, equal to,
     * or greater than the second string in a lexicographic ordering.
     * In this ordering, a string with a value of {@code null} is less
     * than any non-{@code null} string.
     *
     * @param	s1 a string, or {@code null}
     * @param	s2 a string, or {@code null}
     * @return	-1, 0, or 1 according to whether {@code s1} is less than,
     *		equal to, or greater than {@code s2}
     */
    private static int compareStrings(String s1, String s2) {
	if (s1 == null) {
	    return (s2 == null) ? 0 : -1;
	} else if (s2 == null) {
	    return 1;
	} else {
	    return s1.compareTo(s2);
	}
    }
    
    /**
     * Returns the key to access from the data service the {@code
     * Node} instance with the specified {@code nodeId}.
     *
     * @param	a node ID
     * @return	a key for acessing the {@code Node} instance
     */
    private static String getNodeKey(long nodeId) {
	return NODE_PREFIX + "." + nodeId;
    }
    
    /**
     * An iterator for node state.
     */
    private static class NodeIterator implements Iterator<Node> {

	/** The data service. */
	private final DataService dataService;

	/** The underlying iterator for service bound names. */
	private Iterator<String> iterator;

	/**
	 * Constructs an instance of this class with the specified
	 * {@code dataService}.
	 */
	NodeIterator(DataService dataService) {
	    this.dataService = dataService;
	    this.iterator =
		BoundNamesUtil.getServiceBoundNamesIterator(
		    dataService, NODE_PREFIX);
	}

	/** {@inheritDoc} */
	public boolean hasNext() {
	    return iterator.hasNext();
	}

	/** {@inheritDoc} */
	public Node next() {
	    String key = iterator.next();
	    return dataService.getServiceBinding(key, NodeImpl.class);
	}

	/** {@inheritDoc} */
	public void remove() {
	    throw new UnsupportedOperationException("remove is not supported");
	}
    }
}<|MERGE_RESOLUTION|>--- conflicted
+++ resolved
@@ -45,12 +45,8 @@
     /** The serialVersionUID of this class. */
     private static final long serialVersionUID = 1L;
 
-<<<<<<< HEAD
-    private static final long INVALID_ID = -1L;
-=======
     /** The ID for an unknown node. */
     static final long INVALID_ID = -1L;
->>>>>>> 91a084fd
 
     /** The name of this class. */
     private static final String PKG_NAME =
@@ -75,11 +71,7 @@
     private long backupId = INVALID_ID;
 
     /** The set of primaries for which this node is a backup. */
-<<<<<<< HEAD
-    private Set<Long> primaryIds = new HashSet<Long>();
-=======
     private final Set<Long> primaryIds = new HashSet<Long>();
->>>>>>> 91a084fd
 
     /**
      * The expiration time for this node. A value of {@code 0} means
@@ -243,7 +235,7 @@
      * empties the set of primaries for which this node is recovering,
      * and updates the node's state in the specified {@code
      * dataService}.  Subsequent calls to {@link #isAlive isAlive}
-     * will return {@code false}
+     * will return {@code false}.
      *
      * @param	dataService a data service
      * @param	backup a chosen backup
@@ -268,31 +260,6 @@
      * in the specified {@code dataService}.
      *
      * @param	dataService a data service
-<<<<<<< HEAD
-=======
-     * @param	backup a chosen backup
-     * @throws	ObjectNotFoundException if this node has been removed
-     * @throws 	TransactionException if there is a problem with the
-     *		current transaction
-     */
-    synchronized void setFailed(DataService dataService, NodeImpl backup) {
-	NodeImpl nodeImpl = getForUpdate(dataService);
-	this.isAlive = nodeImpl.isAlive = false;
-	this.backupId = nodeImpl.backupId =
-	    (backup != null) ?
-	    backup.getId() :
-	    INVALID_ID;
-	this.primaryIds.clear();
-	nodeImpl.primaryIds.clear();
-    }
-
-    /**
-     * Adds the specified {@code primaryId} to the list of primaries
-     * for which this node is a backup, and updates the node's state
-     * in the specified {@code dataService}.
-     *
-     * @param	dataService a data service
->>>>>>> 91a084fd
      * @param	primaryId the ID of a primary for which this node is a
      *		backup
      * @throws	ObjectNotFoundException if this node has been removed
@@ -305,10 +272,7 @@
 	nodeImpl.primaryIds.add(primaryId);
     }
 
-<<<<<<< HEAD
-=======
     /** Returns the set of primary nodes for which this node is a backup. */
->>>>>>> 91a084fd
     synchronized Set<Long> getPrimaries() {
 	return primaryIds;
     }
@@ -319,15 +283,8 @@
     }
 
     /**
-<<<<<<< HEAD
-     * Returns the backup for this node.  If no backup is assigned to
-     * this node, then {@code IllegalStateException} is thrown.  This
-     * method should only be invoked if {@code hasBackup} returns
-     * {@code true}.
-=======
      * Returns the backup for this node, or {@value INVALID_ID} if there
      * is no backup.
->>>>>>> 91a084fd
      */
     synchronized long getBackupId() {
 	return backupId;
