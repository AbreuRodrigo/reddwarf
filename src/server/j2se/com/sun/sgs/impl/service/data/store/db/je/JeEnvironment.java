--- conflicted
+++ resolved
@@ -79,30 +79,6 @@
  *
  * <dl style="margin-left: 1em">
  *
-<<<<<<< HEAD
-=======
- * <dt> <i>Property:</i> <b>{@value #FLUSH_TO_DISK_PROPERTY}</b> <br>
- *	<i>Default:</i> <code>false</code>
- *
- * <dd style="padding-top: .5em">Whether to flush changes to disk when a
- * transaction commits.  If <code>false</code>, the modifications made in some
- * of the most recent transactions may be lost if the host crashes, although
- * data integrity will be maintained.  Flushing changes to disk avoids data
- * loss but introduces a significant reduction in performance. <p>
- *
- * <dt> <i>Property:</i> <b>{@value #LOCK_TIMEOUT_PROPERTY}</b> <br>
- *	<i>Default:</i> {@value #DEFAULT_LOCK_TIMEOUT_PROPORTION} times the
- *	value of the <code>com.sun.sgs.txn.timeout</code> property, if
- *	specified, otherwise {@value #DEFAULT_LOCK_TIMEOUT}
- *
- * <dd style="padding-top: .5em">The maximum amount of time in milliseconds
- * that an attempt to obtain a lock will be allowed to continue before being
- * aborted.  Since Berkeley DB Java edition only detects deadlocks on lock
- * timeouts, this value is also the amount of time it will take to detect a
- * deadlock.  The value must be greater than {@code 0}, and should be less than
- * the transaction timeout. <p>
- *
->>>>>>> 22d58588
  * <dt> <i>Property:</i> <b>{@value #STATS_PROPERTY}</b> <br>
  *	<i>Default:</i> <code>-1</code>
  *
@@ -386,19 +362,19 @@
 	    "Unexpected database exception: " + e, e);
     }
 
-<<<<<<< HEAD
-    /** Checks that the environment is currently open. */
-    private void checkOpen() {
-	if (env == null) {
-	    throw new DbDatabaseException("The environment is closed");
-=======
     /** Returns the lock timeout in microseconds -- for testing. */
     private long getLockTimeoutMicros() {
 	try {
 	    return env.getConfig().getLockTimeout();
 	} catch (DatabaseException e) {
 	    throw convertException(e, false);
->>>>>>> 22d58588
+	}
+    }
+
+    /** Checks that the environment is currently open. */
+    private void checkOpen() {
+	if (env == null) {
+	    throw new DbDatabaseException("The environment is closed");
 	}
     }
 
