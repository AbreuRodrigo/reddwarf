package com.sun.sgs.impl.service.channel;

import com.sun.sgs.app.AppContext;
import com.sun.sgs.app.Channel;
import com.sun.sgs.app.ChannelListener;
import com.sun.sgs.app.ChannelManager;
import com.sun.sgs.app.ClientSession;
import com.sun.sgs.app.Delivery;
import com.sun.sgs.protocol.simple.SimpleSgsProtocol;
import com.sun.sgs.service.ClientSessionService;
import com.sun.sgs.service.DataService;
import com.sun.sgs.service.TaskService;
import com.sun.sgs.impl.service.channel.ChannelServiceImpl.Context;
import com.sun.sgs.impl.util.HexDumper;
import com.sun.sgs.impl.util.LoggerWrapper;
import com.sun.sgs.impl.util.MessageBuffer;
import com.sun.sgs.kernel.KernelRunnable;
import com.sun.sgs.service.SgsClientSession;
import java.io.IOException;
import java.io.InvalidObjectException;
import java.io.ObjectInputStream;
import java.io.ObjectOutputStream;
import java.io.ObjectStreamException;
import java.io.Serializable;
import java.util.Collections;
import java.util.HashSet;
import java.util.Set;
import java.util.logging.Level;
import java.util.logging.Logger;

/**
 * Channel implementation for use within a single transaction
 * specified by the context passed during construction.
 */
final class ChannelImpl implements Channel, Serializable {

    /** The serialVersionUID for this class. */
    private final static long serialVersionUID = 1L;
    
    /** The logger for this class. */
    private final static LoggerWrapper logger =
	new LoggerWrapper(
	    Logger.getLogger(ChannelImpl.class.getName()));

    private final static byte[] EMPTY_ID = new byte[0];

    /** Transaction-related context information. */
    private final Context context;

    /** Persistent channel state. */
    private final ChannelState state;

    /** Flag that is 'true' if this channel is closed. */
    private boolean channelClosed = false;

    /**
     * Constructs an instance of this class with the specified context
     * and channel state.
     *
     * @param context a context
     * @param state a channel state
     */
    ChannelImpl(Context context, ChannelState state) {
	if (logger.isLoggable(Level.FINER)) {
	    logger.log(Level.FINER, "Created ChannelImpl context:{0} state:{1}",
		       context, state);
	}
	this.state =  state;
	this.context = context;
    }

    /* -- Implement Channel -- */
    
    /** {@inheritDoc} */
    public String getName() {
	checkContext();
	if (logger.isLoggable(Level.FINEST)) {
	    logger.log(Level.FINEST, "getName returns {0}", state.name);
	}
	return state.name;
    }

    /** {@inheritDoc} */
    public Delivery getDeliveryRequirement() {
	checkContext();
	if (logger.isLoggable(Level.FINEST)) {
	    logger.log(Level.FINEST,
		       "getDeliveryRequirement returns {0}", state.delivery);
	}
	return state.delivery;
    }

    /** {@inheritDoc} */
    public void join(final ClientSession session, ChannelListener listener) {
	try {
	    checkClosed();
	    if (session == null) {
		throw new NullPointerException("null session");
	    }
	    if (listener != null && !(listener instanceof Serializable)) {
		throw new IllegalArgumentException("listener not serializable");
	    }
	    if (!(session instanceof SgsClientSession)) {
		if (logger.isLoggable(Level.SEVERE)) {
		    logger.log(
			Level.SEVERE,
			"join: session does not implement" +
			"SgsClientSession:{0}", session);
		}
		throw new IllegalArgumentException(
		    "unexpected ClientSession type: " + session);
	    }
	    if (state.hasSession(session)) {
		return;
	    }
	    
	    context.getService(DataService.class).markForUpdate(state);
	    state.addSession(session, listener);
	    context.joinChannel(session, this);
	    int nameSize = MessageBuffer.getSize(state.name);
	    MessageBuffer buf = new MessageBuffer(3 + nameSize);
	    buf.putByte(SimpleSgsProtocol.VERSION).
		putByte(SimpleSgsProtocol.CHANNEL_SERVICE).
		putByte(SimpleSgsProtocol.CHANNEL_JOIN).
		putString(state.name);
	    sendProtocolMessageOnCommit(session, buf.getBuffer());
	    
	    if (logger.isLoggable(Level.FINEST)) {
		logger.log(Level.FINEST, "join session:{0} returns", session);
	    }
	    
	} catch (RuntimeException e) {
	    if (logger.isLoggable(Level.FINEST)) {
		logger.logThrow(Level.FINEST, e, "leave throws");
	    }
	    throw e;
	}
    }

    /** {@inheritDoc} */
    public void leave(final ClientSession session) {
	try {
	    checkClosed();
	    if (session == null) {
		throw new NullPointerException("null client session");
	    }
	    if (!(session instanceof SgsClientSession)) {
		if (logger.isLoggable(Level.SEVERE)) {
		    logger.log(
			Level.SEVERE,
			"join: session does not implement " +
			"SgsClientSession:{0}", session);
		}
		throw new IllegalArgumentException(
		    "unexpected ClientSession type: " + session);
	    }

	    if (!state.hasSession(session)) {
		return;
	    }
	    
	    context.getService(DataService.class).markForUpdate(state);
	    context.leaveChannel(session, this);
	    state.removeSession(session);
<<<<<<< HEAD
	    int nameSize = MessageBuffer.getSize(state.name);
	    MessageBuffer buf = new MessageBuffer(3 + nameSize);
	    buf.putByte(SimpleSgsProtocol.VERSION).
		putByte(SimpleSgsProtocol.CHANNEL_SERVICE).
		putByte(SimpleSgsProtocol.CHANNEL_LEAVE).
		putString(state.name);
	    sendProtocolMessageOnCommit(session, buf.getBuffer());
=======
	    if (session.isConnected()) {
		int nameSize = MessageBuffer.getSize(state.name);
		MessageBuffer buf = new MessageBuffer(3 + nameSize);
		buf.putByte(SimpleSgsProtocol.VERSION).
		    putByte(SimpleSgsProtocol.CHANNEL_SERVICE).
		    putByte(SimpleSgsProtocol.CHANNEL_LEAVE).
		    putString(state.name);
		sendProtocolMessageOnCommit(session, buf.getBuffer());
	    }
>>>>>>> 7607c400
	    
	    if (logger.isLoggable(Level.FINEST)) {
		logger.log(Level.FINEST, "leave session:{0} returns", session);
	    }
	    
	} catch (RuntimeException e) {
	    if (logger.isLoggable(Level.FINEST)) {
		logger.logThrow(Level.FINEST, e, "leave throws");
	    }
	    throw e;
	}
    }

    /** {@inheritDoc} */
    public void leaveAll() {
	try {
	    checkClosed();
	    if (!state.hasSessions()) {
		return;
	    }
	    context.getService(DataService.class).markForUpdate(state);
	    final Set<ClientSession> sessions = getSessions();
	    for (ClientSession session : sessions) {
		context.leaveChannel(session, this);
	    }
	    state.removeAllSessions();

	    int nameSize = MessageBuffer.getSize(state.name);
	    MessageBuffer buf = new MessageBuffer(3 + nameSize);
	    buf.putByte(SimpleSgsProtocol.VERSION).
		putByte(SimpleSgsProtocol.CHANNEL_SERVICE).
		putByte(SimpleSgsProtocol.CHANNEL_LEAVE).
		putString(state.name);
	    byte[] message = buf.getBuffer();
		    
	    for (ClientSession session : sessions) {
		sendProtocolMessageOnCommit(session, message);
	    }
	    logger.log(Level.FINEST, "leaveAll returns");
	    
	} catch (RuntimeException e) {
	    logger.logThrow(Level.FINEST, e, "leave throws");
	    throw e;
	}
    }
    
    /** {@inheritDoc} */
    public boolean hasSessions() {
	checkClosed();
	boolean hasSessions = state.hasSessions();
	if (logger.isLoggable(Level.FINEST)) {
	    logger.log(Level.FINEST, "hasSessions returns {0}", hasSessions);
	}
	return hasSessions;
    }

    /** {@inheritDoc} */
    public Set<ClientSession> getSessions() {
	checkClosed();
	Set<ClientSession> sessions =
	    Collections.unmodifiableSet(state.getSessions());
	if (logger.isLoggable(Level.FINEST)) {
	    logger.log(Level.FINEST, "getSessions returns {0}", sessions);
	}
	return sessions;
    }

    /** {@inheritDoc} */
    public void send(byte[] message) {
	try {
	    checkClosed();
	    if (message == null) {
		throw new NullPointerException("null message");
	    }
            if (message.length > SimpleSgsProtocol.MAX_MESSAGE_LENGTH) {
                throw new IllegalArgumentException(
                    "message too long: " + message.length + " > " +
                        SimpleSgsProtocol.MAX_MESSAGE_LENGTH);
            }
	    sendToClients(state.getSessions(), message);
	    if (logger.isLoggable(Level.FINEST)) {
		logger.log(Level.FINEST, "send message:{0} returns", message);
	    }
	    
	} catch (RuntimeException e) {
	    if (logger.isLoggable(Level.FINEST)) {
		logger.logThrow(
		    Level.FINEST, e, "send message:{0} throws", message);
	    }
	    throw e;
	}
    }

    /** {@inheritDoc} */
    public void send(ClientSession recipient, byte[] message) {
	try {
	    checkClosed();
	    if (recipient == null) {
		throw new NullPointerException("null recipient");
	    } else if (message == null) {
		throw new NullPointerException("null message");
	    }
            if (message.length > SimpleSgsProtocol.MAX_MESSAGE_LENGTH) {
                throw new IllegalArgumentException(
                    "message too long: " + message.length + " > " +
                        SimpleSgsProtocol.MAX_MESSAGE_LENGTH);
            }
	
	    Set<ClientSession> sessions = new HashSet<ClientSession>();
	    sessions.add(recipient);
	    sendToClients(sessions, message);
	    
	    if (logger.isLoggable(Level.FINEST)) {
		logger.log(
		    Level.FINEST, "send recipient: {0} message:{1} returns",
		    recipient, message);
	    }
	    
	} catch (RuntimeException e) {
	    if (logger.isLoggable(Level.FINEST)) {
		logger.logThrow(
		    Level.FINEST, e, "send recipient: {0} message:{1} throws",
		    recipient, message);
	    }
	    throw e;
	}
    }

    /** {@inheritDoc} */
    public void send(Set<ClientSession> recipients,
		     byte[] message)
    {
	try {
	    checkClosed();
	    if (recipients == null) {
		throw new NullPointerException("null recipients");
	    } else if (message == null) {
		throw new NullPointerException("null message");
	    }
            if (message.length > SimpleSgsProtocol.MAX_MESSAGE_LENGTH) {
                throw new IllegalArgumentException(
                    "message too long: " + message.length + " > " +
                        SimpleSgsProtocol.MAX_MESSAGE_LENGTH);
            }

	    if (!recipients.isEmpty()) {
		sendToClients(recipients, message);
	    }
	    if (logger.isLoggable(Level.FINEST)) {
		logger.log(
		    Level.FINEST, "send recipients: {0} message:{1} returns",
		    recipients, message);
	    }
	
	} catch (RuntimeException e) {
	    if (logger.isLoggable(Level.FINEST)) {
		logger.logThrow(
		    Level.FINEST, e, "send recipients: {0} message:{1} throws",
		    recipients, message);
	    }
	    throw e;
	}
    }

    /** {@inheritDoc} */
    public void close() {
	checkContext();
	if (!channelClosed) {
	    leaveAll();
	    state.removeAll();
	    context.removeChannel(state.name);
	    channelClosed = true;
	}
	
	logger.log(Level.FINEST, "close returns");
    }

    /* -- Implement Object -- */

    /** {@inheritDoc} */
    public boolean equals(Object obj) {
	return
	    (this == obj) ||
	    (obj.getClass() == this.getClass() &&
	     state.equals(((ChannelImpl) obj).state));
    }

    /** {@inheritDoc} */
    public int hashCode() {
	return state.name.hashCode();
    }

    /** {@inheritDoc} */
    public String toString() {
	return getClass().getName() + "[" + state.name + "]";
    }

    /* -- Serialization methods -- */

    private Object writeReplace() {
	return new External(state.name);
    }

    /**
     * Represents the persistent representation for a channel (just its name).
     */
    private final static class External implements Serializable {

	private final static long serialVersionUID = 1L;

	private final String name;

	External(String name) {
	    this.name = name;
	}

	private void writeObject(ObjectOutputStream out) throws IOException {
	    out.defaultWriteObject();
	}

	private void readObject(ObjectInputStream in)
	    throws IOException, ClassNotFoundException
	{
	    in.defaultReadObject();
	}

	private Object readResolve() throws ObjectStreamException {
	    try {
		ChannelManager cm = AppContext.getChannelManager();
		Channel channel = cm.getChannel(name);
		return channel;
	    } catch (RuntimeException e) {
		throw (InvalidObjectException)
		    new InvalidObjectException(e.getMessage()).initCause(e);
	    }
	}
    }

    /* -- other methods and classes -- */

    /**
     * Checks that this channel's context is currently active,
     * throwing TransactionNotActiveException if it isn't.
     */
    private void checkContext() {
	ChannelServiceImpl.checkContext(context);
    }

    /**
     * Checks the context, and then checks that this channel is not
     * closed, throwing an IllegalStateException if the channel is
     * closed.
     */
    private void checkClosed() {
	checkContext();
	if (channelClosed) {
	    throw new IllegalStateException("channel is closed");
	}
    }

    /**
     * Notifies the appropriate channel listeners that the specified
     * message was sent by the specified sender.
     */
    void notifyListeners(byte[] senderId, byte[] message) {
	checkClosed();
	ClientSession senderSession =
	    context.getService(ClientSessionService.class).
	        getClientSession(senderId);
	if (senderSession == null) {
	    /*
	     * Sending session has disconnected, so return.
	     */
	    // TBD: should this notify the channel-wide listener?
	    return;
	}
	
	// Notify per-channel listener.
	ChannelListener listener = state.getListener();
	if (listener != null) {
	    listener.receivedMessage(this, senderSession, message);
	}

        // Notify per-session listener.
        listener = state.getListener(senderSession);
        if (listener != null) {
            listener.receivedMessage(this, senderSession, message);
        }
    }

    /**
     * Forwards message (from client) to recipient sessions.
     */
    void forwardMessage(
	    final byte[] senderId,
            final Set<byte[]> recipientIds,
            final byte[] message, final long seq)
    {
	checkClosed();
        // Build the list of recipients
        final Set<ClientSession> recipients;
        if (recipientIds.size() == 0) {
            recipients = state.getSessionsExcludingId(senderId);
        } else {
            recipients = new HashSet<ClientSession>();
            for (byte[] sessionId : recipientIds) {
                ClientSession session =
                    context.getService(ClientSessionService.class).
		        getClientSession(sessionId);
                // Skip the sender and any disconnected or non-member sessions
                if ((session != null) &&
                    (!senderId.equals(session.getSessionId())) &&
		    (state.hasSession(session)))
                {
                    recipients.add(session);
                }
            }
        }

        /*
         * If there are no connected sessions other than the sender,
         * we don't need to send anything.
         */
        if (recipients.isEmpty()) {
	    logger.log(Level.FINEST, "no recipients except sender");
            return;
        }
        
        final Delivery delivery = state.delivery;
        
        context.channelService.nonDurableTaskScheduler.
            scheduleNonTransactionalTaskOnCommit(
                new KernelRunnable() {
                    public void run() throws Exception {
                        forwardToSessions(
                            senderId, recipients, message, seq, delivery);
                    }
                });
    }

    /**
     * Forward a message to the given recipients.
     */
    private void forwardToSessions(
            byte[] senderId,
            Set<ClientSession> recipients,
            byte[] message,
            long seq,
            Delivery delivery)
    {
        try {
            byte[] protocolMessage = getChannelMessage(senderId, message, seq);

            for (ClientSession session : recipients) {
                ((SgsClientSession) session).sendProtocolMessage(
                        protocolMessage, delivery);
            }

        } catch (RuntimeException e) {
            if (logger.isLoggable(Level.FINER)) {
                logger.logThrow(
                        Level.FINER, e,
                        "forwardToSessions name:{0}, message:{1} throws",
                        state.name, HexDumper.format(message));
            }
            throw e;
        }
    }

    /**
     * Returns a MessageBuffer containing a CHANNEL_MESSAGE protocol
     * message with this channel's name, and the specified sender,
     * message, and sequence number.
     */
    private byte[] getChannelMessage(
	byte[] senderId, byte[] message, long sequenceNumber)
    {
        int nameLen = MessageBuffer.getSize(state.name);
        MessageBuffer buf =
            new MessageBuffer(15 + nameLen + senderId.length +
                    message.length);
        buf.putByte(SimpleSgsProtocol.VERSION).
            putByte(SimpleSgsProtocol.CHANNEL_SERVICE).
            putByte(SimpleSgsProtocol.CHANNEL_MESSAGE).
            putString(state.name).
            putLong(sequenceNumber).
            putShort(senderId.length).
            putBytes(senderId).
            putShort(message.length).
            putBytes(message);

        return buf.getBuffer();
    }
    
    /**
     * Schedules a non-durable, non-transactional task.
     */
    private void scheduleNonTransactionalTask(KernelRunnable task) {
	context.getService(TaskService.class).scheduleNonDurableTask(task);
    }

    /**
     * Send a protocol message to the specified session when the
     * transaction commits, logging (but not throwing) any exception.
     */
    private void sendProtocolMessageOnCommit(
	ClientSession session, byte[] message)
    {
        try {
            ((SgsClientSession) session).
		sendProtocolMessageOnCommit(message, state.delivery);
        } catch (RuntimeException e) {
            if (logger.isLoggable(Level.FINEST)) {
                logger.logThrow(
                    Level.FINEST, e,
                    "sendProtcolMessageOnCommit session:{0} message:{1} throws",
                    session, message);
            }
            // eat exception
        }
    }

    /**
     * When this transaction commits, sends the given {@code message}
     * from this channel's server to the specified set of client
     * {@code sessions}.
     */
    private void sendToClients(Set<ClientSession> sessions, byte[] message) {

	Set<byte[]> clients = new HashSet<byte[]>();
	for (ClientSession session : sessions) {
	    clients.add(session.getSessionId());
	}
	byte[] protocolMessage =
	    getChannelMessage(EMPTY_ID, message, context.nextSequenceNumber());
	    
	for (byte[] sessionId : clients) {
	    SgsClientSession session = 
		context.getService(ClientSessionService.class).
		    getClientSession(sessionId);
	    // skip disconnected and non-member sessions
	    if (session != null &&
		state.hasSession(session) &&
		session.isConnected())
	    {
		session.sendProtocolMessageOnCommit(
		    protocolMessage, state.delivery);
	    }
	}
    }
}<|MERGE_RESOLUTION|>--- conflicted
+++ resolved
@@ -162,7 +162,6 @@
 	    context.getService(DataService.class).markForUpdate(state);
 	    context.leaveChannel(session, this);
 	    state.removeSession(session);
-<<<<<<< HEAD
 	    int nameSize = MessageBuffer.getSize(state.name);
 	    MessageBuffer buf = new MessageBuffer(3 + nameSize);
 	    buf.putByte(SimpleSgsProtocol.VERSION).
@@ -170,17 +169,6 @@
 		putByte(SimpleSgsProtocol.CHANNEL_LEAVE).
 		putString(state.name);
 	    sendProtocolMessageOnCommit(session, buf.getBuffer());
-=======
-	    if (session.isConnected()) {
-		int nameSize = MessageBuffer.getSize(state.name);
-		MessageBuffer buf = new MessageBuffer(3 + nameSize);
-		buf.putByte(SimpleSgsProtocol.VERSION).
-		    putByte(SimpleSgsProtocol.CHANNEL_SERVICE).
-		    putByte(SimpleSgsProtocol.CHANNEL_LEAVE).
-		    putString(state.name);
-		sendProtocolMessageOnCommit(session, buf.getBuffer());
-	    }
->>>>>>> 7607c400
 	    
 	    if (logger.isLoggable(Level.FINEST)) {
 		logger.log(Level.FINEST, "leave session:{0} returns", session);
