package com.sun.sgs.impl.service.channel;

import com.sun.sgs.app.AppContext;
import com.sun.sgs.app.Channel;
import com.sun.sgs.app.ChannelListener;
import com.sun.sgs.app.ChannelManager;
import com.sun.sgs.app.ClientSession;
import com.sun.sgs.app.Delivery;
import com.sun.sgs.service.ClientSessionService;
import com.sun.sgs.service.DataService;
import com.sun.sgs.service.TaskService;
import com.sun.sgs.impl.service.channel.ChannelServiceImpl.Context;
import com.sun.sgs.impl.service.session.SgsProtocol;
import com.sun.sgs.impl.util.HexDumper;
import com.sun.sgs.impl.util.LoggerWrapper;
import com.sun.sgs.impl.util.MessageBuffer;
import com.sun.sgs.kernel.KernelRunnable;
import com.sun.sgs.service.SgsClientSession;
import java.io.IOException;
import java.io.InvalidObjectException;
import java.io.ObjectInputStream;
import java.io.ObjectOutputStream;
import java.io.ObjectStreamException;
import java.io.Serializable;
import java.util.ArrayList;
import java.util.Collection;
import java.util.Collections;
import java.util.logging.Level;
import java.util.logging.Logger;

/**
 * Channel implementation for use within a single transaction
 * specified by the context passed during construction.
 */
final class ChannelImpl implements Channel, Serializable {

    /** The serialVersionUID for this class. */
    private final static long serialVersionUID = 1L;
    
    /** The logger for this class. */
    private final static LoggerWrapper logger =
	new LoggerWrapper(
	    Logger.getLogger(ChannelImpl.class.getName()));

    private final static byte[] EMPTY_ID = new byte[0];

    /** Transaction-related context information. */
    private final Context context;

    /** Persistent channel state. */
    private final ChannelState state;

    /** Flag that is 'true' if this channel is closed. */
    private boolean channelClosed = false;

    /**
     * Constructs an instance of this class with the specified context
     * and channel state.
     *
     * @param context a context
     * @param state a channel state
     */
    ChannelImpl(Context context, ChannelState state) {
	if (logger.isLoggable(Level.FINER)) {
	    logger.log(Level.FINER, "Created ChannelImpl context:{0} state:{1}",
		       context, state);
	}
	this.state =  state;
	this.context = context;
    }

    /* -- Implement Channel -- */
    
    /** {@inheritDoc} */
    public String getName() {
	checkContext();
	if (logger.isLoggable(Level.FINEST)) {
	    logger.log(Level.FINEST, "getName returns {0}", state.name);
	}
	return state.name;
    }

    /** {@inheritDoc} */
    public Delivery getDeliveryRequirement() {
	checkContext();
	if (logger.isLoggable(Level.FINEST)) {
	    logger.log(Level.FINEST,
		       "getDeliveryRequirement returns {0}", state.delivery);
	}
	return state.delivery;
    }

    /** {@inheritDoc} */
    public void join(final ClientSession session, ChannelListener listener) {
	try {
	    checkClosed();
	    if (session == null) {
		throw new NullPointerException("null session");
	    }
	    if (listener != null && !(listener instanceof Serializable)) {
		throw new IllegalArgumentException("listener not serializable");
	    }
	    if (!(session instanceof SgsClientSession)) {
		if (logger.isLoggable(Level.SEVERE)) {
		    logger.log(
			Level.SEVERE,
			"join: session does not implement" +
			"SgsClientSession:{0}", session);
		}
		throw new IllegalArgumentException(
		    "unexpected ClientSession type: " + session);
	    }
	    if (state.hasSession(session)) {
		return;
	    }
	    
	    context.getService(DataService.class).markForUpdate(state);
	    state.addSession(session, listener);
	    int nameSize = MessageBuffer.getSize(state.name);
	    MessageBuffer buf = new MessageBuffer(3 + nameSize);
	    buf.putByte(SgsProtocol.VERSION).
		putByte(SgsProtocol.CHANNEL_SERVICE).
		putByte(SgsProtocol.CHANNEL_JOIN).
		putString(state.name);
	    sendProtocolMessageOnCommit(session, buf.getBuffer());
	    
	    if (logger.isLoggable(Level.FINEST)) {
		logger.log(Level.FINEST, "join session:{0} returns", session);
	    }
	    
	} catch (RuntimeException e) {
	    if (logger.isLoggable(Level.FINEST)) {
		logger.logThrow(Level.FINEST, e, "leave throws");
	    }
	    throw e;
	}
    }

    /** {@inheritDoc} */
    public void leave(final ClientSession session) {
	try {
	    checkClosed();
	    if (session == null) {
		throw new NullPointerException("null client session");
	    }
	    if (!(session instanceof SgsClientSession)) {
		if (logger.isLoggable(Level.SEVERE)) {
		    logger.log(
			Level.SEVERE,
			"join: session does not implement " +
			"SgsClientSession:{0}", session);
		}
		throw new IllegalArgumentException(
		    "unexpected ClientSession type: " + session);
	    }

	    if (!state.hasSession(session)) {
		return;
	    }
	    
	    context.getService(DataService.class).markForUpdate(state);
	    state.removeSession(session);
	
	    int nameSize = MessageBuffer.getSize(state.name);
	    MessageBuffer buf = new MessageBuffer(3 + nameSize);
	    buf.putByte(SgsProtocol.VERSION).
		putByte(SgsProtocol.CHANNEL_SERVICE).
		putByte(SgsProtocol.CHANNEL_LEAVE).
		putString(state.name);
	    sendProtocolMessageOnCommit(session, buf.getBuffer());
	    
	    if (logger.isLoggable(Level.FINEST)) {
		logger.log(Level.FINEST, "leave session:{0} returns", session);
	    }
	    
	} catch (RuntimeException e) {
	    if (logger.isLoggable(Level.FINEST)) {
		logger.logThrow(Level.FINEST, e, "leave throws");
	    }
	    throw e;
	}
    }

    /** {@inheritDoc} */
    public void leaveAll() {
	try {
	    checkClosed();
	    if (!state.hasSessions()) {
		return;
	    }
	    context.getService(DataService.class).markForUpdate(state);
	    state.removeAll();

	    final Collection<ClientSession> sessions = getSessions();

	    int nameSize = MessageBuffer.getSize(state.name);
	    MessageBuffer buf = new MessageBuffer(3 + nameSize);
	    buf.putByte(SgsProtocol.VERSION).
		putByte(SgsProtocol.CHANNEL_SERVICE).
		putByte(SgsProtocol.CHANNEL_LEAVE).
		putString(state.name);
	    byte[] message = buf.getBuffer();
		    
	    for (ClientSession session : sessions) {
		sendProtocolMessageOnCommit(session, message);
	    }
	    
	    if (logger.isLoggable(Level.FINEST)) {
		logger.log(Level.FINEST, "leaveAll returns");
	    }
	} catch (RuntimeException e) {
	    if (logger.isLoggable(Level.FINEST)) {
		logger.logThrow(Level.FINEST, e, "leave throws");
	    }
	    throw e;
	}
    }

    /** {@inheritDoc} */
    public boolean hasSessions() {
	checkClosed();
	boolean hasSessions = state.hasSessions();
	if (logger.isLoggable(Level.FINEST)) {
	    logger.log(Level.FINEST, "hasSessions returns {0}", hasSessions);
	}
	return hasSessions;
    }

    /** {@inheritDoc} */
    public Collection<ClientSession> getSessions() {
	checkClosed();
	Collection<ClientSession> sessions =
	    Collections.unmodifiableCollection(state.getSessions());
	if (logger.isLoggable(Level.FINEST)) {
	    logger.log(Level.FINEST, "getSessions returns {0}", sessions);
	}
	return sessions;
    }

    /** {@inheritDoc} */
    public void send(byte[] message) {
	try {
	    checkClosed();
	    if (message == null) {
		throw new NullPointerException("null message");
	    }
	    sendToClients(state.name, EMPTY_ID, state.getSessions(), message,
			  context.nextSequenceNumber());
	    if (logger.isLoggable(Level.FINEST)) {
		logger.log(Level.FINEST, "send message:{0} returns", message);
	    }
	    
	} catch (RuntimeException e) {
	    if (logger.isLoggable(Level.FINEST)) {
		logger.logThrow(
		    Level.FINEST, e, "send message:{0} throws", message);
	    }
	    throw e;
	}
    }

    /** {@inheritDoc} */
    public void send(ClientSession recipient, byte[] message) {
	try {
	    checkClosed();
	    if (recipient == null) {
		throw new NullPointerException("null recipient");
	    } else if (message == null) {
		throw new NullPointerException("null message");
	    }
	
	    Collection<ClientSession> sessions = new ArrayList<ClientSession>();
	    sessions.add(recipient);
	    sendToClients(state.name, EMPTY_ID, sessions, message,
			  context.nextSequenceNumber());
	    
	    if (logger.isLoggable(Level.FINEST)) {
		logger.log(
		    Level.FINEST, "send recipient: {0} message:{1} returns",
		    recipient, message);
	    }
	    
	} catch (RuntimeException e) {
	    if (logger.isLoggable(Level.FINEST)) {
		logger.logThrow(
		    Level.FINEST, e, "send recipient: {0} message:{1} throws",
		    recipient, message);
	    }
	    throw e;
	}
    }

    /** {@inheritDoc} */
    public void send(Collection<ClientSession> recipients,
		     byte[] message)
    {
	try {
	    checkClosed();
	    if (recipients == null) {
		throw new NullPointerException("null recipients");
	    } else if (message == null) {
		throw new NullPointerException("null message");
	    }

	    if (!recipients.isEmpty()) {
		sendToClients(state.name, EMPTY_ID, recipients, message,
			      context.nextSequenceNumber());
	    }
	    if (logger.isLoggable(Level.FINEST)) {
		logger.log(
		    Level.FINEST, "send recipients: {0} message:{1} returns",
		    recipients, message);
	    }
	
	} catch (RuntimeException e) {
	    if (logger.isLoggable(Level.FINEST)) {
		logger.logThrow(
		    Level.FINEST, e, "send recipients: {0} message:{1} throws",
		    recipients, message);
	    }
	    throw e;
	}
    }

    /** {@inheritDoc} */
    public void close() {
	checkContext();
	channelClosed = true;
	context.removeChannel(state.name);
	if (logger.isLoggable(Level.FINEST)) {
	    logger.log(Level.FINEST, "close returns");
	}
    }

    /* -- Implement Object -- */

    /** {@inheritDoc} */
    public boolean equals(Object obj) {
	return
	    (this == obj) ||
	    (obj.getClass() == this.getClass() &&
	     state.equals(((ChannelImpl) obj).state));
    }

    /** {@inheritDoc} */
    public int hashCode() {
	return state.name.hashCode();
    }

    /** {@inheritDoc} */
    public String toString() {
	return getClass().getName() + "[" + state.name + "]";
    }

    /* -- Serialization methods -- */

    private Object writeReplace() {
	return new External(state.name);
    }

    /**
     * Represents the persistent represntation for a channel (just its name).
     */
    private final static class External implements Serializable {

	private final static long serialVersionUID = 1L;

	private final String name;

	External(String name) {
	    this.name = name;
	}

	private void writeObject(ObjectOutputStream out) throws IOException {
	    out.defaultWriteObject();
	}

	private void readObject(ObjectInputStream in)
	    throws IOException, ClassNotFoundException
	{
	    in.defaultReadObject();
	}

	private Object readResolve() throws ObjectStreamException {
	    try {
		ChannelManager cm = AppContext.getChannelManager();
		Channel channel = cm.getChannel(name);
		return channel;
	    } catch (RuntimeException e) {
		throw (InvalidObjectException)
		    new InvalidObjectException(e.getMessage()).initCause(e);
	    }
	}
    }

    /* -- other methods and classes -- */

    /**
     * Checks that this channel's context is currently active,
     * throwing TransactionNotActiveException if it isn't.
     */
    private void checkContext() {
	ChannelServiceImpl.checkContext(context);
    }

    /**
     * Checks the context, and then checks that this channel is not
     * closed, throwing an IllegalStateException if the channel is
     * closed.
     */
    private void checkClosed() {
	checkContext();
	if (channelClosed) {
	    throw new IllegalStateException("channel is closed");
	}
    }

    /**
     * Notifies the appropriate channel listeners that the specified
     * message was sent by the specified sender.
     */
    void notifyListeners(byte[] senderId, byte[] message) {
	checkContext();
	if (channelClosed) {
	    throw new IllegalStateException("channel is closed");
	}
	
	ClientSession senderSession =
	    context.getService(ClientSessionService.class).
	        getClientSession(senderId);
	if (senderSession == null) {
	    /*
	     * Sending session has disconnected, so return.
	     */
	    // TBD: should this notify the channel-wide listener?
	    return;
	}
	
	// Notify per-channel listener.
	ChannelListener listener = state.getListener();
	if (listener != null) {
	    listener.receivedMessage(this, senderSession, message);
	}

        // Notify per-session listener.
        listener = state.getListener(senderSession);
        if (listener != null) {
            listener.receivedMessage(this, senderSession, message);
        }
    }

    /**
     * Forwards message to recipient sessions.
     */
    void forwardMessage(final byte[] senderId,
            final Collection<byte[]> recipientIds,
            final byte[] message, final long seq)
    {
        // Build the list of recipients
        final Collection<ClientSession> recipients;
        if (recipientIds.size() == 0) {
            recipients = state.getSessionsExcludingId(senderId);
        } else {
            recipients = new ArrayList<ClientSession>();
            for (byte[] sessionId : recipientIds) {
                ClientSession session =
                    context.getService(ClientSessionService.class).
		        getClientSession(sessionId);
                // Skip the sender and any disconnected sessions
                if ((session != null) &&
                    (!senderId.equals(session.getSessionId())))
                {
                    recipients.add(session);
                }
            }
        }

        /*
         * If there are no connected sessions other than the sender,
         * we don't need to send anything.
         */
        if (recipients.isEmpty()) {
            if (logger.isLoggable(Level.FINEST)) {
                logger.log(
                        Level.FINEST,
                "no recipients except sender");
            }
            return;
        }
        
        final Delivery delivery = state.delivery;
        
        context.channelService.nonDurableTaskScheduler.
            scheduleNonTransactionalTaskOnCommit(
                new KernelRunnable() {
                    public void run() throws Exception {
                        forwardToSessions(
                            senderId, recipients, message, seq, delivery);
                    }
                });
    }

    /**
     * Forward a message to the given recipients.
     */
    private void forwardToSessions(
            byte[] senderId,
            Collection<ClientSession> recipients,
            byte[] message,
            long seq,
            Delivery delivery)
    {
        try {
            MessageBuffer protocolMessage =
                getChannelMessage(senderId, message, seq);

            for (ClientSession session : recipients) {
                ((SgsClientSession) session).sendMessage(
                        protocolMessage.getBuffer(), delivery);
            }

        } catch (RuntimeException e) {
            if (logger.isLoggable(Level.FINER)) {
                logger.logThrow(
                        Level.FINER, e,
                        "forwardToSessions name:{0}, message:{1} throws",
                        state.name, HexDumper.format(message));
            }
            throw e;
        }
    }

    /**
     * Returns a MessageBuffer containing a CHANNEL_MESSAGE protocol
     * message with this channel's name, and the specified sender,
     * message, and sequence number.
     */
    private MessageBuffer getChannelMessage(
	byte[] senderId, byte[] message, long sequenceNumber)
    {
        int nameLen = MessageBuffer.getSize(state.name);
        MessageBuffer buf =
            new MessageBuffer(15 + nameLen + senderId.length +
                    message.length);
        buf.putByte(SgsProtocol.VERSION).
            putByte(SgsProtocol.CHANNEL_SERVICE).
            putByte(SgsProtocol.CHANNEL_MESSAGE).
            putString(state.name).
            putLong(sequenceNumber).
            putShort(senderId.length).
            putBytes(senderId).
            putShort(message.length).
            putBytes(message);

        return buf;
    }
    
    /**
     * Schedules a non-durable, non-transactional task.
     */
    private void scheduleNonTransactionalTask(KernelRunnable task) {
	context.getService(TaskService.class).scheduleNonDurableTask(task);
    }

    /**
     * Send a protocol message to the specified session, logging (but
     * not throwing) any exception.
     */
    private void sendProtocolMessage(ClientSession session, byte[] message) {
	try {
	    ((SgsClientSession) session).sendMessage(message, state.delivery);
	} catch (RuntimeException e) {
	    if (logger.isLoggable(Level.FINEST)) {
		logger.logThrow(
		    Level.FINEST, e,
		    "sendProtcolMessage session:{0} message:{1} throws",
		    session, message);
	    }
	    // eat exception
	}
    }
    
    /**
     * Send a protocol message to the specified session when the
     * transaction commits, logging (but not throwing) any exception.
     */
    private void sendProtocolMessageOnCommit(
	ClientSession session, byte[] message)
    {
        try {
            ((SgsClientSession) session).
		sendMessageOnCommit(message, state.delivery);
        } catch (RuntimeException e) {
            if (logger.isLoggable(Level.FINEST)) {
                logger.logThrow(
                    Level.FINEST, e,
                    "sendProtcolMessageOnCommit session:{0} message:{1} throws",
                    session, message);
            }
            // eat exception
        }
    }

    /**
     * Sends a channel message with the specified sender, message, and
     * sequence number to the set of specified clients when this
     * transaction commits.
     */
    private void sendToClients(String name,
                               byte[] senderId,
			       Collection<ClientSession> sessions,
			       byte[] message,
			       long sequenceNumber)
    {
	Collection<byte[]> clients = new ArrayList<byte[]>();
	for (ClientSession session : sessions) {
	    clients.add(session.getSessionId());
	}
	MessageBuffer buf =
<<<<<<< HEAD
            getChannelMessage(name, senderId, message, sequenceNumber);

=======
	    getChannelMessage(senderId, message, sequenceNumber);
>>>>>>> 4e12dd0d
	byte[] protocolMessage = buf.getBuffer();
	    
	for (byte[] sessionId : clients) {
	    SgsClientSession session = 
		context.getService(ClientSessionService.class).
		    getClientSession(sessionId);
	    if (session != null && session.isConnected()) {
		session.sendMessageOnCommit(protocolMessage, state.delivery);
	    }
	}
    }
}<|MERGE_RESOLUTION|>--- conflicted
+++ resolved
@@ -244,7 +244,7 @@
 	    if (message == null) {
 		throw new NullPointerException("null message");
 	    }
-	    sendToClients(state.name, EMPTY_ID, state.getSessions(), message,
+	    sendToClients(EMPTY_ID, state.getSessions(), message,
 			  context.nextSequenceNumber());
 	    if (logger.isLoggable(Level.FINEST)) {
 		logger.log(Level.FINEST, "send message:{0} returns", message);
@@ -271,7 +271,7 @@
 	
 	    Collection<ClientSession> sessions = new ArrayList<ClientSession>();
 	    sessions.add(recipient);
-	    sendToClients(state.name, EMPTY_ID, sessions, message,
+	    sendToClients(EMPTY_ID, sessions, message,
 			  context.nextSequenceNumber());
 	    
 	    if (logger.isLoggable(Level.FINEST)) {
@@ -303,7 +303,7 @@
 	    }
 
 	    if (!recipients.isEmpty()) {
-		sendToClients(state.name, EMPTY_ID, recipients, message,
+		sendToClients(EMPTY_ID, recipients, message,
 			      context.nextSequenceNumber());
 	    }
 	    if (logger.isLoggable(Level.FINEST)) {
@@ -468,7 +468,7 @@
 		        getClientSession(sessionId);
                 // Skip the sender and any disconnected sessions
                 if ((session != null) &&
-                    (!senderId.equals(session.getSessionId())))
+                    (! senderId.equals(session.getSessionId())))
                 {
                     recipients.add(session);
                 }
@@ -511,6 +511,7 @@
             Delivery delivery)
     {
         try {
+
             MessageBuffer protocolMessage =
                 getChannelMessage(senderId, message, seq);
 
@@ -529,7 +530,7 @@
             throw e;
         }
     }
-
+    
     /**
      * Returns a MessageBuffer containing a CHANNEL_MESSAGE protocol
      * message with this channel's name, and the specified sender,
@@ -606,8 +607,7 @@
      * sequence number to the set of specified clients when this
      * transaction commits.
      */
-    private void sendToClients(String name,
-                               byte[] senderId,
+    private void sendToClients(byte[] senderId,
 			       Collection<ClientSession> sessions,
 			       byte[] message,
 			       long sequenceNumber)
@@ -617,12 +617,7 @@
 	    clients.add(session.getSessionId());
 	}
 	MessageBuffer buf =
-<<<<<<< HEAD
-            getChannelMessage(name, senderId, message, sequenceNumber);
-
-=======
-	    getChannelMessage(senderId, message, sequenceNumber);
->>>>>>> 4e12dd0d
+            getChannelMessage(senderId, message, sequenceNumber);
 	byte[] protocolMessage = buf.getBuffer();
 	    
 	for (byte[] sessionId : clients) {
