--- conflicted
+++ resolved
@@ -188,11 +188,7 @@
     private final TaskScheduler taskScheduler;
 
     /** The task owner. */
-<<<<<<< HEAD
-    private final Identity taskOwner;
-=======
-    volatile TaskOwner taskOwner;
->>>>>>> 6be60d61
+    volatile Identity taskOwner;
 
     /** The watchdog server impl. */
     final WatchdogServerImpl serverImpl;
