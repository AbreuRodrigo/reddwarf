/*
 * Copyright 2007 Sun Microsystems, Inc.
 *
 * This file is part of Project Darkstar Server.
 *
 * Project Darkstar Server is free software: you can redistribute it
 * and/or modify it under the terms of the GNU General Public License
 * version 2 as published by the Free Software Foundation and
 * distributed hereunder to you.
 *
 * Project Darkstar Server is distributed in the hope that it will be useful,
 * but WITHOUT ANY WARRANTY; without even the implied warranty of
 * MERCHANTABILITY or FITNESS FOR A PARTICULAR PURPOSE.  See the
 * GNU General Public License for more details.
 *
 * You should have received a copy of the GNU General Public License
 * along with this program.  If not, see <http://www.gnu.org/licenses/>.
 */

package com.sun.sgs.impl.service.watchdog;

import com.sun.sgs.impl.kernel.StandardProperties;
import com.sun.sgs.impl.sharedutil.LoggerWrapper;
import com.sun.sgs.impl.sharedutil.PropertiesWrapper;
import com.sun.sgs.impl.util.AbstractKernelRunnable;
import com.sun.sgs.impl.util.Exporter;
import com.sun.sgs.kernel.ComponentRegistry;
import com.sun.sgs.kernel.TaskOwner;
import com.sun.sgs.kernel.TaskScheduler;
import com.sun.sgs.service.DataService;
import com.sun.sgs.service.Node;
import com.sun.sgs.service.NodeListener;
import com.sun.sgs.service.RecoveryCompleteFuture;
import com.sun.sgs.service.RecoveryListener;
import com.sun.sgs.service.TransactionProxy;
import com.sun.sgs.service.WatchdogService;
import java.io.IOException;
import java.net.InetAddress;
import java.rmi.registry.LocateRegistry;
import java.rmi.registry.Registry;
<<<<<<< HEAD
=======
import java.util.Arrays;
>>>>>>> 91a084fd
import java.util.Iterator;
import java.util.Properties;
import java.util.Queue;
import java.util.concurrent.ConcurrentHashMap;
import java.util.concurrent.ConcurrentLinkedQueue;
import java.util.concurrent.ConcurrentMap;
import java.util.logging.Level;
import java.util.logging.Logger;

/*
 * TODO: Modify implementation to not accept calls before service is ready.
 * The server should not service incoming remote calls (registerNode, etc.)
 * until it receives the 'ready' invocation (or finishes construction
 * successfully).  Some of the fields used in registerNode aren't initialized
 * until after the server is exported, so it can cause problems if the server
 * receives an incoming request before it has completed initializing.  In
 * practice, this flaw is not a problem so long as the server is started first
 * before starting other nodes.
 */

/**
 * The {@link WatchdogService} implementation. <p>
 *
 * The {@link #WatchdogServiceImpl constructor} supports the following
 * properties: <p>
 *
 * <dl style="margin-left: 1em">
 *
 * <dt> <i>Property:</i> <code><b>
 *	com.sun.sgs.impl.service.watchdog.server.start
 *	</b></code><br>
 *	<i>Default:</i> {@code true} <br>
 *	Specifies whether the watchdog server should be started by this service.
 *	If {@code true}, the watchdog server is started.  If this property value
 *	is {@code true}, then the properties supported by the
 *	{@link WatchdogServerImpl} class should be specified.<p>
 *
 * <dt> <i>Property:</i> <code><b>
 *	com.sun.sgs.impl.service.watchdog.server.host
 *	</b></code><br>
 *	<i>Default:</i> the local host name <br>
 *
 * <dd style="padding-top: .5em">
 *	Specifies the host name for the watchdog server that this service
 *	contacts.  If the {@code
 *	com.sun.sgs.impl.service.watchdog.server.start} property
 *	is {@code true}, then this property's default is used (since
 *	the watchdog server to contact will be the one started on
 *	the local host).
 *
 * <dt> <i>Property:</i> <code><b>
 *	com.sun.sgs.impl.service.watchdog.server.port
 *	</b></code><br>
 *	<i>Default:</i> {@code 44533} <br>
 *
 * <dd style="padding-top: .5em">
 *	Specifies the network port for the watchdog server that this service
 *	contacts (and, optionally, starts).  If the {@code
 *	com.sun.sgs.impl.service.watchdog.server.start} property
 *	is {@code true}, then the value must be greater than or equal to
 *	{@code 0} and no greater than {@code 65535}, otherwise the value
 *	must be greater than {@code 0}, and no greater than {@code 65535}.<p>
 * 
 * <dt> <i>Property:</i> <code><b>
 *	com.sun.sgs.impl.service.watchdog.client.host
 *	</b></code><br>
 *	<i>Default:</i> the local host name <br>
 *
 * <dd style="padding-top: .5em">
 *	Specifies the host name for the watchdog client used when
 *	registering the node with the watchdog service.
 *
 * <dt> <i>Property:</i> <code><b>
 *	com.sun.sgs.impl.service.watchdog.client.port
 *	</b></code><br>
 *	<i>Default:</i> {@code 0} (anonymous port) <br>
 *
 * <dd style="padding-top: .5em">
 *	Specifies the network port for this watchdog service for receiving
 *	node status change notifications from the watchdog server.  The value
 *	must be greater than or equal to {@code 0} and no greater than
 *	{@code 65535}.<p>
 * </dl> <p>
 */
public class WatchdogServiceImpl implements WatchdogService {

    /**  The name of this class. */
    private static final String CLASSNAME =
	WatchdogServiceImpl.class.getName();

    /** The logger for this class. */
    private static final LoggerWrapper logger =
	new LoggerWrapper(
	    Logger.getLogger("com.sun.sgs.impl.service.watchdog.service"));

    /** The prefix for server properties. */
    private static final String SERVER_PROPERTY_PREFIX =
	"com.sun.sgs.impl.service.watchdog.server";

    /** The prefix for client properties. */
    private static final String CLIENT_PROPERTY_PREFIX =
	"com.sun.sgs.impl.service.watchdog.client";

    /** The property to specify that the watchdog server should be started. */
    private static final String START_SERVER_PROPERTY =
	SERVER_PROPERTY_PREFIX + ".start";

    /** The property name for the watchdog server host. */
    private static final String HOST_PROPERTY =
	SERVER_PROPERTY_PREFIX +  ".host";

    /** The property name for the watchdog server port. */
    private static final String SERVER_PORT_PROPERTY =
	WatchdogServerImpl.PORT_PROPERTY;

    /** The default value of the server port. */
    private static final int DEFAULT_SERVER_PORT =
	WatchdogServerImpl.DEFAULT_PORT;

    /** The property name for the watchdog client host. */
    private static final String CLIENT_HOST_PROPERTY =
	CLIENT_PROPERTY_PREFIX + ".host";
    
    /** The property name for the watchdog client port. */
    private static final String CLIENT_PORT_PROPERTY =
	CLIENT_PROPERTY_PREFIX + ".port";

    /** The default value of the client port. */
    private static final int DEFAULT_CLIENT_PORT = 0;

    /** The minimum renew interval. */
    private static final long MIN_RENEW_INTERVAL = 25;

    /** The transaction proxy for this class. */
    private static TransactionProxy txnProxy;

    /** The lock for this service's state. */
    final Object stateLock = new Object();
    
    /** The application name */
    private final String appName;

    /** The exporter for this server. */
    private final Exporter<WatchdogClient> exporter;

    /** The task scheduler. */
    private final TaskScheduler taskScheduler;

    /** The task owner. */
    volatile TaskOwner taskOwner;

    /** The watchdog server impl. */
    final WatchdogServerImpl serverImpl;

    /** The watchdog server proxy, or {@code null}. */
    final WatchdogServer serverProxy;

    /** The watchdog client impl. */
    private final WatchdogClientImpl clientImpl;

    /** The watchdog client proxy. */
    final WatchdogClient clientProxy;

    /** The name of the local host. */
    final String localHost;
    
    /** The thread that renews the node with the watchdog server. */
    final Thread renewThread = new RenewThread();

    /** The local nodeId. */
    final long localNodeId;

    /** The interval for renewals with the watchdog server. */
    private final long renewInterval;

    /** The set of node listeners for all nodes. */
    private final ConcurrentMap<NodeListener, NodeListener> nodeListeners =
	new ConcurrentHashMap<NodeListener, NodeListener>();

    /** The set of recovery listeners for this node. */
    private final ConcurrentMap<RecoveryListener, RecoveryListener>
	recoveryListeners =
	    new ConcurrentHashMap<RecoveryListener, RecoveryListener>();

    /** The queues of RecoveryCompleteFutures, keyed by node being recovered. */
    private final ConcurrentMap<Node, Queue<RecoveryCompleteFuture>>
	recoveryFutures =
	    new ConcurrentHashMap<Node, Queue<RecoveryCompleteFuture>>();

    /** The data service. */
    final DataService dataService;

    /** If true, this node is alive; initially, true. */
    private boolean isAlive = true;

    /** If true, this service is shutting down; initially, false. */
    private boolean shuttingDown = false;
    
    /**
     * Constructs an instance of this class with the specified properties.
     * See the {@link WatchdogServiceImpl class documentation} for a list
     * of supported properties.
     *
     * @param	properties service (and server) properties
     * @param	systemRegistry system registry
     * @param	txnProxy transaction proxy
     * @throws	Exception if a problem occurs constructing the service/server
     */
    public WatchdogServiceImpl(Properties properties,
			       ComponentRegistry systemRegistry,
			       TransactionProxy txnProxy)
	throws Exception
    {
	logger.log(Level.CONFIG, "Creating WatchdogServiceImpl properties:{0}",
		   properties);
	PropertiesWrapper wrappedProps = new PropertiesWrapper(properties);

	try {
	    if (systemRegistry == null) {
		throw new NullPointerException("null systemRegistry");
	    } else if (txnProxy == null) {
		throw new NullPointerException("null txnProxy");
	    }
	    appName = wrappedProps.getProperty(StandardProperties.APP_NAME);
	    if (appName == null) {
		throw new IllegalArgumentException(
		    "The " + StandardProperties.APP_NAME +
		    " property must be specified");
	    }
	    boolean startServer = wrappedProps.getBooleanProperty(
 		START_SERVER_PROPERTY, true);
	    localHost = InetAddress.getLocalHost().getHostName();
            
	    int clientPort = wrappedProps.getIntProperty(
		CLIENT_PORT_PROPERTY, DEFAULT_CLIENT_PORT, 0, 65535);

	    String clientHost = wrappedProps.getProperty(
		CLIENT_HOST_PROPERTY, localHost);

	    clientImpl = new WatchdogClientImpl();
	    exporter = new Exporter<WatchdogClient>(WatchdogClient.class);
	    exporter.export(clientImpl, clientPort);
	    clientProxy = exporter.getProxy();
            
	    String host;
	    int serverPort;
	    if (startServer) {
		serverImpl = new WatchdogServerImpl(
		    properties, systemRegistry, txnProxy, 
                    clientHost, clientProxy);
		host = localHost;
		serverPort = serverImpl.getPort();
	    } else {
		serverImpl = null;
		host = wrappedProps.getProperty(HOST_PROPERTY, localHost);
		serverPort = wrappedProps.getIntProperty(
		    SERVER_PORT_PROPERTY, DEFAULT_SERVER_PORT, 0, 65535);
	    }

<<<<<<< HEAD
	    int clientPort = wrappedProps.getIntProperty(
		CLIENT_PORT_PROPERTY, DEFAULT_CLIENT_PORT, 0, 65535);

	    String clientHost = wrappedProps.getProperty(
		CLIENT_HOST_PROPERTY, localHost);

=======
>>>>>>> 91a084fd
	    Registry rmiRegistry = LocateRegistry.getRegistry(host, serverPort);
	    serverProxy = (WatchdogServer)
		rmiRegistry.lookup(WatchdogServerImpl.WATCHDOG_SERVER_NAME);
	    
	    taskScheduler = systemRegistry.getComponent(TaskScheduler.class);

	    synchronized (WatchdogServiceImpl.class) {
		if (WatchdogServiceImpl.txnProxy == null) {
		    WatchdogServiceImpl.txnProxy = txnProxy;
		} else {
		    assert WatchdogServiceImpl.txnProxy == txnProxy;
		}
	    }
	    dataService = txnProxy.getService(DataService.class);
	    // TBD: This task owner is probably not correct because it
	    // contains the system context.
	    taskOwner = txnProxy.getCurrentOwner();

<<<<<<< HEAD
	    // TBD: should the watchdog service that starts the
	    // watchdog server register itself as a node?
	    long[] values = serverProxy.registerNode(clientHost, clientProxy);
	    
	    if (values == null || values.length < 2) {
		setFailedThenNotify(false);
		throw new IllegalArgumentException(
		    "registerNode returned improper array: " + values);
	    }
	    localNodeId = values[0];
	    renewInterval = values[1];
	    renewThread.start();

	    if (logger.isLoggable(Level.CONFIG)) {
		logger.log(Level.CONFIG,
			   "node registered, host:{0}, localNodeId:{1}",
			   clientHost, localNodeId);
	    }
=======
            if (startServer) {
                localNodeId = serverImpl.localNodeId;
                renewInterval = serverImpl.renewInterval;
            } else {
                long[] values = serverProxy.registerNode(clientHost, 
                                                         clientProxy);
                if (values == null || values.length < 2) {
                    setFailedThenNotify(false);
                    throw new IllegalArgumentException(
                        "registerNode returned improper array: " +
			Arrays.toString(values));
                }
                localNodeId = values[0];
                renewInterval = values[1];
            }
            renewThread.start();
            
	    if (logger.isLoggable(Level.CONFIG)) {
		logger.log(Level.CONFIG,
			   "node registered, host:{0}, localNodeId:{1}",
			   clientHost, localNodeId);
	    }
>>>>>>> 91a084fd
	    
	} catch (Exception e) {
	    logger.logThrow(
		Level.CONFIG, e,
		"Failed to create WatchdogServiceImpl");
	    throw e;
	}
    }

    /* -- Implement Service -- */

    /** {@inheritDoc} */
    public String getName() {
	return toString();
    }
    
    /** {@inheritDoc} */
    public void ready() {
	// TBD: the client shouldn't accept incoming calls until this
	// service is ready which would give all RecoveryListeners a
	// chance to register and ensure that the taskOwner has the
	// correct context for callbacks.
	taskOwner = txnProxy.getCurrentOwner();
        if (serverImpl != null) {
            serverImpl.ready();
        }
    }

    /** {@inheritDoc} */
    public boolean shutdown() {
	synchronized (stateLock) {
	    if (shuttingDown) {
		return false;
	    }
	    shuttingDown = true;
	}
	renewThread.interrupt();
	try {
	    renewThread.join();
	} catch (InterruptedException e) {
	    return false;
	}
	if (serverImpl != null) {
	    serverImpl.shutdown();
	}
	return true;
    }
	
    /* -- Implement WatchdogService -- */

    /** {@inheritDoc} */
    public long getLocalNodeId() {
	checkState();
	return localNodeId;
    }

    /** {@inheritDoc} */
    public boolean isLocalNodeAlive() {
	checkState();
	if (getIsAlive() == false) {
	    return false;
	} else {
	    Node node = NodeImpl.getNode(dataService, localNodeId);
	    if (node == null || node.isAlive() == false) {
		setFailedThenNotify(true);
		return false;
	    } else {
		return true;
	    }
	}
    }

    /** {@inheritDoc} */
    public boolean isLocalNodeAliveNonTransactional() {
	checkState();
	return getIsAlive();
    }
    
    /** {@inheritDoc} */
    public Iterator<Node> getNodes() {
	checkState();
	txnProxy.getCurrentTransaction();
	return NodeImpl.getNodes(dataService);
    }

    /** {@inheritDoc} */
    public Node getNode(long nodeId) {
	checkState();
	if (nodeId < 0) {
	    throw new IllegalArgumentException("invalid nodeId: " + nodeId);
	}
	return NodeImpl.getNode(dataService, nodeId);
    }

    /** {@inheritDoc} */
    public void addNodeListener(NodeListener listener) {
	checkState();
	if (listener == null) {
	    throw new NullPointerException("null listener");
	}
	nodeListeners.putIfAbsent(listener, listener);
    }

    /** {@inheritDoc} */
    public Node getBackup(long nodeId) {
	NodeImpl node = (NodeImpl) getNode(nodeId);
	return
	    (node != null && node.hasBackup()) ?
	    getNode(node.getBackupId()) :
	    null;
    }

    /** {@inheritDoc} */
    public void addRecoveryListener(RecoveryListener listener) {
	checkState();
	if (listener == null) {
	    throw new NullPointerException("null listener");
	}
	recoveryListeners.putIfAbsent(listener, listener);
    }

    /**
     * This thread continuously renews this node with the watchdog server
     * before the renew interval (returned when registering the node) expires.
     */
    private final class RenewThread extends Thread {

	/** Constructs an instance of this class as a daemon thread. */
	RenewThread() {
	    super(CLASSNAME + "$RenewThread");
	    setDaemon(true);
	}

	/**
	 * Registers the node with the watchdog server, and sends
	 * periodic renew requests.  This thread terminates if the
	 * node is no longer considered alive or if the watchdog
	 * service is shutdown.
	 */
	public void run() {
	    long startRenewInterval = renewInterval / 2;
	    long nextRenewInterval = startRenewInterval;
	    long lastRenewTime = System.currentTimeMillis();

	    while (getIsAlive() == true && ! shuttingDown()) {

		try {
		    Thread.currentThread().sleep(nextRenewInterval);
		} catch (InterruptedException e) {
		    return;
		}

		boolean renewed = false;
		try {
		    if (! serverProxy.renewNode(localNodeId)) {
			setFailedThenNotify(true);
			break;
		    }
		    renewed = true;
		    nextRenewInterval = startRenewInterval;
		    
		} catch (IOException e) {
		    /*
		     * Adjust renew interval in order to renew with
		     * server again before the renew interval expires.
		     */
		    logger.logThrow(
			Level.INFO, e,
			"renewing with watchdog server throws");
		    nextRenewInterval =
			Math.max(nextRenewInterval / 2, MIN_RENEW_INTERVAL);
		}
		long now = System.currentTimeMillis();
		if (now - lastRenewTime > renewInterval) {
		    setFailedThenNotify(true);
		    break;
		}
		if (renewed) {
		    lastRenewTime = now;
		}
	    }
	}
    }

    /* -- other methods -- */

    /**
     * Returns the server.  This method is used for testing.
     *
     * @return	the server
     */
    public WatchdogServerImpl getServer() {
	return serverImpl;
    }
    
    /**
     * Throws {@code IllegalStateException} if this service is shutting down.
     */
    private void checkState() {
	if (shuttingDown()) {
	    throw new IllegalStateException("service shutting down");
	}
    }

    /**
     * Returns {@code true} if this service is shutting down.
     */
    private boolean shuttingDown() {
	synchronized (stateLock) {
	    return shuttingDown;
	}
    }
    
    /**
     * Returns the local alive status: {@code true} if this node is
     * considered alive.
     */
    private boolean getIsAlive() {
	synchronized (stateLock) {
	    return isAlive;
	}
    }

    /**
     * Sets the local alive status of this node to {@code false}, and
     * if {@code notify} is {@code true}, notifies appropriate
     * registered node listeners of this node's failure.  This method
     * is called when this node is no longer considered alive.
     * Subsequent calls to {@link #isAlive isAlive} will return {@code
     * false}.  If this node's local alive status was already set to
     * {@code false}, then this method does nothing.
     *
     * @param	notify	if {@code true}, notifies appropriate registered
     *		node listeners of this node's failure
     */
    private void setFailedThenNotify(boolean notify) {
	synchronized (stateLock) {
	    if (! isAlive) {
		return;
	    }
	    isAlive = false;
	}

	if (notify) {
	    Node node = new NodeImpl(localNodeId, localHost, false);
	    notifyNodeListeners(node);
	}
    }

    /**
     * Notifies the appropriate registered node listeners of the
     * status change of the specified {@code node}.  If invoking
     * {@link Node#isAlive isAlive} on the {@code node} returns
     * {@code false}, the {@code NodeListener#nodeFailed nodeFailed}
     * method is invoked on each node listener, otherwise the {@code
     * NodeListener#nodeStarted nodeStarted} method is invoked on each
     * node listener.
     *
     * @param	node a node
     * @throws  IllegalStateException if this service is shutting down
     */
    private void notifyNodeListeners(final Node node) {

	for (NodeListener listener : nodeListeners.keySet()) {
	    final NodeListener nodeListener = listener;
	    taskScheduler.scheduleTask(
		new AbstractKernelRunnable() {
		    public void run() {
			if (! shuttingDown() &&
<<<<<<< HEAD
			    isLocalNodeAliveNonTransactional()) 
=======
                            isLocalNodeAliveNonTransactional()) 
>>>>>>> 91a084fd
			{
			    if (node.isAlive()) {
				nodeListener.nodeStarted(node);
			    } else {
				nodeListener.nodeFailed(node);
			    }
			}
		    }
		}, taskOwner);
	}
    }

    /**
     * Notifies the registered recovery listeners that the specified
     * {@code node} needs to be recovered.
     *
     * @param	node a node	
     */
    private void notifyRecoveryListeners(final Node node) {
	if (logger.isLoggable(Level.INFO)) {
	    logger.log(Level.INFO, "Node:{0} recovering for node:{1}",
		       localNodeId, node.getId());
	}
	Queue<RecoveryCompleteFuture> futureQueue =
	    new ConcurrentLinkedQueue<RecoveryCompleteFuture>();
	if (recoveryFutures.putIfAbsent(node, futureQueue) != null) {
	    // recovery for node already being handled
	    return;
	}
	
	for (RecoveryListener listener : recoveryListeners.keySet()) {
	    final RecoveryListener recoveryListener = listener;
	    final RecoveryCompleteFuture future =
		new RecoveryCompleteFutureImpl(node, listener);
	    futureQueue.add(future);
	    taskScheduler.scheduleTask(
		new AbstractKernelRunnable() {
		    public void run() {
			try {
			    if (! shuttingDown() &&
				isLocalNodeAliveNonTransactional())
			    {
				recoveryListener.recover(node, future);
			    }
			} catch (Exception e) {
			    logger.logThrow(
			        Level.WARNING, e,
				"Notifying recovery listener on node:{0} " +
				"with node:{1}, future:{2} throws",
				localNodeId, node, future);
			}
		    }
		}, taskOwner);
	}
    }

    /**
     * Implements the WatchdogClient that receives callbacks from the
     * WatchdogServer.
     */
    private final class WatchdogClientImpl implements WatchdogClient {

	/** {@inheritDoc} */
	public void nodeStatusChanges(
 	    long[] ids, String hosts[], boolean[] status, long[] backups)
	{
	    if (ids.length != hosts.length || hosts.length != status.length ||
		status.length != backups.length)
	    {
		throw new IllegalArgumentException("array lengths don't match");
	    }
	    for (int i = 0; i < ids.length; i++) {
		if (ids[i] == localNodeId && status[i]) {
		    /* Don't notify the local node that it is alive. */
		    continue;
		}
		Node node =
		    new NodeImpl(ids[i], hosts[i], status[i], backups[i]);
		notifyNodeListeners(node);
		if (status[i] == false && backups[i] == localNodeId) {
		    notifyRecoveryListeners(node);
		}
	    }
	}
    }

    /**
     * The {@code RecoveryCompleteFuture} implementation.  When {@code
     * done} is invoked, the future instance is removed from the recovery
     * future queue for the associated node.  If a given future is the
     * last one to be removed from a node's queue, then recovery is
     * complete for that node, and the data store is updated to clean
     * up recovery information for that node.
     */
    private final class RecoveryCompleteFutureImpl
	implements RecoveryCompleteFuture
    {
	private final Node node;
	private final RecoveryListener listener;
	private boolean isDone = false;

	/**
	 * Constructs an instance with the specified {@code node} and
	 * recovery {@code listener}.
	 */
	RecoveryCompleteFutureImpl(Node node, RecoveryListener listener) {
	    this.node = node;
	    this.listener = listener;
	}

	/** {@inheritDoc} */
	public void done() {
	    synchronized (this) {
		if (isDone) {
		    return;
		}
		isDone = true;
	    }

	    Queue<RecoveryCompleteFuture> futureQueue =
		recoveryFutures.get(node);
	    assert futureQueue != null;
	    futureQueue.remove(this);
	    if (futureQueue.isEmpty()) {
		// recovery for the node is complete, so remove node
		// from table of recovery futures
		if (recoveryFutures.remove(node) != null) {
		    try {
			if (isLocalNodeAliveNonTransactional()) {
			    serverProxy.recoveredNode(node.getId(), localNodeId);
			}
		    } catch (Exception e) {
			logger.logThrow(
			    Level.WARNING, e,
			    "Problem invoking WatchdogServer.recoveredNode " +
			    "for node:{0} backup:{1}",  node, localNodeId);
		    }
		}
	    }
	}

	/** {@inheritDoc} */
	synchronized public boolean isDone() {
	    return isDone;
	}
    }
}<|MERGE_RESOLUTION|>--- conflicted
+++ resolved
@@ -38,10 +38,7 @@
 import java.net.InetAddress;
 import java.rmi.registry.LocateRegistry;
 import java.rmi.registry.Registry;
-<<<<<<< HEAD
-=======
 import java.util.Arrays;
->>>>>>> 91a084fd
 import java.util.Iterator;
 import java.util.Properties;
 import java.util.Queue;
@@ -298,18 +295,9 @@
 		serverImpl = null;
 		host = wrappedProps.getProperty(HOST_PROPERTY, localHost);
 		serverPort = wrappedProps.getIntProperty(
-		    SERVER_PORT_PROPERTY, DEFAULT_SERVER_PORT, 0, 65535);
-	    }
-
-<<<<<<< HEAD
-	    int clientPort = wrappedProps.getIntProperty(
-		CLIENT_PORT_PROPERTY, DEFAULT_CLIENT_PORT, 0, 65535);
-
-	    String clientHost = wrappedProps.getProperty(
-		CLIENT_HOST_PROPERTY, localHost);
-
-=======
->>>>>>> 91a084fd
+		    SERVER_PORT_PROPERTY, DEFAULT_SERVER_PORT, 1, 65535);
+	    }
+
 	    Registry rmiRegistry = LocateRegistry.getRegistry(host, serverPort);
 	    serverProxy = (WatchdogServer)
 		rmiRegistry.lookup(WatchdogServerImpl.WATCHDOG_SERVER_NAME);
@@ -328,26 +316,6 @@
 	    // contains the system context.
 	    taskOwner = txnProxy.getCurrentOwner();
 
-<<<<<<< HEAD
-	    // TBD: should the watchdog service that starts the
-	    // watchdog server register itself as a node?
-	    long[] values = serverProxy.registerNode(clientHost, clientProxy);
-	    
-	    if (values == null || values.length < 2) {
-		setFailedThenNotify(false);
-		throw new IllegalArgumentException(
-		    "registerNode returned improper array: " + values);
-	    }
-	    localNodeId = values[0];
-	    renewInterval = values[1];
-	    renewThread.start();
-
-	    if (logger.isLoggable(Level.CONFIG)) {
-		logger.log(Level.CONFIG,
-			   "node registered, host:{0}, localNodeId:{1}",
-			   clientHost, localNodeId);
-	    }
-=======
             if (startServer) {
                 localNodeId = serverImpl.localNodeId;
                 renewInterval = serverImpl.renewInterval;
@@ -370,7 +338,6 @@
 			   "node registered, host:{0}, localNodeId:{1}",
 			   clientHost, localNodeId);
 	    }
->>>>>>> 91a084fd
 	    
 	} catch (Exception e) {
 	    logger.logThrow(
@@ -640,11 +607,7 @@
 		new AbstractKernelRunnable() {
 		    public void run() {
 			if (! shuttingDown() &&
-<<<<<<< HEAD
-			    isLocalNodeAliveNonTransactional()) 
-=======
                             isLocalNodeAliveNonTransactional()) 
->>>>>>> 91a084fd
 			{
 			    if (node.isAlive()) {
 				nodeListener.nodeStarted(node);
