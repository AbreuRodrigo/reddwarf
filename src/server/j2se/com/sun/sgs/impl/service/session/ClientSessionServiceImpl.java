package com.sun.sgs.impl.service.session;

import com.sun.sgs.app.Delivery;
import com.sun.sgs.app.TransactionNotActiveException;
import com.sun.sgs.auth.IdentityManager;
import com.sun.sgs.impl.io.CompleteMessageFilter;
import com.sun.sgs.impl.io.PassthroughFilter;
import com.sun.sgs.impl.io.SocketEndpoint;
import com.sun.sgs.impl.io.IOConstants.TransportType;
import com.sun.sgs.impl.util.LoggerWrapper;
import com.sun.sgs.impl.util.MessageBuffer;
import com.sun.sgs.impl.util.NonDurableTaskScheduler;
import com.sun.sgs.io.IOAcceptorListener;
import com.sun.sgs.io.Endpoint;
import com.sun.sgs.io.IOAcceptor;
import com.sun.sgs.io.IOHandle;
import com.sun.sgs.io.IOHandler;
import com.sun.sgs.kernel.ComponentRegistry;
import com.sun.sgs.kernel.KernelRunnable;
import com.sun.sgs.kernel.TaskScheduler;
import com.sun.sgs.service.ClientSessionService;
import com.sun.sgs.service.DataService;
import com.sun.sgs.service.NonDurableTransactionParticipant;
import com.sun.sgs.service.ServiceListener;
import com.sun.sgs.service.SgsClientSession;
import com.sun.sgs.service.Transaction;
import com.sun.sgs.service.TaskService;
import com.sun.sgs.service.TransactionProxy;
import java.io.IOException;
import java.net.InetSocketAddress;
import java.net.SocketAddress;
import java.nio.ByteBuffer;
import java.util.ArrayList;
import java.util.Arrays;
import java.util.Collection;
import java.util.Collections;
import java.util.HashMap;
import java.util.List;
import java.util.Map;   
import java.util.Properties;
import java.util.concurrent.Callable;
import java.util.logging.Level;
import java.util.logging.Logger;

/**
 * Manages client sessions.
 *
 * <p>Properties should include:
 * <ul>
 * <li><code>com.sun.sgs.appName</code>
 * <li><code>com.sun.sgs.app.port</code>
 * </ul>
 */
public class ClientSessionServiceImpl
    implements ClientSessionService, NonDurableTransactionParticipant {

    /** The property that specifies the application name. */
    public static final String APP_NAME_PROPERTY = "com.sun.sgs.appName";

    /** The property that specifies the port number. */
    public static final String PORT_PROPERTY = "com.sun.sgs.port";

    /** The logger for this class. */
    private static final LoggerWrapper logger =
	new LoggerWrapper(
	    Logger.getLogger(ClientSessionServiceImpl.class.getName()));

    /** The transaction proxy for this class. */
    private static TransactionProxy txnProxy;

    /** Provides transaction and other information for the current thread. */
    private static final ThreadLocal<Context> currentContext =
        new ThreadLocal<Context>();

    /** The application name. */
    private final String appName;

    /** The port number for accepting connections. */
    private final int port;

    /** The listener for accpeted connections. */
    private final IOAcceptorListener listener = new Listener();

    /** The registered service listeners. */
    private final Map<Byte, ServiceListener> serviceListeners =
	Collections.synchronizedMap(new HashMap<Byte, ServiceListener>());

    /** A map of current sessions, from session ID to ClientSessionImpl. */
    private final Map<SessionId, ClientSessionImpl> sessions =
	Collections.synchronizedMap(new HashMap<SessionId, ClientSessionImpl>());

    /** The component registry for this application, or null if
     * configure has not been called.
     */
    private ComponentRegistry registry;
    
    /** The IOAcceptor for listening for new connections. */
    private IOAcceptor<SocketAddress> acceptor;

    /** Synchronize on this object before accessing the registry. */
    private final Object lock = new Object();
    
    /** The task scheduler. */
    private TaskScheduler taskScheduler;

    /** The task scheduler for non-durable tasks. */
    private NonDurableTaskScheduler nonDurableTaskScheduler;
    
    /** The data service. */
    DataService dataService;

    /** The identity manager. */
    IdentityManager identityManager;

    /** If true, this service is shutting down; initially, false. */
    private boolean shuttingDown = false;

    /**
     * Constructs an instance of this class with the specified properties.
     *
     * @param properties service properties
     * @param systemRegistry system registry
     */
    public ClientSessionServiceImpl(
	Properties properties, ComponentRegistry systemRegistry)
    {
	if (logger.isLoggable(Level.CONFIG)) {
	    logger.log(
	        Level.CONFIG,
		"Creating ClientSessionServiceImpl properties:{0}",
		properties);
	}
	try {
	    if (systemRegistry == null) {
		throw new NullPointerException("null systemRegistry");
	    }
	    appName = properties.getProperty(APP_NAME_PROPERTY);
	    if (appName == null) {
		throw new IllegalArgumentException(
		    "The " + APP_NAME_PROPERTY +
		    " property must be specified");
	    }

	    String portString = properties.getProperty(PORT_PROPERTY);
	    if (portString == null) {
		throw new IllegalArgumentException(
		    "The " + PORT_PROPERTY +
		    " property must be specified");
	    }
	    port = Integer.parseInt(portString);
	    // TBD: do we want to restrict ports to > 1024?
	    if (port < 0) {
		throw new IllegalArgumentException(
		    "Port number can't be negative: " + port);
	    }

	    taskScheduler = systemRegistry.getComponent(TaskScheduler.class);
	    identityManager =
		systemRegistry.getComponent(IdentityManager.class);

	} catch (RuntimeException e) {
	    if (logger.isLoggable(Level.CONFIG)) {
		logger.logThrow(
		    Level.CONFIG, e,
		    "Failed to create ClientSessionServiceImpl");
	    }
	    throw e;
	}
    }

    /* -- Implement Service -- */

    /** {@inheritDoc} */
    public String getName() {
	return toString();
    }
    
    /** {@inheritDoc} */
    public void configure(ComponentRegistry registry, TransactionProxy proxy) {

	if (logger.isLoggable(Level.CONFIG)) {
	    logger.log(Level.CONFIG, "Configuring ClientSessionServiceImpl");
	}
	try {
	    if (registry == null) {
		throw new NullPointerException("null registry");
	    } else if (proxy == null) {
		throw new NullPointerException("null transaction proxy");
	    }
	    
	    synchronized (ClientSessionServiceImpl.class) {
		if (ClientSessionServiceImpl.txnProxy == null) {
		    ClientSessionServiceImpl.txnProxy = proxy;
		} else {
		    assert ClientSessionServiceImpl.txnProxy == proxy;
		}
	    }
	    
	    synchronized (lock) {
		if (this.registry != null) {
		    throw new IllegalArgumentException("Already configured");
		}
		this.registry = registry;
		dataService = registry.getComponent(DataService.class);
		removeListenerBindings();
		nonDurableTaskScheduler =
		    new NonDurableTaskScheduler(
                            taskScheduler, proxy.getCurrentOwner(),
                            registry.getComponent(TaskService.class));
                Endpoint<SocketAddress> acceptorEndpoint =
                    new SocketEndpoint(new InetSocketAddress(port),
                            TransportType.RELIABLE);
		try {
                    acceptor = acceptorEndpoint.createAcceptor();
		    acceptor.listen(listener, CompleteMessageFilter.class);
		    if (logger.isLoggable(Level.CONFIG)) {
			logger.log(
			    Level.CONFIG,
			    "configure: listen successful. address:{0}",
                            acceptor.getEndpoint().getAddress());
		    }
		} catch (IOException e) {
		    throw new RuntimeException(e);
		}
		// TBD: listen for UNRELIABLE connections as well?
	    }
	} catch (RuntimeException e) {
	    if (logger.isLoggable(Level.CONFIG)) {
		logger.logThrow(
		    Level.CONFIG, e,
		    "Failed to configure ClientSessionServiceImpl");
	    }
	    throw e;
	}
    }

    public SocketAddress getAddress() {
	return acceptor.getEndpoint().getAddress();
    }

    /**
     * Shuts down this service.
     *
     * @return <code>true</code> if shutdown is successful, otherwise
     * <code>false</code>
     */
    public boolean shutdown() {
	if (logger.isLoggable(Level.FINEST)) {
	    logger.log(Level.FINEST, "shutdown");
	}
	
	synchronized (this) {
	    if (shuttingDown) {
		if (logger.isLoggable(Level.FINEST)) {
		    logger.log(Level.FINEST, "shutdown in progress");
		}
		return false;
	    }
	    shuttingDown = true;
	}

	try {
	    if (acceptor != null) {
		acceptor.shutdown();
		if (logger.isLoggable(Level.FINEST)) {
		    logger.log(Level.FINEST, "acceptor shutdown");
		}
		    }
	} catch (RuntimeException e) {
	    if (logger.isLoggable(Level.FINEST)) {
		logger.logThrow(Level.FINEST, e, "shutdown exception occurred");
	    }
	    // swallow exception
	}

	    sessions.clear();

	// TBI: should remove listener bindings...
        // Actually, acceptor.shutdown() should do that. -JM

	return true;
    }

    /* -- Implement ClientSessionService -- */

    /** {@inheritDoc} */
    public void registerServiceListener(
	byte serviceId, ServiceListener listener)
    {
	serviceListeners.put(serviceId, listener);
    }

    /** {@inheritDoc} */
    public SgsClientSession getClientSession(byte[] sessionId) {
	return sessions.get(new SessionId(sessionId));
    }

    /* -- Implement IOAcceptorListener -- */

    class Listener implements IOAcceptorListener {

	/**
	 * {@inheritDoc}
	 *
	 * <p>Creates a new client session with the specified handle,
	 * and adds the session to the internal session map.
	 */
	public IOHandler newHandle() {
	    if (shuttingDown()) {
		return null;
	    }
	    ClientSessionImpl session =
		new ClientSessionImpl(ClientSessionServiceImpl.this);
	    sessions.put(new SessionId(session.getSessionId()), session);
	    return session.getHandler();
	}

        /**
         * {@inheritDoc}
         */
	public void disconnected() {
            // TODO Auto-generated method stub
        }
        
    }

    /* -- Implement wrapper for session ids. -- */

    private final static class SessionId {
        private final byte[] bytes;
        
        SessionId(byte[] bytes) {
            this.bytes = bytes;
        }
        
        public byte[] getBytes() {
            return bytes;
        }

        /** {@inheritDoc} */
        public boolean equals(Object obj) {
            if (this == obj) {
                return true;
            }
            
            if (! (obj instanceof SessionId)) {
                return false;
            }
            
            return Arrays.equals(bytes, ((SessionId) obj).bytes);
        }
        /** {@inheritDoc} */
        public int hashCode() {
            return Arrays.hashCode(bytes);
        }
    }
    
    /* -- Implement NonDurableTransactionParticipant -- */
       
    /** {@inheritDoc} */
    public boolean prepare(Transaction txn) throws Exception {
        try {
            boolean readOnly = currentContext.get().prepare();
            handleTransaction(txn, readOnly);
            if (logger.isLoggable(Level.FINE)) {
                logger.log(Level.FINER, "prepare txn:{0} returns {1}",
                           txn, readOnly);
            }
            
            return readOnly;
        } catch (RuntimeException e) {
            if (logger.isLoggable(Level.FINER)) {
                logger.logThrow(Level.FINER, e, "prepare txn:{0} throws", txn);
            }
            throw e;
        }
    }

    /** {@inheritDoc} */
    public void commit(Transaction txn) {
        try {
            handleTransaction(txn, true);
            if (logger.isLoggable(Level.FINER)) {
                logger.log(Level.FINER, "commit txn:{0} returns", txn);
            }
        } catch (RuntimeException e) {
            if (logger.isLoggable(Level.FINER)) {
                logger.logThrow(Level.FINER, e, "commit txn:{0} throws", txn);
            }
            throw e;
        }
    }

    /** {@inheritDoc} */
    public void prepareAndCommit(Transaction txn) throws Exception {
        if (!prepare(txn)) {
            commit(txn);
        }
    }

    /** {@inheritDoc} */
    public void abort(Transaction txn) {
        try {
            handleTransaction(txn, true);
            if (logger.isLoggable(Level.FINER)) {
                logger.log(Level.FINER, "abort txn:{0} returns", txn);
            }
        } catch (RuntimeException e) {
            if (logger.isLoggable(Level.FINER)) {
                logger.logThrow(Level.FINER, e, "abort txn:{0} throws", txn);
            }
            throw e;
        }
    }

    /* -- Context class to hold transaction state -- */
    
    static final class Context implements KernelRunnable {
        /** The transaction. */
        private final Transaction txn;

	/** Map of client sessions to an object containing a list of
	 * messages to send when transaction commits. */
        private final Map<ClientSessionImpl, SessionInfo> sessionsInfo =
	    new HashMap<ClientSessionImpl, SessionInfo>();

	/** If true, indicates the associated transaction is prepared. */
        private boolean prepared = false;

	/**
	 * Constructs a context with the specified transaction.
	 */
        private Context(Transaction txn) {
            this.txn = txn;
	    txnProxy.getService(TaskService.class).
		scheduleNonDurableTask(this);
        }

	/**
	 * Adds a message to be sent to the specified session after
	 * this transaction commits.
	 */
	void addMessage(
	    ClientSessionImpl session, byte[] message, Delivery delivery)
	{
	    addMessage0(session, message, delivery, false);
	}

	/**
	 * Adds to the head of the list a message to be sent to the
	 * specified session after this transaction commits.
	 */
	void addMessageFirst(
	    ClientSessionImpl session, byte[] message, Delivery delivery)
	{
	    addMessage0(session, message, delivery, true);
	}

	/**
	 * Requests that the specified session be disconnected when
	 * this transaction commits, but only after all session
	 * messages are sent.
	 */
	void requestDisconnect(ClientSessionImpl session) {
	    try {
		if (logger.isLoggable(Level.FINEST)) {
		    logger.log(
			Level.FINEST,
			"Context.setDisconnect session:{0}", session);
		}
		checkPrepared();

		getSessionInfo(session).disconnect = true;
		
	    } catch (RuntimeException e) {
                if (logger.isLoggable(Level.FINE)) {
                    logger.logThrow(
			Level.FINE, e,
			"Context.setDisconnect throws");
                }
                throw e;
            }
	}

	private void addMessage0(
	    ClientSessionImpl session, byte[] message, Delivery delivery,
	    boolean isFirst)
	{
	    try {
		if (logger.isLoggable(Level.FINEST)) {
		    logger.log(
			Level.FINEST,
			"Context.addMessage first:{0} session:{1}, message:{2}",
			isFirst, session, message);
		}
		checkPrepared();

		SessionInfo info = getSessionInfo(session);
		if (isFirst) {
		    info.messages.add(0, message);
		} else {
		    info.messages.add(message);
		}
	    
	    } catch (RuntimeException e) {
                if (logger.isLoggable(Level.FINE)) {
                    logger.logThrow(
			Level.FINE, e,
			"Context.addMessage exception");
                }
                throw e;
            }
	}

	private SessionInfo getSessionInfo(ClientSessionImpl session) {

	    SessionInfo info = sessionsInfo.get(session);
	    if (info == null) {
		info = new SessionInfo(session);
		sessionsInfo.put(session, info);
	    }
	    return info;
	}

	private void checkPrepared() {
	    if (prepared) {
		throw new TransactionNotActiveException("Already prepared");
	    }
	}
	
        private boolean prepare() {
	    checkPrepared();
	    prepared = true;
            return true;
        }
	
        public void run() throws Exception {
            if (!prepared) {
                RuntimeException e =
                    new IllegalStateException("transaction not prepared");
		if (logger.isLoggable(Level.FINE)) {
		    logger.logThrow(
			Level.FINE, e, "Context.run: not yet prepared txn:{0}",
			txn);
		}
                throw e;
            }
	    
<<<<<<< HEAD
            for (Map.Entry<ClientSessionImpl, List<byte[]>> entry :
		     sessionMessages.entrySet())
            {
                ClientSessionImpl session = entry.getKey();
                if (! session.isConnected()) {
                    if (logger.isLoggable(Level.FINER)) {
                        logger.log(
                                Level.FINER,
                                "dropping messages for " +
                                "disconnected session:{0}", session);
                    }
                    return;
                }
                List<byte[]> messages = entry.getValue();
=======
            for (SessionInfo info : sessionsInfo.values()) {
		info.sendMessages();
            }
        }

	private static class SessionInfo {

	    private final ClientSessionImpl session;
	    /** List of protocol messages to send on commit. */
	    List<byte[]> messages = new ArrayList<byte[]>();

	    /** If true, disconnect after sending messages. */
	    boolean disconnect = false;

	    SessionInfo(ClientSessionImpl session) {
		this.session = session;
	    }

	    private void sendMessages() {
>>>>>>> 4e12dd0d
                for (byte[] message : messages) {
                   session.sendMessage(message, Delivery.RELIABLE);
                }
		if (disconnect) {
		    session.handleDisconnect(false);
		}
	    }
	}
    }
    
    /* -- Other methods -- */

    /**
     * Checks the specified transaction, throwing IllegalStateException
     * if the current context is null or if the specified transaction is
     * not equal to the transaction in the current context. If
     * 'nullifyContext' is 'true' or if the specified transaction does
     * not match the current context's transaction, then sets the
     * current context to null.
     */
    private void handleTransaction(Transaction txn, boolean nullifyContext) {
        if (txn == null) {
            throw new NullPointerException("null transaction");
        }
        Context context = currentContext.get();
        if (context == null) {
            throw new IllegalStateException("null context");
        }
        if (!txn.equals(context.txn)) {
            currentContext.set(null);
            throw new IllegalStateException(
                "Wrong transaction: Expected " + context.txn + ", found " + txn);
        }
        if (nullifyContext) {
            currentContext.set(null);
        }
    }
    
   /**
     * Obtains information associated with the current transaction,
     * throwing TransactionNotActiveException if there is no current
     * transaction, and throwing IllegalStateException if there is a
     * problem with the state of the transaction or if this service
     * has not been configured with a transaction proxy.
     */
    Context checkContext() {
        Transaction txn;
        synchronized (lock) {
            if (txnProxy == null) {
                throw new IllegalStateException("Not configured");
            }
            txn = txnProxy.getCurrentTransaction();
        }
        if (txn == null) {
            throw new TransactionNotActiveException(
                "No transaction is active");
        }
        Context context = currentContext.get();
        if (context == null) {
            if (logger.isLoggable(Level.FINER)) {
                logger.log(Level.FINER, "join txn:{0}", txn);
            }
            txn.join(this);
            context =
                new Context(txn);
            currentContext.set(context);
        } else if (!txn.equals(context.txn)) {
            currentContext.set(null);
            throw new IllegalStateException(
                "Wrong transaction: Expected " + context.txn +
                ", found " + txn);
        }
        return context;
    }
    
    /**
     * Returns the client session service relevant to the current
     * context.
     */
    synchronized static ClientSessionService getInstance() {
	if (txnProxy == null) {
	    throw new IllegalStateException("Service not configured");
	} else {
	    return txnProxy.getService(ClientSessionService.class);
	}
    }

    /**
     * Returns the service listener for the specified service id.
     */
    ServiceListener getServiceListener(byte serviceId) {
	return serviceListeners.get(serviceId);
    }

    /**
     * Removes the specified session from the internal session map.
     */
    void disconnected(byte[] sessionId) {
	if (shuttingDown()) {
	    return;
	}
	sessions.remove(new SessionId(sessionId));
    }

    /**
     * Schedules a non-durable, transactional task.
     */
    void scheduleTask(KernelRunnable task) {
	nonDurableTaskScheduler.scheduleTask(task);
    }

    /**
     * Schedules a non-durable, non-transactional task.
     */
    void scheduleNonTransactionalTask(KernelRunnable task) {
	nonDurableTaskScheduler.scheduleNonTransactionalTask(task);
    }

    /**
     * Schedules a non-durable, non-transactional task using the task service.
     */
    void scheduleNonTransactionalTaskOnCommit(KernelRunnable task) {
	nonDurableTaskScheduler.scheduleNonTransactionalTaskOnCommit(task);
    }
    
    private synchronized boolean shuttingDown() {
	return shuttingDown;
    }

    private void removeListenerBindings() {

	for (;;) {
	    String listenerKey =
		dataService.nextServiceBoundName(
		    ClientSessionImpl.class.getName());
	    if (listenerKey != null) {
		if (logger.isLoggable(Level.FINEST)) {
		    logger.log(
			Level.FINEST,
			"removeListenerBindings removing: {0}",
			listenerKey);
}
		dataService.removeServiceBinding(listenerKey);
	    } else {
		break;
	    }
	}
    }
}<|MERGE_RESOLUTION|>--- conflicted
+++ resolved
@@ -23,8 +23,8 @@
 import com.sun.sgs.service.NonDurableTransactionParticipant;
 import com.sun.sgs.service.ServiceListener;
 import com.sun.sgs.service.SgsClientSession;
+import com.sun.sgs.service.TaskService;
 import com.sun.sgs.service.Transaction;
-import com.sun.sgs.service.TaskService;
 import com.sun.sgs.service.TransactionProxy;
 import java.io.IOException;
 import java.net.InetSocketAddress;
@@ -502,6 +502,7 @@
 		    info.messages.add(message);
 		}
 	    
+		
 	    } catch (RuntimeException e) {
                 if (logger.isLoggable(Level.FINE)) {
                     logger.logThrow(
@@ -546,23 +547,9 @@
                 throw e;
             }
 	    
-<<<<<<< HEAD
-            for (Map.Entry<ClientSessionImpl, List<byte[]>> entry :
-		     sessionMessages.entrySet())
-            {
-                ClientSessionImpl session = entry.getKey();
-                if (! session.isConnected()) {
-                    if (logger.isLoggable(Level.FINER)) {
-                        logger.log(
-                                Level.FINER,
-                                "dropping messages for " +
-                                "disconnected session:{0}", session);
-                    }
-                    return;
-                }
-                List<byte[]> messages = entry.getValue();
-=======
             for (SessionInfo info : sessionsInfo.values()) {
+                // FIXME: check whether the session is already
+                // disconnected first? -JM
 		info.sendMessages();
             }
         }
@@ -581,15 +568,14 @@
 	    }
 
 	    private void sendMessages() {
->>>>>>> 4e12dd0d
                 for (byte[] message : messages) {
                    session.sendMessage(message, Delivery.RELIABLE);
                 }
 		if (disconnect) {
 		    session.handleDisconnect(false);
-		}
-	    }
-	}
+            }
+        }
+    }
     }
     
     /* -- Other methods -- */
