/*
 * Copyright 2007 Sun Microsystems, Inc.
 *
 * This file is part of Project Darkstar Server.
 *
 * Project Darkstar Server is free software: you can redistribute it
 * and/or modify it under the terms of the GNU General Public License
 * version 2 as published by the Free Software Foundation and
 * distributed hereunder to you.
 *
 * Project Darkstar Server is distributed in the hope that it will be useful,
 * but WITHOUT ANY WARRANTY; without even the implied warranty of
 * MERCHANTABILITY or FITNESS FOR A PARTICULAR PURPOSE.  See the
 * GNU General Public License for more details.
 *
 * You should have received a copy of the GNU General Public License
 * along with this program.  If not, see <http://www.gnu.org/licenses/>.
 */

package com.sun.sgs.impl.service.session;

import com.sun.sgs.app.ClientSession;
import com.sun.sgs.app.Delivery;
import com.sun.sgs.app.TransactionNotActiveException;
import com.sun.sgs.auth.Identity;
import com.sun.sgs.auth.IdentityCoordinator;
import com.sun.sgs.impl.io.ServerSocketEndpoint;
import com.sun.sgs.impl.io.TransportType;
import com.sun.sgs.impl.kernel.StandardProperties;
import com.sun.sgs.impl.kernel.TaskOwnerImpl;
import com.sun.sgs.impl.sharedutil.HexDumper;
import com.sun.sgs.impl.sharedutil.LoggerWrapper;
import com.sun.sgs.impl.sharedutil.PropertiesWrapper;
import com.sun.sgs.impl.util.AbstractKernelRunnable;
import com.sun.sgs.impl.util.AbstractService;
import com.sun.sgs.impl.util.BoundNamesUtil;
import com.sun.sgs.impl.util.Exporter;
import com.sun.sgs.impl.util.NonDurableTaskScheduler;
import com.sun.sgs.impl.util.TransactionContext;
import com.sun.sgs.impl.util.TransactionContextFactory;
import com.sun.sgs.io.Acceptor;
import com.sun.sgs.io.AcceptorListener;
import com.sun.sgs.io.ConnectionListener;
import com.sun.sgs.kernel.ComponentRegistry;
import com.sun.sgs.kernel.KernelRunnable;
import com.sun.sgs.kernel.TaskOwner;
import com.sun.sgs.service.ClientSessionService;
import com.sun.sgs.service.Node;
import com.sun.sgs.service.NodeMappingService;
import com.sun.sgs.service.ProtocolMessageListener;
import com.sun.sgs.service.RecoveryCompleteFuture;
import com.sun.sgs.service.RecoveryListener;
import com.sun.sgs.service.TaskService;
import com.sun.sgs.service.Transaction;
import com.sun.sgs.service.TransactionProxy;
import com.sun.sgs.service.WatchdogService;
import java.io.IOException;
import java.math.BigInteger;
import java.net.InetSocketAddress;
import java.net.SocketAddress;
import java.util.ArrayList;
import java.util.Collections;
import java.util.HashMap;
import java.util.Iterator;
import java.util.List;
import java.util.Map;   
import java.util.Properties;
import java.util.Queue;
import java.util.concurrent.ConcurrentLinkedQueue;
import java.util.logging.Level;
import java.util.logging.Logger;

/**
 * Manages client sessions. <p>
 *
 * The {@link #ClientSessionServiceImpl constructor} requires the <a
 * href="../../../app/doc-files/config-properties.html#com.sun.sgs.app.name">
 * <code>com.sun.sgs.app.name</code></a> and <a
 * href="../../../app/doc-files/config-properties.html#com.sun.sgs.app.port">
 * <code>com.sun.sgs.app.port</code></a> configuration properties and supports
 * these public configuration <a
 * href="../../../app/doc-files/config-properties.html#ClientSessionService">
 * properties</a>. <p>
 */
public class ClientSessionServiceImpl
    extends AbstractService
    implements ClientSessionService
{
    /** The package name. */
    public static final String PKG_NAME = "com.sun.sgs.impl.service.session";
    
    /** The name of this class. */
    private static final String CLASSNAME =
	ClientSessionServiceImpl.class.getName();
    
    /** The logger for this class. */
    private static final LoggerWrapper logger =
	new LoggerWrapper(Logger.getLogger(PKG_NAME));

    /** The name of the server port property. */
    private static final String SERVER_PORT_PROPERTY =
	PKG_NAME + ".server.port";
	
    /** The default server port. */
    private static final int DEFAULT_SERVER_PORT = 0;
    
    /** The port for accepting connections. */
    private final int appPort;

    /** The local node's ID. */
    private final long localNodeId;

    /** The listener for accepted connections. */
    private final AcceptorListener acceptorListener = new Listener();

    /** The registered service listeners. */
    private final Map<Byte, ProtocolMessageListener> serviceListeners =
	Collections.synchronizedMap(
	    new HashMap<Byte, ProtocolMessageListener>());

    /** A map of local session handlers, keyed by session ID . */
    private final Map<BigInteger, ClientSessionHandler> handlers =
	Collections.synchronizedMap(
	    new HashMap<BigInteger, ClientSessionHandler>());

    /** Queue of contexts that are prepared (non-readonly) or committed. */
    private final Queue<Context> contextQueue =
	new ConcurrentLinkedQueue<Context>();

    /** Thread for flushing committed contexts. */
    private final Thread flushContextsThread = new FlushContextsThread();
    
    /** Lock for notifying the thread that flushes commmitted contexts. */
    private final Object flushContextsLock = new Object();

    /** The Acceptor for listening for new connections. */
    private final Acceptor<SocketAddress> acceptor;

    /** The task scheduler for non-durable tasks. */
    final NonDurableTaskScheduler nonDurableTaskScheduler;

    /** The transaction context factory. */
    private final TransactionContextFactory<Context> contextFactory;
    
    /** The watchdog service. */
    final WatchdogService watchdogService;

    /** The node mapping service. */
    final NodeMappingService nodeMapService;

    /** The identity manager. */
    final IdentityCoordinator identityManager;

    /** The exporter for the ClientSessionServer. */
    private final Exporter<ClientSessionServer> exporter;

    /** The ClientSessionServer remote interface implementation. */
    private final SessionServerImpl serverImpl;
	
    /** The proxy for the ClientSessionServer. */
    private final ClientSessionServer serverProxy;

    /**
     * Constructs an instance of this class with the specified properties.
     *
     * @param properties service properties
     * @param systemRegistry system registry
     * @param txnProxy transaction proxy
     * @throws Exception if a problem occurs when creating the service
     */
    public ClientSessionServiceImpl(Properties properties,
				    ComponentRegistry systemRegistry,
				    TransactionProxy txnProxy)
	throws Exception
    {
	super(properties, systemRegistry, txnProxy, logger);
	
	logger.log(
	    Level.CONFIG,
	    "Creating ClientSessionServiceImpl properties:{0}",
	    properties);
	PropertiesWrapper wrappedProps = new PropertiesWrapper(properties);
	
	try {
	    String portString =
		wrappedProps.getProperty(StandardProperties.APP_PORT);
	    if (portString == null) {
		throw new IllegalArgumentException(
		    "The " + StandardProperties.APP_PORT +
		    " property must be specified");
	    }
	    appPort = Integer.parseInt(portString);
	    // TBD: do we want to restrict ports to > 1024?
	    if (appPort < 0) {
		throw new IllegalArgumentException(
		    "The " + StandardProperties.APP_PORT +
		    " property can't be negative: " + appPort);
	    } else if (appPort > 65535) {
		throw new IllegalArgumentException(
		    "The " + StandardProperties.APP_PORT +
		    " property can be greater than 65535: " + appPort);
	    }

	    int serverPort = wrappedProps.getIntProperty(
		SERVER_PORT_PROPERTY, DEFAULT_SERVER_PORT, 0, 65535);
	    serverImpl = new SessionServerImpl();
	    exporter =
		new Exporter<ClientSessionServer>(ClientSessionServer.class);
	    try {
		int port = exporter.export(serverImpl, serverPort);
		serverProxy = exporter.getProxy();
		if (logger.isLoggable(Level.CONFIG)) {
		    logger.log(
			Level.CONFIG, "export successful. port:{0,number,#}",
			port);
		}
	    } catch (Exception e) {
		try {
		    exporter.unexport();
		} catch (RuntimeException re) {
		}
		throw e;
	    }

	    identityManager =
		systemRegistry.getComponent(IdentityCoordinator.class);
	    flushContextsThread.start();

	    contextFactory = new ContextFactory(txnProxy);
<<<<<<< HEAD
	    dataService = txnProxy.getService(DataService.class);

            nonDurableTaskScheduler =
		new NonDurableTaskScheduler(
		    taskScheduler, txnProxy.getCurrentOwner(),
		    txnProxy.getService(TaskService.class));
            
	    idGenerator =
		new IdGenerator(ID_GENERATOR_NAME,
				idBlockSize,
				txnProxy,
				taskScheduler);
=======
	    watchdogService = txnProxy.getService(WatchdogService.class);
	    nodeMapService = txnProxy.getService(NodeMappingService.class);
	    localNodeId = watchdogService. getLocalNodeId();
	    watchdogService.addRecoveryListener(
		new ClientSessionServiceRecoveryListener());
>>>>>>> 1556c199
	    ServerSocketEndpoint endpoint =
		new ServerSocketEndpoint(
		    new InetSocketAddress(appPort), TransportType.RELIABLE);
	    acceptor = endpoint.createAcceptor();
	    try {
		acceptor.listen(acceptorListener);
		if (logger.isLoggable(Level.CONFIG)) {
		    logger.log(
			Level.CONFIG, "listen successful. port:{0,number,#}",
			getListenPort());
		}
	    } catch (Exception e) {
		try {
		    acceptor.shutdown();
		} catch (RuntimeException re) {
		}
		throw e;
	    }
	    // TBD: listen for UNRELIABLE connections as well?

	} catch (Exception e) {
	    if (logger.isLoggable(Level.CONFIG)) {
		logger.logThrow(
		    Level.CONFIG, e,
		    "Failed to create ClientSessionServiceImpl");
	    }
	    doShutdown();
	    throw e;
	}
    }

    /* -- Implement AbstractService -- */

    /** {@inheritDoc} */
<<<<<<< HEAD
    public String getName() {
	return toString();
    }
    
    /** {@inheritDoc} */
    public void ready() throws Exception { 
        taskScheduler.runTask(
		new TransactionRunner(
		    new AbstractKernelRunnable() {
			public void run() {
			    notifyDisconnectedSessions();
			}
		    }),
		txnProxy.getCurrentOwner(), true);
=======
    public void doReady() {
	// TBD: the AcceptorListener.newConnection method needs to
	// reject connections until ready is invoked.  Need to
	// implement interlock for this.  -- ann (8/29/07)

	// Note: When the kernel simplification changes go in, an interlock
	// might not be necessary.

        nonDurableTaskScheduler =
		new NonDurableTaskScheduler(
		    taskScheduler, taskOwner,
		    txnProxy.getService(TaskService.class));
>>>>>>> 1556c199
    }

    /** {@inheritDoc} */
    public void doShutdown() {
	try {
	    if (acceptor != null) {
		acceptor.shutdown();

		logger.log(Level.FINEST, "acceptor shutdown");
	    }
	} catch (RuntimeException e) {
	    logger.logThrow(Level.FINEST, e, "shutdown acceptor throws");
	    // swallow exception
	}

	try {
	    if (exporter != null) {
		exporter.unexport();
		logger.log(Level.FINEST, "client session server unexported");
	    }
	} catch (RuntimeException e) {
	    logger.logThrow(Level.FINEST, e, "unexport server throws");
	    // swallow exception
	}

	for (ClientSessionHandler handler : handlers.values()) {
	    handler.shutdown();
	}
	handlers.clear();

	flushContextsThread.interrupt();
    }

    /**
     * Returns the port this service is listening on for incoming
     * client session connections.
     *
     * @return the port this service is listening on
     */
    public int getListenPort() {
	return ((InetSocketAddress) acceptor.getBoundEndpoint().getAddress()).
	    getPort();
    }

    /**
     * Returns the proxy for the client session server
     *
     * @return	the proxy for the client session server
     */
    ClientSessionServer getServerProxy() {
	return serverProxy;
    }

    /* -- Implement ClientSessionService -- */

    /** {@inheritDoc} */
    public void registerProtocolMessageListener(
	byte serviceId, ProtocolMessageListener listener)
    {
	if (listener == null) {
	    throw new NullPointerException("null listener");
	}
	serviceListeners.put(serviceId, listener);
    }

    /** {@inheritDoc} */
    public ClientSession getClientSession(byte[] sessionId) {
	if (sessionId == null) {
	    throw new NullPointerException("null sessionId");
	}
	// TBD: is this method invocation necessary?
	checkLocalNodeAlive();
	return
	    ClientSessionImpl.getSession(
		dataService, new BigInteger(1, sessionId));
    }

    /** {@inheritDoc} */
    public void sendProtocolMessage(
	ClientSession session, byte[] message, Delivery delivery)
    {
	checkContext().addMessage(
	    getClientSessionImpl(session), message, delivery);
    }

    /**
     * Sends the specified protocol {@code message} to the specified
     * client {@code session} with the specified {@code delivery}
     * guarantee.  This method must be called within a transaction.
     *
     * <p>The message is placed at the head of the queue of messages sent
     * during the current transaction and is delivered along with any
     * other queued messages when the transaction commits.
     *
     * @param	session	a client session
     * @param	message a complete protocol message
     * @param	delivery a delivery requirement
     * @param	clearMessages if true, clear message queue of any other
     *		messages
     *
     * @throws 	TransactionException if there is a problem with the
     *		current transaction
     */
    void sendProtocolMessageFirst(
 	ClientSessionImpl session, byte[] message,
	Delivery delivery, boolean clearMessages)
    {
	Context context = checkContext();
	if (clearMessages) {
	    context.clearMessages(session);
	}
	context.addMessageFirst(session, message, delivery);
    }

    /** {@inheritDoc} */
    public void sendProtocolMessageNonTransactional(
	BigInteger sessionRefId, byte[] message, Delivery delivery)
    {
	ClientSessionHandler handler = handlers.get(sessionRefId);
	/*
	 * If a local handler exists, forward message to local handler
	 * to send to client session.
	 */
	if (handler != null) {
	    handler.sendProtocolMessage(message, delivery);
	} else {
	    logger.log(
		Level.FINE,
		"Discarding messages for unknown session:{0}",
		sessionRefId);
		return;
	}
    }

    /**
     * Disconnects the specified client {@code session}.  This method must
     * be invoked within a transaction.
     *
     * @param	session a client session
     *
     * @throws 	TransactionException if there is a problem with the
     *		current transaction
     */
    void disconnect(ClientSession session) {
	checkContext().requestDisconnect(getClientSessionImpl(session));
    }

    /* -- Implement AcceptorListener -- */

    private class Listener implements AcceptorListener {

	/**
	 * {@inheritDoc}
	 *
	 * <p>Creates a new client session with the specified handle,
	 * and adds the session to the internal session map.  If the
	 * handler determine that the session should not be
	 * redirected, then the handler should be stored locally by
	 * invoking the {@link connected} method.
	 */
	public ConnectionListener newConnection() {
	    if (shuttingDown()) {
		return null;
	    }
	    ClientSessionHandler handler =
		new ClientSessionHandler(
		    ClientSessionServiceImpl.this, dataService);
	    return handler.getConnectionListener();
	}

        /** {@inheritDoc} */
	public void disconnected() {
	    logger.log(
	        Level.SEVERE,
		"The acceptor has become disconnected from port: {0}", appPort);
	    // TBD: take other actions, such as restarting acceptor?
	}
    }

    /* -- Implement TransactionContextFactory -- */

    private class ContextFactory extends TransactionContextFactory<Context> {
	ContextFactory(TransactionProxy txnProxy) {
	    super(txnProxy);
	}

	/** {@inheritDoc} */
	public Context createContext(Transaction txn) {
	    return new Context(txn);
	}
    }

    /* -- Context class to hold transaction state -- */
    
    final class Context extends TransactionContext {

	/** Map of client sessions to an object containing a list of
	 * actions to make upon transaction commit. */
        private final Map<ClientSessionImpl, CommitActions> commitActions =
	    new HashMap<ClientSessionImpl, CommitActions>();

	/**
	 * Constructs a context with the specified transaction.
	 */
        private Context(Transaction txn) {
	    super(txn);
	}

	/**
	 * Adds a message to be sent to the specified session after
	 * this transaction commits.
	 */
	void addMessage(
	    ClientSessionImpl session, byte[] message, Delivery delivery)
	{
	    addMessage0(session, message, delivery, false);
	}

	/**
	 * Adds to the head of the list a message to be sent to the
	 * specified session after this transaction commits.
	 */
	void addMessageFirst(
	    ClientSessionImpl session, byte[] message, Delivery delivery)
	{
	    addMessage0(session, message, delivery, true);
	}

	/**
	 * Clears the message queue for the given client session.  This
	 * method is invoked when a login failure happens due to the
	 * AppListener.loggedIn method either throwing a non-retryable
	 * exception, or returning a null or non-serializable client
	 * session listener.  It those cases, no messages other than the
	 * LOGIN_FAILED protocol message should reach the client.
	 */
	void clearMessages(ClientSessionImpl session) {
	    getCommitActions(session).clearMessages();
	}

	/**
	 * Requests that the specified session be disconnected when
	 * this transaction commits, but only after all session
	 * messages are sent.
	 */
	void requestDisconnect(ClientSessionImpl session) {
	    try {
		if (logger.isLoggable(Level.FINEST)) {
		    logger.log(
			Level.FINEST,
			"Context.setDisconnect session:{0}", session);
		}
		checkPrepared();

		getCommitActions(session).setDisconnect();
		
	    } catch (RuntimeException e) {
                if (logger.isLoggable(Level.FINE)) {
                    logger.logThrow(
			Level.FINE, e,
			"Context.setDisconnect throws");
                }
                throw e;
            }
	}

	private void addMessage0(
	    ClientSessionImpl session, byte[] message,
	    Delivery delivery, boolean isFirst)
	{
	    try {
		if (logger.isLoggable(Level.FINEST)) {
		    logger.log(
			Level.FINEST,
			"Context.addMessage first:{0} session:{1}, message:{2}",
			isFirst, session, message);
		}
		checkPrepared();

		getCommitActions(session).addMessage(message, isFirst);
	    
	    } catch (RuntimeException e) {
                if (logger.isLoggable(Level.FINE)) {
                    logger.logThrow(
			Level.FINE, e,
			"Context.addMessage exception");
                }
                throw e;
            }
	}

	/**
	 * Returns the commit actions for the given {@code session}.
	 */
	private CommitActions getCommitActions(ClientSessionImpl session) {

	    CommitActions actions = commitActions.get(session);
	    if (actions == null) {
		actions = new CommitActions(session);
		commitActions.put(session, actions);
	    }
	    return actions;
	}
	
	/**
	 * Throws a {@code TransactionNotActiveException} if this
	 * transaction is prepared.
	 */
	private void checkPrepared() {
	    if (isPrepared) {
		throw new TransactionNotActiveException("Already prepared");
	    }
	}
	
	/**
	 * Marks this transaction as prepared, and if there are
	 * pending changes, adds this context to the context queue and
	 * returns {@code false}.  Otherwise, if there are no pending
	 * changes returns {@code true} indicating readonly status.
	 */
        public boolean prepare() {
	    isPrepared = true;
	    boolean readOnly = commitActions.isEmpty();
	    if (! readOnly) {
		contextQueue.add(this);
	    } else {
		isCommitted = true;
	    }
            return readOnly;
        }

	/**
	 * Removes the context from the context queue containing
	 * pending actions, and checks for flushing committed contexts.
	 */
	public void abort(boolean retryable) {
	    contextQueue.remove(this);
	    checkFlush();
	}

	/**
	 * Marks this transaction as committed, and checks for
	 * flushing committed contexts.
	 */
	public void commit() {
	    isCommitted = true;
	    checkFlush();
        }

	/**
	 * Wakes up the thread to process committed contexts in the
	 * context queue if the queue is non-empty and the first
	 * context in the queue is committed.
	 */
	private void checkFlush() {
	    Context context = contextQueue.peek();
	    if ((context != null) && (context.isCommitted)) {
		synchronized (flushContextsLock) {
		    flushContextsLock.notify();
		}
	    }
	}
	
	/**
	 * Sends all protocol messages enqueued during this context's
	 * transaction (via the {@code addMessage} and {@code
	 * addMessageFirst} methods), and disconnects any session
	 * whose disconnection was requested via the {@code
	 * requestDisconnect} method.
	 */
	private boolean flush() {
	    if (shuttingDown()) {
		return false;
	    } else if (isCommitted) {
		for (CommitActions actions : commitActions.values()) {
		    actions.flush();
		}
		return true;
	    } else {
		return false;
	    }
	}
    }
    
    /**
     * Contains pending changes for a given client session.
     */
    private class CommitActions {

	/** The client session ID as a BigInteger. */
	private final BigInteger sessionRefId;

	/** The client session server for the session. */
	private final ClientSessionServer sessionServer;
	
	/** List of protocol messages to send on commit. */
	private List<byte[]> messages = new ArrayList<byte[]>();

	/** If true, disconnect after sending messages. */
	private boolean disconnect = false;

	CommitActions(ClientSessionImpl sessionImpl) {
	    if (sessionImpl == null) {
		throw new NullPointerException("null sessionImpl");
	    } 
	    this.sessionRefId = sessionImpl.getId();
	    this.sessionServer = sessionImpl.getClientSessionServer();
	}

	void addMessage(byte[] message, boolean isFirst) {
 	    if (isFirst) {
		messages.add(0, message);
	    } else {
		messages.add(message);
	    }
	    
	}

	void clearMessages() {
	    messages.clear();
	}
	
	void setDisconnect() {
	    disconnect = true;
	}

	void flush() {
	    sendMessages();
	    if (disconnect) {
		ClientSessionHandler handler = handlers.get(sessionRefId);
		/*
		 * If session is local, disconnect session, otherwise schedule
		 * a task to disconnect the remote client session.
		 */
		if (handler != null) {
		    handler.handleDisconnect(false);
		} else {
		    byte[] sessionId = sessionRefId.toByteArray();
		    try {
			sessionServer.disconnect(sessionId);
		    } catch (Exception e) {
			logger.logThrow(
			    Level.FINE, e,
			    "invoking ClientSessionServer.disconnect " +
			    "for session:{0} throws",
			    HexDumper.toHexString(sessionId));
			// TBD: retry?
					
		    }
		}
	    }
	}

	void sendMessages() {

		ClientSessionHandler handler = handlers.get(sessionRefId);
		/*
		 * If a local handler exists, forward messages to
		 * local handler to send to client session; otherwise
		 * obtain remote server for client session and forward
		 * messages for delivery.
		 */
		if (handler != null) {
		    if (! handler.isConnected()) {
			logger.log(
			  Level.FINE,
			    "Discarding messages for disconnected session:{0}",
			handler);
			return;
		    }
		    for (byte[] message : messages) {
			handler.sendProtocolMessage(message, Delivery.RELIABLE);
		    }

		} else {
		    byte[][] messageData = null;
		    messageData = messages.toArray(messageData);
		    Delivery[] deliveryData = null;
		    deliveryData =
			Collections.nCopies(messages.size(), Delivery.RELIABLE).
			    toArray(deliveryData);

		    byte[] sessionId = sessionRefId.toByteArray();
		    try {
			sessionServer.sendProtocolMessages(
			    sessionId, null, messageData, deliveryData);

		    } catch (Exception e) {
			logger.logThrow(
		    	    Level.FINE, e,
			    "Sending messages to session:{0} throws",
			    HexDumper.toHexString(sessionId));
			// TBD: retry?
		    }
		}
	    }
    }

    /**
     * Thread to process the context queue, in order, to flush any
     * committed changes.
     */
    private class FlushContextsThread extends Thread {

	/**
	 * Constructs an instance of this class as a daemon thread.
	 */
	public FlushContextsThread() {
	    super(CLASSNAME + "$FlushContextsThread");
	    setDaemon(true);
	}
	
	/**
	 * Processes the context queue, in order, to flush any
	 * committed changes.  This thread waits to be notified that a
	 * committed context is at the head of the queue, then
	 * iterates through the context queue invoking {@code flush}
	 * on the {@code Context} returned by {@code next}.  Iteration
	 * ceases when either a context's {@code flush} method returns
	 * {@code false} (indicating that the transaction associated
	 * with the context has not yet committed) or when there are
	 * no more contexts in the context queue.
	 */
	public void run() {
	    
	    for (;;) {
		
		if (shuttingDown()) {
		    return;
		}

		/*
		 * Wait for a non-empty context queue, returning if
		 * this thread is interrupted.
		 */
		if (contextQueue.isEmpty()) {
		    synchronized (flushContextsLock) {
			try {
			    flushContextsLock.wait();
			} catch (InterruptedException e) {
			    return;
			}
		    }
		}

		/*
		 * Remove committed contexts from head of context
		 * queue, and enqueue them to be flushed.
		 */
		if (! contextQueue.isEmpty()) {
		    Iterator<Context> iter = contextQueue.iterator();
		    while (iter.hasNext()) {
			if (Thread.currentThread().isInterrupted()) {
			    return;
			}
			Context context = iter.next();
			if (context.flush()) {
			    iter.remove();
			} else {
			    break;
			}
		    }
		}
	    }
	}
    }

    /* -- Implement ClientSessionServer -- */

    /**
     * Implements the {@code ClientSessionServer} that receives
     * requests from {@code ClientSessionService}s on other nodes to
     * forward messages to or disconnect local client sessions.
     */
    private class SessionServerImpl implements ClientSessionServer {

	/** {@inheritDoc} */
	public void sendProtocolMessages(byte[] sessionId,
					 long [] seq,
					 byte[][] messages,
					 Delivery[] delivery)
	{
	    callStarted();
	    try {
		BigInteger id = new BigInteger(1, sessionId);
		ClientSessionHandler handler = handlers.get(id);
		if (handler == null || ! handler.isConnected()) {
		    logger.log (
			Level.FINE,
			"Unable to send message to unknown or " +
			"disconnected session:{0}", id);
		    return;
		}

		if (messages.length != delivery.length) {
		    throw new IllegalArgumentException(
			"length of messages and delivery arrays must match");
		}

		for (int i = 0; i < messages.length; i++) {
		    handler.sendProtocolMessage(messages[i], delivery[i]);
		}
	    } finally {
		callFinished();
	    }
	}

	/** {@inheritDoc} */
	public boolean disconnect(byte[] sessionId) {
	    callStarted();
	    try {
		BigInteger id = new BigInteger(1, sessionId);
		ClientSessionHandler handler = handlers.get(id);
		if (handler != null) {
		    if (handler.isConnected()) {
			handler.handleDisconnect(false);
			return true;
		    } else {
			logger.log (
		    	    Level.FINE,
			    "Session:{0} already disconnected", id);
		    }
		} else {
		    logger.log(
			Level.FINE,
			"Unable to disconnect unknown session:{0}", id);
		}
		return false;
	    } finally {
		callFinished();
	    }
	}
    }
    
    /* -- Other methods -- */

    TransactionProxy getTransactionProxy() {
	return txnProxy;
    }

    /**
     * Returns the local node's ID.
     * @return	the local node's ID
     */
    long getLocalNodeId() {
	return localNodeId;
    }
    
    /**
     * Returns the {@code ClientSessionImpl} corresponding to the
     * specified client {@code session}.
     */
    private ClientSessionImpl getClientSessionImpl(ClientSession session) {
	if (session instanceof ClientSessionImpl) {
	    return (ClientSessionImpl) session;
	} else {
	    throw new AssertionError(
		"session not instanceof ClientSessionImpl: " + session);
	}
    }
    
    /**
     * Checks if the local node is considered alive, and throws an
     * {@code IllegalStateException} if the node is no longer alive.
     * This method should be called within a transaction.
     */
    private void checkLocalNodeAlive() {
	if (! watchdogService.isLocalNodeAlive()) {
	    throw new IllegalStateException(
		"local node is not considered alive");
	}
    }

   /**
     * Obtains information associated with the current transaction,
     * throwing TransactionNotActiveException if there is no current
     * transaction, and throwing IllegalStateException if there is a
     * problem with the state of the transaction or if this service
     * has not been initialized with a transaction proxy.
     */
    Context checkContext() {
	checkLocalNodeAlive();
	return contextFactory.joinTransaction();
    }

    /**
     * Returns the client session service relevant to the current
     * context.
     *
     * @return the client session service relevant to the current
     * context
     */
    synchronized static ClientSessionServiceImpl getInstance() {
	if (txnProxy == null) {
	    throw new IllegalStateException("Service not initialized");
	} else {
	    return (ClientSessionServiceImpl)
		txnProxy.getService(ClientSessionService.class);
	}
    }

    /**
     * Returns the service listener for the specified service id.
     */
    ProtocolMessageListener getProtocolMessageListener(byte serviceId) {
	return serviceListeners.get(serviceId);
    }

    /**
     * Adds the handler for the specified session to the internal
     * session handler map.  This method is invoked by the handler once the
     * client has successfully logged in.
     */
    void addHandler(BigInteger sessionRefId, ClientSessionHandler handler) {
	handlers.put(sessionRefId, handler);
    }
    
    /**
     * Removes the specified session from the internal session  handler
     * map.  This method is invoked by the handler when the session becomes
     * disconnected.
     */
    void removeHandler(BigInteger sessionRefId) {
	if (shuttingDown()) {
	    return;
	}
	// Notify session listeners of disconnection
	for (ProtocolMessageListener serviceListener :
		 serviceListeners.values())
	{
	    serviceListener.disconnected(sessionRefId.toByteArray());
	}
	handlers.remove(sessionRefId);
    }

    /**
     * Schedules a non-durable, transactional task using the given
     * {@code Identity} as the owner.
     * 
     * @see NonDurableTaskScheduler#scheduleTask(KernelRunnable, Identity)
     */
    void scheduleTask(KernelRunnable task, Identity ownerIdentity) {
        nonDurableTaskScheduler.scheduleTask(task, ownerIdentity);
    }

    /**
     * Schedules a non-durable, non-transactional task using the given
     * {@code Identity} as the owner.
     */
    void scheduleNonTransactionalTask(
	KernelRunnable task, Identity ownerIdentity)
    {
        nonDurableTaskScheduler.
            scheduleNonTransactionalTask(task, ownerIdentity);
    }

    /**
     * Schedules a non-durable, transactional task using the task service.
     */
    void scheduleTaskOnCommit(KernelRunnable task) {
        nonDurableTaskScheduler.scheduleTaskOnCommit(task);
    }

    /**
     * Runs the specified {@code task} immediately, in a transaction.
     */
    void runTransactionalTask(KernelRunnable task, Identity ownerIdentity)
	throws Exception
    {
	TaskOwner owner =
	    (ownerIdentity == null) ?
	    taskOwner :
	    new TaskOwnerImpl(ownerIdentity, taskOwner.getContext());
	    
	taskScheduler.runTransactionalTask(task, owner);
    }

    /**
     * The {@code RecoveryListener} for handling requests to recover
     * for a failed {@code ClientSessionService}.
     */
    private class ClientSessionServiceRecoveryListener
	implements RecoveryListener
    {
	/** {@inheritDoc}
	 *
	 * TBD: Recovery (due to being possibly-lengthy) should not be
	 * performed in this remote method.  Recovery operations should
	 * be performed in a separate thread.
	 */
	public void recover(final Node node, RecoveryCompleteFuture future) {
	    try {
		taskScheduler.runTransactionalTask(
		    new AbstractKernelRunnable() {
			public void run() {
			    notifyDisconnectedSessions(node.getId());
			}},
		    taskOwner);
		future.done();
	    } catch (Exception e) {
		logger.logThrow(
 		    Level.WARNING, e,
		    "notifying disconnected sessions for node:{0} throws",
		    node.getId());
		// TBD: what should it do if it can't recover?
	    }
	}
	
	/**
	 * For each {@code ClientSession} assigned to the specified
	 * failed node, notifies the {@code ClientSessionListener} (if
	 * any) that its corresponding session has been forcibly
	 * disconnected, removes the listener's binding from the data
	 * service, and then removes the client session's state and
	 * its bindings from the data service.
	 */
	private void notifyDisconnectedSessions(long nodeId) {
	    String nodePrefix = ClientSessionImpl.getNodePrefix(nodeId);
	    for (String key : BoundNamesUtil.getServiceBoundNamesIterable(
 				    dataService, nodePrefix))
	    {
		logger.log(
		    Level.FINEST,
		    "notifyDisconnectedSessions key: {0}",
		    key);

		final String sessionKey = key;		

		// TBD: should each notification/removal happen as a
		// separate task?
		ClientSessionImpl sessionImpl = 
		    dataService.getServiceBinding(
			sessionKey, ClientSessionImpl.class);
		sessionImpl.notifyListenerAndRemoveSession(dataService, false);
	    }
	}
    }
}<|MERGE_RESOLUTION|>--- conflicted
+++ resolved
@@ -137,7 +137,7 @@
     private final Acceptor<SocketAddress> acceptor;
 
     /** The task scheduler for non-durable tasks. */
-    final NonDurableTaskScheduler nonDurableTaskScheduler;
+    volatile NonDurableTaskScheduler nonDurableTaskScheduler;
 
     /** The transaction context factory. */
     private final TransactionContextFactory<Context> contextFactory;
@@ -227,26 +227,11 @@
 	    flushContextsThread.start();
 
 	    contextFactory = new ContextFactory(txnProxy);
-<<<<<<< HEAD
-	    dataService = txnProxy.getService(DataService.class);
-
-            nonDurableTaskScheduler =
-		new NonDurableTaskScheduler(
-		    taskScheduler, txnProxy.getCurrentOwner(),
-		    txnProxy.getService(TaskService.class));
-            
-	    idGenerator =
-		new IdGenerator(ID_GENERATOR_NAME,
-				idBlockSize,
-				txnProxy,
-				taskScheduler);
-=======
 	    watchdogService = txnProxy.getService(WatchdogService.class);
 	    nodeMapService = txnProxy.getService(NodeMappingService.class);
 	    localNodeId = watchdogService. getLocalNodeId();
 	    watchdogService.addRecoveryListener(
 		new ClientSessionServiceRecoveryListener());
->>>>>>> 1556c199
 	    ServerSocketEndpoint endpoint =
 		new ServerSocketEndpoint(
 		    new InetSocketAddress(appPort), TransportType.RELIABLE);
@@ -281,22 +266,6 @@
     /* -- Implement AbstractService -- */
 
     /** {@inheritDoc} */
-<<<<<<< HEAD
-    public String getName() {
-	return toString();
-    }
-    
-    /** {@inheritDoc} */
-    public void ready() throws Exception { 
-        taskScheduler.runTask(
-		new TransactionRunner(
-		    new AbstractKernelRunnable() {
-			public void run() {
-			    notifyDisconnectedSessions();
-			}
-		    }),
-		txnProxy.getCurrentOwner(), true);
-=======
     public void doReady() {
 	// TBD: the AcceptorListener.newConnection method needs to
 	// reject connections until ready is invoked.  Need to
@@ -309,7 +278,6 @@
 		new NonDurableTaskScheduler(
 		    taskScheduler, taskOwner,
 		    txnProxy.getService(TaskService.class));
->>>>>>> 1556c199
     }
 
     /** {@inheritDoc} */
