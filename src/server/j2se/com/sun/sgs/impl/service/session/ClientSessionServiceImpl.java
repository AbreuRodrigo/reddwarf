/*
 * Copyright 2007-2008 Sun Microsystems, Inc.
 *
 * This file is part of Project Darkstar Server.
 *
 * Project Darkstar Server is free software: you can redistribute it
 * and/or modify it under the terms of the GNU General Public License
 * version 2 as published by the Free Software Foundation and
 * distributed hereunder to you.
 *
 * Project Darkstar Server is distributed in the hope that it will be useful,
 * but WITHOUT ANY WARRANTY; without even the implied warranty of
 * MERCHANTABILITY or FITNESS FOR A PARTICULAR PURPOSE.  See the
 * GNU General Public License for more details.
 *
 * You should have received a copy of the GNU General Public License
 * along with this program.  If not, see <http://www.gnu.org/licenses/>.
 */

package com.sun.sgs.impl.service.session;

import com.sun.sgs.app.Delivery;
import com.sun.sgs.app.NameNotBoundException;
import com.sun.sgs.app.ObjectNotFoundException;
import com.sun.sgs.app.Task;
import com.sun.sgs.app.TransactionNotActiveException;
import com.sun.sgs.auth.Identity;
import com.sun.sgs.auth.IdentityCoordinator;
import com.sun.sgs.impl.kernel.StandardProperties;
import com.sun.sgs.impl.sharedutil.HexDumper;
import com.sun.sgs.impl.sharedutil.LoggerWrapper;
import com.sun.sgs.impl.sharedutil.PropertiesWrapper;
import com.sun.sgs.impl.util.AbstractKernelRunnable;
import com.sun.sgs.impl.util.AbstractService;
import com.sun.sgs.impl.util.BoundNamesUtil;
import com.sun.sgs.impl.util.Exporter;
import com.sun.sgs.impl.util.ManagedSerializable;
import com.sun.sgs.impl.util.TransactionContext;
import com.sun.sgs.impl.util.TransactionContextFactory;
import com.sun.sgs.kernel.ComponentRegistry;
import com.sun.sgs.kernel.KernelRunnable;
<<<<<<< HEAD
import com.sun.sgs.nio.channels.AsynchronousChannelGroup;
import com.sun.sgs.nio.channels.AsynchronousServerSocketChannel;
import com.sun.sgs.nio.channels.AsynchronousSocketChannel;
import com.sun.sgs.nio.channels.CompletionHandler;
import com.sun.sgs.nio.channels.IoFuture;
import com.sun.sgs.nio.channels.spi.AsynchronousChannelProvider;
=======
import com.sun.sgs.kernel.TaskQueue;
>>>>>>> fea0e1fc
import com.sun.sgs.service.ClientSessionDisconnectListener;
import com.sun.sgs.service.ClientSessionService;
import com.sun.sgs.service.DataService;
import com.sun.sgs.service.Node;
import com.sun.sgs.service.NodeMappingService;
import com.sun.sgs.service.RecoveryCompleteFuture;
import com.sun.sgs.service.RecoveryListener;
import com.sun.sgs.service.TaskService;
import com.sun.sgs.service.Transaction;
import com.sun.sgs.service.TransactionProxy;
import com.sun.sgs.service.WatchdogService;
import java.io.IOException;
import java.io.Serializable;
import java.math.BigInteger;
import java.net.InetSocketAddress;
import java.net.SocketAddress;
import java.nio.ByteBuffer;
import java.util.ArrayList;
import java.util.Collections;
import java.util.HashMap;
import java.util.HashSet;
import java.util.Iterator;
import java.util.List;
import java.util.Map;   
import java.util.Properties;
import java.util.Queue;
import java.util.Set;
import java.util.concurrent.CancellationException;
import java.util.concurrent.ConcurrentHashMap;
import java.util.concurrent.ConcurrentLinkedQueue;
import java.util.concurrent.ExecutionException;
import java.util.concurrent.Executors;
import java.util.concurrent.TimeUnit;
import java.util.logging.Level;
import java.util.logging.Logger;

/**
 * Manages client sessions. <p>
 *
 * The {@link #ClientSessionServiceImpl constructor} requires the <a
 * href="../../../app/doc-files/config-properties.html#com.sun.sgs.app.name">
 * <code>com.sun.sgs.app.name</code></a> and <a
 * href="../../../app/doc-files/config-properties.html#com.sun.sgs.app.port">
 * <code>com.sun.sgs.app.port</code></a> configuration properties and supports
 * these public configuration <a
 * href="../../../app/doc-files/config-properties.html#ClientSessionService">
 * properties</a>. <p>
 */
public final class ClientSessionServiceImpl
    extends AbstractService
    implements ClientSessionService
{
    /** The package name. */
    public static final String PKG_NAME = "com.sun.sgs.impl.service.session";
    
    /** The name of this class. */
    private static final String CLASSNAME =
	ClientSessionServiceImpl.class.getName();
    
    /** The logger for this class. */
    private static final LoggerWrapper logger =
	new LoggerWrapper(Logger.getLogger(PKG_NAME));

    /** The name of the version key. */
    private static final String VERSION_KEY = PKG_NAME + ".service.version";

    /** The major version. */
    private static final int MAJOR_VERSION = 1;
    
    /** The minor version. */
    private static final int MINOR_VERSION = 0;
    
    /** The name of the server port property. */
    private static final String SERVER_PORT_PROPERTY =
	PKG_NAME + ".server.port";

    /** The default server port. */
    private static final int DEFAULT_SERVER_PORT = 0;

    /** The name of the acceptor backlog property. */
    private static final String ACCEPTOR_BACKLOG_PROPERTY =
        PKG_NAME + ".acceptor.backlog";

    /** The default acceptor backlog (&lt;= 0 means default). */
    private static final int DEFAULT_ACCEPTOR_BACKLOG = 0;

    private static final String EVENTS_PER_TXN_PROPERTY =
	PKG_NAME + ".events.per.txn";

    /** The default events per transaction. */
    private static final int DEFAULT_EVENTS_PER_TXN = 1;

    /** The name of the read buffer size property. */
    private static final String READ_BUFFER_SIZE_PROPERTY =
        PKG_NAME + ".buffer.read.max";

    /** The default read buffer size: {@value #DEFAULT_READ_BUFFER_SIZE} */
    private static final int DEFAULT_READ_BUFFER_SIZE = 128 * 1024;
    
    /** The name of the write buffer size property. */
    private static final String WRITE_BUFFER_SIZE_PROPERTY =
        PKG_NAME + ".buffer.write.max";

    /** The default write buffer size: {@value #DEFAULT_WRITE_BUFFER_SIZE} */
    private static final int DEFAULT_WRITE_BUFFER_SIZE = 128 * 1024;

    /** The read buffer size for new connections. */
    private final int readBufferSize;

    /** The write buffer size for new connections. */
    private final int writeBufferSize;
    
    /** The port for accepting connections. */
    private final int appPort;

    /** The local node's ID. */
    private final long localNodeId;

    /** The async channel group for this service. */
    private final AsynchronousChannelGroup asyncChannelGroup;

    /** The acceptor for listening for new connections. */
    private final AsynchronousServerSocketChannel acceptor;

    /** The currently-active accept operation, or {@code null} if none. */
    volatile IoFuture<?, ?> acceptFuture;

    /** The registered session disconnect listeners. */
    private final Set<ClientSessionDisconnectListener> sessionDisconnectListeners =
	Collections.synchronizedSet(new HashSet<ClientSessionDisconnectListener>());

    /** A map of local session handlers, keyed by session ID . */
    private final Map<BigInteger, ClientSessionHandler> handlers =
	Collections.synchronizedMap(
	    new HashMap<BigInteger, ClientSessionHandler>());

    /** Queue of contexts that are prepared (non-readonly) or committed. */
    private final Queue<Context> contextQueue =
	new ConcurrentLinkedQueue<Context>();

    /** Thread for flushing committed contexts. */
    private final Thread flushContextsThread = new FlushContextsThread();
    
    /** Lock for notifying the thread that flushes committed contexts. */
    private final Object flushContextsLock = new Object();

<<<<<<< HEAD
    /** The task scheduler for non-durable tasks. */
    final NonDurableTaskScheduler nonDurableTaskScheduler;
=======
    /** The Acceptor for listening for new connections. */
    private final Acceptor<SocketAddress> acceptor;
>>>>>>> fea0e1fc

    /** The transaction context factory. */
    private final TransactionContextFactory<Context> contextFactory;
    
    /** The watchdog service. */
    final WatchdogService watchdogService;

    /** The node mapping service. */
    final NodeMappingService nodeMapService;

    /** The task service. */
    final TaskService taskService;

    /** The identity manager. */
    final IdentityCoordinator identityManager;

    /** The exporter for the ClientSessionServer. */
    private final Exporter<ClientSessionServer> exporter;

    /** The ClientSessionServer remote interface implementation. */
    private final SessionServerImpl serverImpl;
	
    /** The proxy for the ClientSessionServer. */
    private final ClientSessionServer serverProxy;

    /** The map of session task queues, keyed by session ID. */
    private final ConcurrentHashMap<BigInteger, TaskQueue>
	sessionTaskQueues = new ConcurrentHashMap<BigInteger, TaskQueue>();

    /** The maximum number of session events to sevice per transaction. */
    final int eventsPerTxn;

    /**
     * Constructs an instance of this class with the specified properties.
     *
     * @param properties service properties
     * @param systemRegistry system registry
     * @param txnProxy transaction proxy
     * @throws Exception if a problem occurs when creating the service
     */
    public ClientSessionServiceImpl(Properties properties,
				    ComponentRegistry systemRegistry,
				    TransactionProxy txnProxy)
	throws Exception
    {
	super(properties, systemRegistry, txnProxy, logger);
	
	logger.log(
	    Level.CONFIG,
	    "Creating ClientSessionServiceImpl properties:{0}",
	    properties);
	PropertiesWrapper wrappedProps = new PropertiesWrapper(properties);
	
	try {
            appPort = wrappedProps.getRequiredIntProperty(
                StandardProperties.APP_PORT, 1, 65535);

	    /*
	     * Get the property for controlling session event processing.
	     */
	    eventsPerTxn = wrappedProps.getIntProperty(
		EVENTS_PER_TXN_PROPERTY, DEFAULT_EVENTS_PER_TXN,
		1, Integer.MAX_VALUE);

            readBufferSize = wrappedProps.getIntProperty(
                READ_BUFFER_SIZE_PROPERTY, DEFAULT_READ_BUFFER_SIZE,
                8192, Integer.MAX_VALUE);

            writeBufferSize = wrappedProps.getIntProperty(
                WRITE_BUFFER_SIZE_PROPERTY, DEFAULT_WRITE_BUFFER_SIZE,
                8192, Integer.MAX_VALUE);

	    /*
	     * Export the ClientSessionServer.
	     */
	    int serverPort = wrappedProps.getIntProperty(
		SERVER_PORT_PROPERTY, DEFAULT_SERVER_PORT, 0, 65535);
	    serverImpl = new SessionServerImpl();
	    exporter =
		new Exporter<ClientSessionServer>(ClientSessionServer.class);
	    try {
		int port = exporter.export(serverImpl, serverPort);
		serverProxy = exporter.getProxy();
		if (logger.isLoggable(Level.CONFIG)) {
		    logger.log(
			Level.CONFIG, "export successful. port:{0,number,#}",
			port);
		}
	    } catch (Exception e) {
		try {
		    exporter.unexport();
		} catch (RuntimeException re) {
		}
		throw e;
	    }

	    /*
	     * Get services and initialize service-related and other
	     * instance fields.
	     */
	    identityManager =
		systemRegistry.getComponent(IdentityCoordinator.class);
	    flushContextsThread.start();
	    contextFactory = new ContextFactory(txnProxy);
	    watchdogService = txnProxy.getService(WatchdogService.class);
	    nodeMapService = txnProxy.getService(NodeMappingService.class);
	    taskService = txnProxy.getService(TaskService.class);
	    localNodeId = watchdogService. getLocalNodeId();
	    watchdogService.addRecoveryListener(
		new ClientSessionServiceRecoveryListener());
	    int acceptorBacklog = wrappedProps.getIntProperty(
	                ACCEPTOR_BACKLOG_PROPERTY, DEFAULT_ACCEPTOR_BACKLOG);

	    /*
	     * Check service version.
	     */
	    transactionScheduler.runTask(new AbstractKernelRunnable() {
		    public void run() {
			checkServiceVersion(
			    VERSION_KEY, MAJOR_VERSION, MINOR_VERSION);
		    }},  taskOwner);
	    
	    /*
	     * Store the ClientSessionServer proxy in the data store.
	     */
	    transactionScheduler.runTask(new AbstractKernelRunnable() {
		    public void run() {
			dataService.setServiceBinding(
			    getClientSessionServerKey(localNodeId),
			    new ManagedSerializable<ClientSessionServer>(
				serverProxy));
		    }},
		taskOwner);
	    
	    /*
	     * Listen for incoming client connections.
	     */
<<<<<<< HEAD
            InetSocketAddress endpoint = new InetSocketAddress(appPort);
            AsynchronousChannelProvider provider =
                // TODO fetch from config
                AsynchronousChannelProvider.provider();
            asyncChannelGroup =
                // TODO fetch from config
                provider.openAsynchronousChannelGroup(
                    Executors.newCachedThreadPool());
            acceptor =
                provider.openAsynchronousServerSocketChannel(asyncChannelGroup);
=======
            InetSocketAddress listenAddress = new InetSocketAddress(appPort);
	    ServerSocketEndpoint endpoint =
		new ServerSocketEndpoint(listenAddress,
                                         TransportType.RELIABLE);
	    acceptor = endpoint.createAcceptor();
>>>>>>> fea0e1fc
	    try {
                acceptor.bind(endpoint, acceptorBacklog);
		if (logger.isLoggable(Level.CONFIG)) {
		    logger.log(
			Level.CONFIG, "bound to port:{0,number,#}",
			getListenPort());
		}
	    } catch (Exception e) {
		logger.logThrow(Level.WARNING, e,
                                "acceptor failed to listen on {0}",
                                listenAddress);
		try {
		    acceptor.close();
                } catch (IOException ioe) {
                    logger.logThrow(Level.WARNING, ioe,
                        "problem closing acceptor");
                }
		throw e;
	    }
	    // TBD: listen for UNRELIABLE connections as well?

	} catch (Exception e) {
	    if (logger.isLoggable(Level.CONFIG)) {
		logger.logThrow(
		    Level.CONFIG, e,
		    "Failed to create ClientSessionServiceImpl");
	    }
	    doShutdown();
	    throw e;
	}
    }

    /* -- Implement AbstractService -- */

    /** {@inheritDoc} */
    protected void handleServiceVersionMismatch(
	Version oldVersion, Version currentVersion)
    {
	throw new IllegalStateException(
	    "unable to convert version:" + oldVersion +
	    " to current version:" + currentVersion);
    }
    
    /** {@inheritDoc} */
    public void doReady() {
<<<<<<< HEAD
        acceptFuture = acceptor.accept(new AcceptorListener());
        try {
            if (logger.isLoggable(Level.CONFIG)) {
                logger.log(
                    Level.CONFIG, "listening on {0}",
                    acceptor.getLocalAddress());
            }
        } catch (IOException ioe) {
            throw new RuntimeException(ioe.getMessage(), ioe);
        }
=======
>>>>>>> fea0e1fc
    }

    /** {@inheritDoc} */
    public void doShutdown() {
	final IoFuture<?, ?> future = acceptFuture;
	acceptFuture = null;
	if (future != null) {
	    future.cancel(true);
	}

	if (acceptor != null) {
	    try {
		acceptor.close();
            } catch (IOException e) {
                logger.logThrow(Level.FINEST, e, "closing acceptor throws");
                // swallow exception
            }
	}

	if (asyncChannelGroup != null) {
	    asyncChannelGroup.shutdown();
	    boolean groupShutdownCompleted = false;
	    try {
		groupShutdownCompleted =
		    asyncChannelGroup.awaitTermination(1, TimeUnit.SECONDS);
	    } catch (InterruptedException e) {
		logger.logThrow(Level.FINEST, e,
				"shutdown acceptor interrupted");
		Thread.currentThread().interrupt();
	    }
	    if (!groupShutdownCompleted) {
		logger.log(Level.WARNING, "forcing async group shutdown");
		try {
		    asyncChannelGroup.shutdownNow();
		} catch (IOException e) {
		    logger.logThrow(Level.FINEST, e,
				    "shutdown acceptor throws");
		    // swallow exception
		}
	    }
	}
	logger.log(Level.FINEST, "acceptor shutdown");

	if (exporter != null) {
	    try {
		exporter.unexport();
		logger.log(Level.FINEST, "client session server unexported");
	    } catch (RuntimeException e) {
		logger.logThrow(Level.FINEST, e, "unexport server throws");
		// swallow exception
	    }
	}

	for (ClientSessionHandler handler : handlers.values()) {
	    handler.shutdown();
	}
	handlers.clear();

	flushContextsThread.interrupt();
    }

    /**
     * Returns the port this service is listening on for incoming
     * client session connections.
     *
     * @return the port this service is listening on
     * @throws IOException if an IO problem occurs
     */
    public int getListenPort() throws IOException {
        return ((InetSocketAddress) acceptor.getLocalAddress()).getPort();
    }

    /**
     * Returns the proxy for the client session server on the specified
     * {@code nodeId}, or {@code null} if no server exists.
     *
     * @param	nodeId a node ID
     * @return	the proxy for the client session server on the specified
     * 		{@code nodeId}, or {@code null}
     */
    ClientSessionServer getClientSessionServer(long nodeId) {
	if (nodeId == localNodeId) {
	    return serverImpl;
	} else {
	    String sessionServerKey = getClientSessionServerKey(nodeId);
	    try {
		ManagedSerializable wrappedProxy = (ManagedSerializable)
		    dataService.getServiceBinding(sessionServerKey);
		return (ClientSessionServer) wrappedProxy.get();
	    } catch (NameNotBoundException e) {
		return null;
	    }  catch (ObjectNotFoundException e) {
		logger.logThrow(
		    Level.SEVERE, e,
		    "ClientSessionServer binding:{0} exists, " +
		    "but object removed", sessionServerKey);
		throw e;
	    }
	}
    }

    /* -- Implement ClientSessionService -- */

    /** {@inheritDoc} */
    public void registerSessionDisconnectListener(
        ClientSessionDisconnectListener listener)
    {
        if (listener == null)
            throw new NullPointerException("null listener");
        
        sessionDisconnectListeners.add(listener);
    }
    
    /** {@inheritDoc} */
    public void sendProtocolMessageNonTransactional(
	BigInteger sessionRefId, ByteBuffer message, Delivery delivery)
    {
	ClientSessionHandler handler = handlers.get(sessionRefId);
	/*
	 * If a local handler exists, forward message to local handler
	 * to send to client session.
	 */
	if (handler != null) {
	    byte[] bytes = new byte[message.remaining()];
	    message.get(bytes);
	    handler.sendProtocolMessage(bytes, delivery);
	} else {
	    logger.log(
		Level.FINE,
		"Discarding messages for unknown session:{0}",
		sessionRefId);
		return;
	}
    }

    /* -- Package access methods for adding commit actions -- */
    
    /**
     * Sends the specified protocol {@code message} to the specified
     * client {@code session} with the specified {@code delivery}
     * guarantee.  This method must be called within a transaction.
     *
     * @param	session	a client session
     * @param	message a complete protocol message
     * @param	delivery a delivery requirement
     *
     * @throws 	TransactionException if there is a problem with the
     *		current transaction
     */
    void sendProtocolMessage(
	ClientSessionImpl session, ByteBuffer message, Delivery delivery)
    {
        byte[] bytes = new byte[message.remaining()];
        message.get(bytes);
	checkContext().addMessage(session, bytes, delivery);
    }

    /**
     * Sends the specified protocol {@code message} to the specified
     * client {@code session} with the specified {@code delivery}
     * guarantee.  This method must be called within a transaction.
     *
     * <p>The message is placed at the head of the queue of messages sent
     * during the current transaction and is delivered along with any
     * other queued messages when the transaction commits.
     *
     * @param	session	a client session
     * @param	message a complete protocol message
     * @param	delivery a delivery requirement
     * @param	clearMessages if true, clear message queue of any other
     *		messages
     *
     * @throws 	TransactionException if there is a problem with the
     *		current transaction
     */
    void sendProtocolMessageFirst(
 	ClientSessionImpl session, byte[] message,
	Delivery delivery, boolean clearMessages)
    {
	Context context = checkContext();
	if (clearMessages) {
	    context.clearMessages(session);
	}
	context.addMessageFirst(session, message, delivery);
    }

    /**
     * Disconnects the specified client {@code session}.  This method must
     * be invoked within a transaction.
     *
     * @param	session a client session
     *
     * @throws 	TransactionException if there is a problem with the
     *		current transaction
     */
    void disconnect(ClientSessionImpl session) {
	checkContext().requestDisconnect(session);
    }

    /**
     * Returns the size of the read buffer to use for new connections.
     * 
     * @return the size of the read buffer to use for new connections
     */
    int getReadBufferSize() {
        return readBufferSize;
    }

    /**
     * Returns the size of the write buffer to use for new connections.
     * 
     * @return the size of the write buffer to use for new connections
     */
    int getWriteBufferSize() {
        return writeBufferSize;
    }

    /** A completion handler for accepting connections. */
    private class AcceptorListener
        implements CompletionHandler<AsynchronousSocketChannel, Void>
    {

	/** Handle new connection or report failure. */
        public void completed(
	    IoFuture<AsynchronousSocketChannel, Void> result)
        {
            try {
                try {
                    AsynchronousSocketChannel newChannel = result.getNow();
                    logger.log(Level.FINER, "Accepted {0}", newChannel);

		    new ClientSessionHandler(
			ClientSessionServiceImpl.this, dataService,
			new AsynchronousMessageChannel(
			    newChannel, readBufferSize));

                    // Resume accepting connections
                    acceptFuture = acceptor.accept(this);

                } catch (ExecutionException e) {
                    throw (e.getCause() == null) ? e : e.getCause();
                }
            } catch (CancellationException e) {               
                logger.logThrow(Level.FINE, e, "acceptor cancelled"); 
                //ignore
            } catch (Throwable e) {
                SocketAddress addr = null;
                try {
                    addr = acceptor.getLocalAddress();
                } catch (IOException ioe) {
                    // ignore
                }

                logger.logThrow(
		    Level.SEVERE, e, "acceptor error on {0}", addr);

                // TBD: take other actions, such as restarting acceptor?
            }
	}
    }

    /* -- Implement TransactionContextFactory -- */

    private class ContextFactory extends TransactionContextFactory<Context> {
	ContextFactory(TransactionProxy txnProxy) {
	    super(txnProxy, CLASSNAME);
	}

	/** {@inheritDoc} */
	public Context createContext(Transaction txn) {
	    return new Context(txn);
	}
    }

    /* -- Context class to hold transaction state -- */
    
    final class Context extends TransactionContext {

	/** Map of client sessions to an object containing a list of
	 * actions to make upon transaction commit. */
        private final Map<ClientSessionImpl, CommitActions> commitActions =
	    new HashMap<ClientSessionImpl, CommitActions>();

	/**
	 * Constructs a context with the specified transaction.
	 */
        private Context(Transaction txn) {
	    super(txn);
	}

	/**
	 * Adds a message to be sent to the specified session after
	 * this transaction commits.
	 */
	void addMessage(
	    ClientSessionImpl session, byte[] message, Delivery delivery)
	{
	    addMessage0(session, message, delivery, false);
	}

	/**
	 * Adds to the head of the list a message to be sent to the
	 * specified session after this transaction commits.
	 */
	void addMessageFirst(
	    ClientSessionImpl session, byte[] message, Delivery delivery)
	{
	    addMessage0(session, message, delivery, true);
	}

	/**
	 * Clears the message queue for the given client session.  This
	 * method is invoked when a login failure happens due to the
	 * AppListener.loggedIn method either throwing a non-retryable
	 * exception, or returning a null or non-serializable client
	 * session listener.  It those cases, no messages other than the
	 * LOGIN_FAILED protocol message should reach the client.
	 */
	void clearMessages(ClientSessionImpl session) {
	    getCommitActions(session).clearMessages();
	}

	/**
	 * Requests that the specified session be disconnected when
	 * this transaction commits, but only after all session
	 * messages are sent.
	 */
	void requestDisconnect(ClientSessionImpl session) {
	    try {
		if (logger.isLoggable(Level.FINEST)) {
		    logger.log(
			Level.FINEST,
			"Context.setDisconnect session:{0}", session);
		}
		checkPrepared();

		getCommitActions(session).setDisconnect();
		
	    } catch (RuntimeException e) {
                if (logger.isLoggable(Level.FINE)) {
                    logger.logThrow(
			Level.FINE, e,
			"Context.setDisconnect throws");
                }
                throw e;
            }
	}

	private void addMessage0(
	    ClientSessionImpl session, byte[] message,
	    Delivery delivery, boolean isFirst)
	{
	    try {
		if (logger.isLoggable(Level.FINEST)) {
		    logger.log(
			Level.FINEST,
			"Context.addMessage first:{0} session:{1}, message:{2}",
			isFirst, session, message);
		}
		checkPrepared();

		getCommitActions(session).addMessage(message, isFirst);
	    
	    } catch (RuntimeException e) {
                if (logger.isLoggable(Level.FINE)) {
                    logger.logThrow(
			Level.FINE, e,
			"Context.addMessage exception");
                }
                throw e;
            }
	}

	/**
	 * Returns the commit actions for the given {@code session}.
	 */
	private CommitActions getCommitActions(ClientSessionImpl session) {

	    CommitActions actions = commitActions.get(session);
	    if (actions == null) {
		actions = new CommitActions(session);
		commitActions.put(session, actions);
	    }
	    return actions;
	}
	
	/**
	 * Throws a {@code TransactionNotActiveException} if this
	 * transaction is prepared.
	 */
	private void checkPrepared() {
	    if (isPrepared) {
		throw new TransactionNotActiveException("Already prepared");
	    }
	}
	
	/**
	 * Marks this transaction as prepared, and if there are
	 * pending changes, adds this context to the context queue and
	 * returns {@code false}.  Otherwise, if there are no pending
	 * changes returns {@code true} indicating readonly status.
	 */
        public boolean prepare() {
	    isPrepared = true;
	    boolean readOnly = commitActions.isEmpty();
	    if (! readOnly) {
		contextQueue.add(this);
	    } else {
		isCommitted = true;
	    }
            return readOnly;
        }

	/**
	 * Removes the context from the context queue containing
	 * pending actions, and checks for flushing committed contexts.
	 */
	public void abort(boolean retryable) {
	    contextQueue.remove(this);
	    checkFlush();
	}

	/**
	 * Marks this transaction as committed, and checks for
	 * flushing committed contexts.
	 */
	public void commit() {
	    isCommitted = true;
	    checkFlush();
        }

	/**
	 * Wakes up the thread to process committed contexts in the
	 * context queue if the queue is non-empty and the first
	 * context in the queue is committed.
	 */
	private void checkFlush() {
	    Context context = contextQueue.peek();
	    if ((context != null) && (context.isCommitted)) {
		synchronized (flushContextsLock) {
		    flushContextsLock.notifyAll();
		}
	    }
	}
	
	/**
	 * Sends all protocol messages enqueued during this context's
	 * transaction (via the {@code addMessage} and {@code
	 * addMessageFirst} methods), and disconnects any session
	 * whose disconnection was requested via the {@code
	 * requestDisconnect} method.
	 */
	private boolean flush() {
	    if (shuttingDown()) {
		return false;
	    } else if (isCommitted) {
		for (CommitActions actions : commitActions.values()) {
		    actions.flush();
		}
		return true;
	    } else {
		return false;
	    }
	}
    }
    
    /**
     * Contains pending changes for a given client session.
     */
    private class CommitActions {

	/** The client session ID as a BigInteger. */
	private final BigInteger sessionRefId;

	/** List of protocol messages to send on commit. */
	private List<byte[]> messages = new ArrayList<byte[]>();

	/** If true, disconnect after sending messages. */
	private boolean disconnect = false;

	CommitActions(ClientSessionImpl sessionImpl) {
	    if (sessionImpl == null) {
		throw new NullPointerException("null sessionImpl");
	    } 
	    this.sessionRefId = sessionImpl.getId();
	}

	void addMessage(byte[] message, boolean isFirst) {
 	    if (isFirst) {
		messages.add(0, message);
	    } else {
		messages.add(message);
	    }
	}

	void clearMessages() {
	    messages.clear();
	}
	
	void setDisconnect() {
	    disconnect = true;
	}

	void flush() {
	    sendMessages();
	    if (disconnect) {
		ClientSessionHandler handler = handlers.get(sessionRefId);
		/*
		 * If session is local, disconnect session; otherwise, log
		 * error message. 
		 */
		if (handler != null) {
		    handler.handleDisconnect(false);
		} else {
		    logger.log(
		        Level.FINE,
			"discarding request to disconnect unknown session:{0}",
			sessionRefId);
		}
	    }
	}

	void sendMessages() {

	    ClientSessionHandler handler = handlers.get(sessionRefId);
	    /*
	     * If a local handler exists, forward messages to local
	     * handler to send to client session; otherwise log
	     * error message.
	     */
	    if (handler != null && handler.isConnected()) {
		for (byte[] message : messages) {
		    handler.sendProtocolMessage(message, Delivery.RELIABLE);
		}
	    } else {
		logger.log(
		    Level.FINE,
		    "Discarding messages for disconnected session:{0}",
		    handler);
	    }
	}
    }

    /**
     * Thread to process the context queue, in order, to flush any
     * committed changes.
     */
    private class FlushContextsThread extends Thread {

	/**
	 * Constructs an instance of this class as a daemon thread.
	 */
	public FlushContextsThread() {
	    super(CLASSNAME + "$FlushContextsThread");
	    setDaemon(true);
	}
	
	/**
	 * Processes the context queue, in order, to flush any
	 * committed changes.  This thread waits to be notified that a
	 * committed context is at the head of the queue, then
	 * iterates through the context queue invoking {@code flush}
	 * on the {@code Context} returned by {@code next}.  Iteration
	 * ceases when either a context's {@code flush} method returns
	 * {@code false} (indicating that the transaction associated
	 * with the context has not yet committed) or when there are
	 * no more contexts in the context queue.
	 */
	public void run() {
	    
	    for (;;) {
		
		if (shuttingDown()) {
		    return;
		}

		/*
		 * Wait for a non-empty context queue, returning if
		 * this thread is interrupted.
		 */
		synchronized (flushContextsLock) {
		    if (contextQueue.isEmpty()) {
			try {
			    flushContextsLock.wait();
			} catch (InterruptedException e) {
			    return;
			}
		    }
		}

		/*
		 * Remove committed contexts from head of context
		 * queue, and enqueue them to be flushed.
		 */
		if (! contextQueue.isEmpty()) {
		    Iterator<Context> iter = contextQueue.iterator();
		    while (iter.hasNext()) {
			if (Thread.currentThread().isInterrupted()) {
			    return;
			}
			Context context = iter.next();
			if (context.flush()) {
			    iter.remove();
			} else {
			    break;
			}
		    }
		}
	    }
	}
    }

    /* -- Implement ClientSessionServer -- */

    /**
     * Implements the {@code ClientSessionServer} that receives
     * requests from {@code ClientSessionService}s on other nodes to
     * forward messages to or disconnect local client sessions.
     */
    private class SessionServerImpl implements ClientSessionServer {

	/** {@inheritDoc} */
	public void serviceEventQueue(final byte[] sessionId) {
	    callStarted();
	    try {
		if (logger.isLoggable(Level.FINEST)) {
		    logger.log(Level.FINEST, "serviceEventQueue sessionId:{0}",
			       HexDumper.toHexString(sessionId));
		}

		BigInteger sessionRefId = new BigInteger(1, sessionId);
		TaskQueue taskQueue = sessionTaskQueues.get(sessionRefId);
		if (taskQueue == null) {
		    TaskQueue newTaskQueue =
			transactionScheduler.createTaskQueue();
		    taskQueue = sessionTaskQueues.
			putIfAbsent(sessionRefId, newTaskQueue);
		    if (taskQueue == null) {
			taskQueue = newTaskQueue;
		    }
		}
		taskQueue.addTask(new AbstractKernelRunnable() {
		    public void run() {
			ClientSessionImpl.serviceEventQueue(sessionId);
		    }}, taskOwner);
	    } finally {
		callFinished();
	    }
	    
	}
    }
    
    /* -- Other methods -- */

    TransactionProxy getTransactionProxy() {
	return txnProxy;
    }

    /**
     * Returns the local node's ID.
     * @return	the local node's ID
     */
    long getLocalNodeId() {
	return localNodeId;
    }
    
    /**
     * Returns the key for accessing the {@code ClientSessionServer}
     * instance (which is wrapped in a {@code ManagedSerializable})
     * for the specified {@code nodeId}.
     */
    private static String getClientSessionServerKey(long nodeId) {
	return PKG_NAME + ".server." + nodeId;
    }
    
    /**
     * Checks if the local node is considered alive, and throws an
     * {@code IllegalStateException} if the node is no longer alive.
     * This method should be called within a transaction.
     */
    private void checkLocalNodeAlive() {
	if (! watchdogService.isLocalNodeAlive()) {
	    throw new IllegalStateException(
		"local node is not considered alive");
	}
    }

   /**
     * Obtains information associated with the current transaction,
     * throwing TransactionNotActiveException if there is no current
     * transaction, and throwing IllegalStateException if there is a
     * problem with the state of the transaction or if this service
     * has not been initialized with a transaction proxy.
     */
    Context checkContext() {
	checkLocalNodeAlive();
	return contextFactory.joinTransaction();
    }

    /**
     * Returns the client session service relevant to the current
     * context.
     *
     * @return the client session service relevant to the current
     * context
     */
    synchronized static ClientSessionServiceImpl getInstance() {
	if (txnProxy == null) {
	    throw new IllegalStateException("Service not initialized");
	} else {
	    return (ClientSessionServiceImpl)
		txnProxy.getService(ClientSessionService.class);
	}
    }

    /**
     * Adds the handler for the specified session to the internal
     * session handler map.  This method is invoked by the handler once the
     * client has successfully logged in.
     */
    void addHandler(BigInteger sessionRefId, ClientSessionHandler handler) {
	handlers.put(sessionRefId, handler);
    }
    
    /**
     * Removes the specified session from the internal session  handler
     * map.  This method is invoked by the handler when the session becomes
     * disconnected.
     */
    void removeHandler(BigInteger sessionRefId) {
	if (shuttingDown()) {
	    return;
	}
	// Notify session listeners of disconnection
	for (ClientSessionDisconnectListener disconnectListener :
		 sessionDisconnectListeners)
	{
	    disconnectListener.disconnected(sessionRefId);
	}
	handlers.remove(sessionRefId);
	sessionTaskQueues.remove(sessionRefId);
    }

    /**
     * Schedules a non-durable, transactional task using the given
     * {@code Identity} as the owner.
     */
    void scheduleTask(KernelRunnable task, Identity ownerIdentity) {
	if (ownerIdentity == null)
	    throw new NullPointerException("Owner identity cannot be null");
        transactionScheduler.scheduleTask(task, ownerIdentity);
    }

    /**
     * Schedules a non-durable, non-transactional task using the given
     * {@code Identity} as the owner.
     */
    void scheduleNonTransactionalTask(
	KernelRunnable task, Identity ownerIdentity)
    {
	// TBD: this check is done because there are known cases where the
	// identity can be null, but when the Handler code changes to ensure
	// that the identity is always valid, this check can be removed
	Identity owner = (ownerIdentity == null ? taskOwner : ownerIdentity);
        taskScheduler.scheduleTask(task, owner);
    }

    /**
     * Schedules a non-durable, transactional task using the task service.
     */
    void scheduleTaskOnCommit(KernelRunnable task) {
        taskService.scheduleNonDurableTask(task, true);
    }

    /**
     * Runs the specified {@code task} immediately, in a transaction.
     */
    void runTransactionalTask(KernelRunnable task, Identity ownerIdentity)
	throws Exception
    {
	if (ownerIdentity == null)
	    throw new NullPointerException("Owner identity cannot be null");
	transactionScheduler.runTask(task, ownerIdentity);
    }

    /** Returns the non-null user identity or the application's identity. */
    private Identity getValidIdentity(Identity userIdentity) {
	return userIdentity == null ? taskOwner : userIdentity;
    }

    /**
     * The {@code RecoveryListener} for handling requests to recover
     * for a failed {@code ClientSessionService}.
     */
    private class ClientSessionServiceRecoveryListener
	implements RecoveryListener
    {
	/** {@inheritDoc}
	 *
	 * TBD: Recovery (due to being possibly-lengthy) should not be
	 * performed in this remote method.  Recovery operations should
	 * be performed in a separate thread.
	 */
	public void recover(final Node node, RecoveryCompleteFuture future) {
	    final long nodeId = node.getId();
	    try {
		transactionScheduler.runTask(
		    new AbstractKernelRunnable() {
			public void run() {
			    taskService.scheduleTask(
				new RemoveClientSessionServerProxyTask(nodeId));
			    notifyDisconnectedSessions(nodeId);
			}},
		    getValidIdentity(taskOwner));
		future.done();
	    } catch (Exception e) {
		logger.logThrow(
 		    Level.WARNING, e,
		    "notifying disconnected sessions for node:{0} throws",
		    nodeId);
		// TBD: what should it do if it can't recover?
	    }
	}
	
	/**
	 * For each {@code ClientSession} assigned to the specified
	 * failed node, notifies the {@code ClientSessionListener} (if
	 * any) that its corresponding session has been forcibly
	 * disconnected, removes the listener's binding from the data
	 * service, and then removes the client session's state and
	 * its bindings from the data service.
	 */
	private void notifyDisconnectedSessions(long nodeId) {
	    String nodePrefix = ClientSessionImpl.getNodePrefix(nodeId);
	    for (String key : BoundNamesUtil.getServiceBoundNamesIterable(
 				    dataService, nodePrefix))
	    {
		logger.log(
		    Level.FINEST,
		    "notifyDisconnectedSessions key: {0}",
		    key);

		final String sessionKey = key;		

		// TBD: should each notification/removal happen as a
		// separate task?
		ClientSessionImpl sessionImpl = 
		    (ClientSessionImpl) dataService.getServiceBinding(
			sessionKey);
		sessionImpl.notifyListenerAndRemoveSession(
		    dataService, false, true);
	    }
	}
    }

    /**
     * A persistent task to remove the client session server proxy for a
     * specified node.
     */
    private static class RemoveClientSessionServerProxyTask
	 implements Task, Serializable
    {
	/** The serialVersionUID for this class. */
	private final static long serialVersionUID = 1L;

	/** The node ID. */
	private final long nodeId;

	/**
	 * Constructs an instance of this class with the specified
	 * {@code nodeId}.
	 */
	RemoveClientSessionServerProxyTask(long nodeId) {
	    this.nodeId = nodeId;
	}

	/**
	 * Removes the client session server proxy and binding for the node
	 * specified during construction.
	 */
	public void run() {
	    String sessionServerKey = getClientSessionServerKey(nodeId);
	    DataService dataService = getDataService();
	    try {
		dataService.removeObject(
		    dataService.getServiceBinding(sessionServerKey));
	    } catch (NameNotBoundException e) {
		// already removed
		return;
	    } catch (ObjectNotFoundException e) {
	    }
	    dataService.removeServiceBinding(sessionServerKey);
	}
    }
}<|MERGE_RESOLUTION|>--- conflicted
+++ resolved
@@ -39,16 +39,13 @@
 import com.sun.sgs.impl.util.TransactionContextFactory;
 import com.sun.sgs.kernel.ComponentRegistry;
 import com.sun.sgs.kernel.KernelRunnable;
-<<<<<<< HEAD
+import com.sun.sgs.kernel.TaskQueue;
 import com.sun.sgs.nio.channels.AsynchronousChannelGroup;
 import com.sun.sgs.nio.channels.AsynchronousServerSocketChannel;
 import com.sun.sgs.nio.channels.AsynchronousSocketChannel;
 import com.sun.sgs.nio.channels.CompletionHandler;
 import com.sun.sgs.nio.channels.IoFuture;
 import com.sun.sgs.nio.channels.spi.AsynchronousChannelProvider;
-=======
-import com.sun.sgs.kernel.TaskQueue;
->>>>>>> fea0e1fc
 import com.sun.sgs.service.ClientSessionDisconnectListener;
 import com.sun.sgs.service.ClientSessionService;
 import com.sun.sgs.service.DataService;
@@ -195,14 +192,6 @@
     /** Lock for notifying the thread that flushes committed contexts. */
     private final Object flushContextsLock = new Object();
 
-<<<<<<< HEAD
-    /** The task scheduler for non-durable tasks. */
-    final NonDurableTaskScheduler nonDurableTaskScheduler;
-=======
-    /** The Acceptor for listening for new connections. */
-    private final Acceptor<SocketAddress> acceptor;
->>>>>>> fea0e1fc
-
     /** The transaction context factory. */
     private final TransactionContextFactory<Context> contextFactory;
     
@@ -339,7 +328,6 @@
 	    /*
 	     * Listen for incoming client connections.
 	     */
-<<<<<<< HEAD
             InetSocketAddress endpoint = new InetSocketAddress(appPort);
             AsynchronousChannelProvider provider =
                 // TODO fetch from config
@@ -350,13 +338,6 @@
                     Executors.newCachedThreadPool());
             acceptor =
                 provider.openAsynchronousServerSocketChannel(asyncChannelGroup);
-=======
-            InetSocketAddress listenAddress = new InetSocketAddress(appPort);
-	    ServerSocketEndpoint endpoint =
-		new ServerSocketEndpoint(listenAddress,
-                                         TransportType.RELIABLE);
-	    acceptor = endpoint.createAcceptor();
->>>>>>> fea0e1fc
 	    try {
                 acceptor.bind(endpoint, acceptorBacklog);
 		if (logger.isLoggable(Level.CONFIG)) {
@@ -402,7 +383,6 @@
     
     /** {@inheritDoc} */
     public void doReady() {
-<<<<<<< HEAD
         acceptFuture = acceptor.accept(new AcceptorListener());
         try {
             if (logger.isLoggable(Level.CONFIG)) {
@@ -413,8 +393,6 @@
         } catch (IOException ioe) {
             throw new RuntimeException(ioe.getMessage(), ioe);
         }
-=======
->>>>>>> fea0e1fc
     }
 
     /** {@inheritDoc} */
