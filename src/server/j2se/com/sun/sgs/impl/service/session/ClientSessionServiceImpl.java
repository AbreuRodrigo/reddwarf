/*
 * Copyright 2007 Sun Microsystems, Inc. All rights reserved
 */

package com.sun.sgs.impl.service.session;

import com.sun.sgs.app.ClientSession;
import com.sun.sgs.app.ClientSessionId;
import com.sun.sgs.app.ClientSessionListener;
import com.sun.sgs.app.Delivery;
import com.sun.sgs.app.ManagedObject;
import com.sun.sgs.app.TransactionNotActiveException;
import com.sun.sgs.auth.Identity;
import com.sun.sgs.auth.IdentityManager;
import com.sun.sgs.impl.io.ServerSocketEndpoint;
import com.sun.sgs.impl.io.TransportType;
import com.sun.sgs.impl.kernel.StandardProperties;
import com.sun.sgs.impl.service.session.ClientSessionHandler.
    ClientSessionListenerWrapper;
import com.sun.sgs.impl.sharedutil.LoggerWrapper;
import com.sun.sgs.impl.sharedutil.PropertiesWrapper;
import com.sun.sgs.impl.util.AbstractKernelRunnable;
import com.sun.sgs.impl.util.BoundNamesUtil;
import com.sun.sgs.impl.util.IdGenerator;
import com.sun.sgs.impl.util.NonDurableTaskScheduler;
import com.sun.sgs.impl.util.TransactionContext;
import com.sun.sgs.impl.util.TransactionContextFactory;
import com.sun.sgs.io.Acceptor;
import com.sun.sgs.io.AcceptorListener;
import com.sun.sgs.io.ConnectionListener;
import com.sun.sgs.kernel.ComponentRegistry;
import com.sun.sgs.kernel.KernelRunnable;
import com.sun.sgs.kernel.TaskScheduler;
import com.sun.sgs.service.ClientSessionService;
import com.sun.sgs.service.DataService;
import com.sun.sgs.service.ProtocolMessageListener;
import com.sun.sgs.service.TaskService;
import com.sun.sgs.service.Transaction;
import com.sun.sgs.service.TransactionProxy;
import com.sun.sgs.service.TransactionRunner;
import java.net.InetSocketAddress;
import java.net.SocketAddress;
import java.util.ArrayList;
import java.util.Collections;
import java.util.HashMap;
import java.util.Iterator;
import java.util.List;
import java.util.Map;   
import java.util.Properties;
import java.util.Queue;
import java.util.concurrent.ConcurrentLinkedQueue;
import java.util.logging.Level;
import java.util.logging.Logger;

/**
 * Manages client sessions. <p>
 *
 * The {@link #ClientSessionServiceImpl constructor} requires the <a
 * href="../../../app/doc-files/config-properties.html#com.sun.sgs.app.name">
 * <code>com.sun.sgs.app.name</code></a> and <a
 * href="../../../app/doc-files/config-properties.html#com.sun.sgs.app.port">
 * <code>com.sun.sgs.app.port</code></a> configuration properties and supports
 * these public configuration <a
 * href="../../../app/doc-files/config-properties.html#ClientSessionService">
 * properties</a>. <p>
 */
public class ClientSessionServiceImpl implements ClientSessionService {

    /** The prefix for ClientSessionListeners bound in the data store. */
    public static final String LISTENER_PREFIX =
	ClientSessionImpl.class.getName();

    /** The name of this class. */
    private static final String CLASSNAME =
	ClientSessionServiceImpl.class.getName();
    
    /** The logger for this class. */
    private static final LoggerWrapper logger =
	new LoggerWrapper(Logger.getLogger(
	    "com.sun.sgs.impl.service.session.service"));

    /** The name of the IdGenerator. */
    private static final String ID_GENERATOR_NAME =
	CLASSNAME + ".generator";

    /** The default block size for the IdGenerator. */
    private static final int ID_GENERATOR_BLOCK_SIZE = 256;
    
    /** The transaction proxy for this class. */
    static TransactionProxy txnProxy;

    /** Provides transaction and other information for the current thread. */
    private static final ThreadLocal<Context> currentContext =
        new ThreadLocal<Context>();

    /** The application name. */
    private final String appName;

    /** The port number for accepting connections. */
    private final int port;

    /** The listener for accepted connections. */
    private final AcceptorListener acceptorListener = new Listener();

    /** The registered service listeners. */
    private final Map<Byte, ProtocolMessageListener> serviceListeners =
	Collections.synchronizedMap(
	    new HashMap<Byte, ProtocolMessageListener>());

    /** A map of local session handlers, keyed by session ID . */
    private final Map<ClientSessionId, ClientSessionHandler> handlers =
	Collections.synchronizedMap(
	    new HashMap<ClientSessionId, ClientSessionHandler>());

    /** Queue of contexts that are prepared (non-readonly) or committed. */
    private final Queue<Context> contextQueue =
	new ConcurrentLinkedQueue<Context>();

    /** Thread for flushing committed contexts. */
    private final Thread flushContextsThread = new FlushContextsThread();
    
    /** Lock for notifying the thread that flushes commmitted contexts. */
    private final Object flushContextsLock = new Object();

    /** The Acceptor for listening for new connections. */
    private final Acceptor<SocketAddress> acceptor;

    /** The task scheduler. */
    private final TaskScheduler taskScheduler;

    /** The task scheduler for non-durable tasks. */
    final NonDurableTaskScheduler nonDurableTaskScheduler;

    /** The transaction context factory. */
    private final TransactionContextFactory<Context> contextFactory;
    
    /** The data service. */
    final DataService dataService;

    /** The identity manager. */
    final IdentityManager identityManager;

    /** The ID block size for the IdGenerator. */
    private final int idBlockSize;
    
    /** The IdGenerator. */
    private final IdGenerator idGenerator;

    /** The client session server. */
    private ClientSessionServer sessionServer;

    /** If true, this service is shutting down; initially, false. */
    private boolean shuttingDown = false;

    /**
     * Constructs an instance of this class with the specified properties.
     *
     * @param properties service properties
     * @param systemRegistry system registry
     * @param txnProxy transaction proxy
     * @throws Exception if a problem occurs when creating the service
     */
    public ClientSessionServiceImpl(Properties properties,
				    ComponentRegistry systemRegistry,
				    TransactionProxy txnProxy)
	throws Exception
    {
	if (logger.isLoggable(Level.CONFIG)) {
	    logger.log(
	        Level.CONFIG,
		"Creating ClientSessionServiceImpl properties:{0}",
		properties);
	}
	try {
	    if (systemRegistry == null) {
		throw new NullPointerException("null systemRegistry");
	    } else if (txnProxy == null) {
		throw new NullPointerException("null txnProxy");
	    }
	    appName = properties.getProperty(StandardProperties.APP_NAME);
	    if (appName == null) {
		throw new IllegalArgumentException(
		    "The " + StandardProperties.APP_NAME +
		    " property must be specified");
	    }

	    String portString =
            properties.getProperty(StandardProperties.APP_PORT);
	    if (portString == null) {
		throw new IllegalArgumentException(
		    "The " + StandardProperties.APP_PORT +
		    " property must be specified");
	    }
	    port = Integer.parseInt(portString);
	    // TBD: do we want to restrict ports to > 1024?
	    if (port < 0) {
		throw new IllegalArgumentException(
		    "Port number can't be negative: " + port);
	    }

	    PropertiesWrapper wrappedProperties =
		new PropertiesWrapper(properties);
	    idBlockSize =
		wrappedProperties.getIntProperty(
 		    CLASSNAME + ".id.block.size", ID_GENERATOR_BLOCK_SIZE);
	    if (idBlockSize < IdGenerator.MIN_BLOCK_SIZE) {
		throw new IllegalArgumentException(
		    "idBlockSize must be > " + IdGenerator.MIN_BLOCK_SIZE);
	    }

	    taskScheduler = systemRegistry.getComponent(TaskScheduler.class);
	    identityManager =
		systemRegistry.getComponent(IdentityManager.class);
	    flushContextsThread.start();

	    synchronized (ClientSessionServiceImpl.class) {
		if (ClientSessionServiceImpl.txnProxy == null) {
		    ClientSessionServiceImpl.txnProxy = txnProxy;
		} else {
		    assert ClientSessionServiceImpl.txnProxy == txnProxy;
		}
	    }
	    contextFactory = new ContextFactory(txnProxy);
	    dataService = txnProxy.getService(DataService.class);
	    nonDurableTaskScheduler =
		new NonDurableTaskScheduler(
		    taskScheduler, txnProxy.getCurrentOwner(),
		    txnProxy.getService(TaskService.class));
	    taskScheduler.runTask(
		new TransactionRunner(
		    new AbstractKernelRunnable() {
			public void run() {
			    notifyDisconnectedSessions();
			}
		    }),
		txnProxy.getCurrentOwner(), true);
	    idGenerator =
		new IdGenerator(ID_GENERATOR_NAME,
				idBlockSize,
				txnProxy,
				taskScheduler);
	    ServerSocketEndpoint endpoint =
		new ServerSocketEndpoint(
		    new InetSocketAddress(port), TransportType.RELIABLE);
	    acceptor = endpoint.createAcceptor();
	    try {
		acceptor.listen(acceptorListener);
		if (logger.isLoggable(Level.CONFIG)) {
		    logger.log(
			Level.CONFIG, "listen successful. port:{0,number,#}",
			getListenPort());
		}
	    } catch (Exception e) {
		try {
		    acceptor.shutdown();
		} catch (RuntimeException re) {
		}
		throw e;
	    }
	    // TBD: listen for UNRELIABLE connections as well?

	} catch (Exception e) {
	    if (logger.isLoggable(Level.CONFIG)) {
		logger.logThrow(
		    Level.CONFIG, e,
		    "Failed to create ClientSessionServiceImpl");
	    }
	    throw e;
	}
    }

    /* -- Implement Service -- */

    /** {@inheritDoc} */
    public String getName() {
	return toString();
    }
    
    /** {@inheritDoc} */
    public void ready() { }

    /**
     * Returns the port this service is listening on for incoming
     * client session connections.
     *
     * @return the port this service is listening on
     */
    public int getListenPort() {
	return ((InetSocketAddress) acceptor.getBoundEndpoint().getAddress()).
	    getPort();
    }

    /**
     * Returns the client session server
     *
     * @return	the client session server
     */
    ClientSessionServer getServerProxy() {
	return sessionServer;
    }

    /**
     * Shuts down this service.
     *
     * @return {@code true} if shutdown is successful, otherwise
     * {@code false}
     */
    public boolean shutdown() {
	logger.log(Level.FINEST, "shutdown");
	
	synchronized (this) {
	    if (shuttingDown) {
		logger.log(Level.FINEST, "shutdown in progress");
		return false;
	    }
	    shuttingDown = true;
	}

	try {
	    acceptor.shutdown();
	    logger.log(Level.FINEST, "acceptor shutdown");
	} catch (RuntimeException e) {
	    logger.logThrow(Level.FINEST, e, "shutdown exception occurred");
	    // swallow exception
	}

	for (ClientSessionHandler handler : handlers.values()) {
	    handler.shutdown();
	}
	handlers.clear();

	flushContextsThread.interrupt();
	
	return true;
    }

    /* -- Implement ClientSessionManager -- */
    
    /** {@inheritDoc} */
    public ClientSession getClientSession(String user) {
	throw new AssertionError("not implemented");
    }

    /* -- Implement ClientSessionService -- */

    /** {@inheritDoc} */
    public void registerProtocolMessageListener(
	byte serviceId, ProtocolMessageListener listener)
    {
	serviceListeners.put(serviceId, listener);
    }

    /** {@inheritDoc} */
    public ClientSession getClientSession(byte[] sessionId) {
	// FIXME: this works only for a single node...
	ClientSessionHandler handler =
	    handlers.get(new ClientSessionId(sessionId));
	return (handler != null) ? handler.getClientSession() : null;
    }

    /** {@inheritDoc} */
    public void sendProtocolMessage(
	ClientSession session, byte[] message, Delivery delivery)
    {
	checkContext().addMessage(
	    getClientSessionImpl(session), message, delivery);
    }

    /**
     * Sends the specified protocol {@code message} to the specified
     * client {@code session} with the specified {@code delivery}
     * guarantee.  This method must be called within a transaction.
     *
     * <p>The message is placed at the head of the queue of messages sent
     * during the current transaction and is delivered along with any
     * other queued messages when the transaction commits.
     *
     * @param	session	a client session
     * @param	message a complete protocol message
     * @param	delivery a delivery requirement
     *
     * @throws 	TransactionException if there is a problem with the
     *		current transaction
     */
    void sendProtocolMessageFirst(
	ClientSessionImpl session, byte[] message, Delivery delivery)
    {
	checkContext().addMessageFirst(session, message, delivery);
    }

    /** {@inheritDoc} */
    public void sendProtocolMessageNonTransactional(
	ClientSession session, byte[] message, Delivery delivery)
    {
	// FIXME: this only works on a single node...
	ClientSessionHandler handler = handlers.get(session.getSessionId());
	if (handler != null) {
	    handler.sendProtocolMessage(message, delivery);
	} else {
	    logger.log(Level.WARNING, "session {0} doesn't exist", session);
	}
    }

    /** {@inheritDoc} */
    public void disconnect(ClientSession session) {
	checkContext().requestDisconnect(getClientSessionImpl(session));
    }


    /* -- Implement AcceptorListener -- */

    private class Listener implements AcceptorListener {

	/**
	 * {@inheritDoc}
	 *
	 * <p>Creates a new client session with the specified handle,
	 * and adds the session to the internal session map.
	 */
	public ConnectionListener newConnection() {
	    if (shuttingDown()) {
		return null;
	    }
	    byte[] nextId;
	    try {
		nextId = idGenerator.nextBytes();
	    } catch (Exception e) {
		logger.logThrow(
		    Level.WARNING, e,
		    "Failed to obtain client session ID, throws");
		return null;
	    }
	    logger.log(
		Level.FINEST, "Accepting connection for session:{0}", nextId);
	    ClientSessionHandler handler = new ClientSessionHandler(nextId);
	    handlers.put(handler.getSessionId(), handler);
	    return handler.getConnectionListener();
	}

        /** {@inheritDoc} */
	public void disconnected() {
	    logger.log(
	        Level.SEVERE,
		"The acceptor has become disconnected from port: {0}", port);
	    // TBD: take other actions, such as restarting acceptor?
	}
    }

<<<<<<< HEAD
    /* -- Implement transaction participant/context for 'configure' -- */

    private class ConfigureServiceContextFactory
	extends TransactionContextFactory
		<ConfigureServiceTransactionContext>
    {
	ConfigureServiceContextFactory(TransactionProxy txnProxy) {
	    super(txnProxy);
	}
	
	/** {@inheritDoc} */
	public ConfigureServiceTransactionContext
	    createContext(Transaction txn)
	{
	    return new ConfigureServiceTransactionContext(txn);
	}
    }

    private final class ConfigureServiceTransactionContext
	extends TransactionContext
    {
	/**
	 * Constructs a context with the specified transaction.
	 */
        private ConfigureServiceTransactionContext(Transaction txn) {
	    super(txn);
	}
	
	/**
	 * {@inheritDoc}
	 *
	 * Performs cleanup in the case that the transaction invoking
	 * the service's {@code configure} method aborts.
	 */
	public void abort(boolean retryable) {
	    synchronized (lock) {
		try {
		    if (acceptor != null) {
			acceptor.shutdown();
		    }
		} catch (Exception e) {
		    // ignore exception shutting down acceptor
		    logger.logThrow(
			Level.FINEST, e, " exception shutting down acceptor");
		} finally {
		    acceptor = null;
		}
		
		for (ClientSessionHandler handler : handlers.values()) {
		    try {
			handler.shutdown();
		    } catch (Exception e) {
			// ignore exception shutting down session
			logger.logThrow(
			    Level.FINEST, e,
			    " exception shutting down session");
		    }
		}
		handlers.clear();
	    }
	}

	/** {@inheritDoc} */
	public void commit() {
	    isCommitted = true;
        }
    }
	
=======
>>>>>>> f997ecd8
    /* -- Implement TransactionContextFactory -- */

    private class ContextFactory extends TransactionContextFactory<Context> {
	ContextFactory(TransactionProxy txnProxy) {
	    super(txnProxy);
	}

	/** {@inheritDoc} */
	public Context createContext(Transaction txn) {
	    return new Context(txn);
	}
    }

    /* -- Context class to hold transaction state -- */
    
    final class Context extends TransactionContext {

	/** Map of client sessions to an object containing a list of
	 * updates to make upon transaction commit. */
        private final Map<ClientSessionImpl, Updates> sessionUpdates =
	    new HashMap<ClientSessionImpl, Updates>();

	/**
	 * Constructs a context with the specified transaction.
	 */
        private Context(Transaction txn) {
	    super(txn);
	}

	/**
	 * Adds a message to be sent to the specified session after
	 * this transaction commits.
	 */
	void addMessage(
	    ClientSessionImpl session, byte[] message, Delivery delivery)
	{
	    addMessage0(session, message, delivery, false);
	}

	/**
	 * Adds to the head of the list a message to be sent to the
	 * specified session after this transaction commits.
	 */
	void addMessageFirst(
	    ClientSessionImpl session, byte[] message, Delivery delivery)
	{
	    addMessage0(session, message, delivery, true);
	}

	/**
	 * Requests that the specified session be disconnected when
	 * this transaction commits, but only after all session
	 * messages are sent.
	 */
	void requestDisconnect(ClientSessionImpl session) {
	    try {
		if (logger.isLoggable(Level.FINEST)) {
		    logger.log(
			Level.FINEST,
			"Context.setDisconnect session:{0}", session);
		}
		checkPrepared();

		getUpdates(session).disconnect = true;
		
	    } catch (RuntimeException e) {
                if (logger.isLoggable(Level.FINE)) {
                    logger.logThrow(
			Level.FINE, e,
			"Context.setDisconnect throws");
                }
                throw e;
            }
	}

	private void addMessage0(
	    ClientSessionImpl session, byte[] message, Delivery delivery,
	    boolean isFirst)
	{
	    try {
		if (logger.isLoggable(Level.FINEST)) {
		    logger.log(
			Level.FINEST,
			"Context.addMessage first:{0} session:{1}, message:{2}",
			isFirst, session, message);
		}
		checkPrepared();

		Updates updates = getUpdates(session);
		if (isFirst) {
		    updates.messages.add(0, message);
		} else {
		    updates.messages.add(message);
		}
	    
	    } catch (RuntimeException e) {
                if (logger.isLoggable(Level.FINE)) {
                    logger.logThrow(
			Level.FINE, e,
			"Context.addMessage exception");
                }
                throw e;
            }
	}

	private Updates getUpdates(ClientSessionImpl session) {

	    Updates updates = sessionUpdates.get(session);
	    if (updates == null) {
		updates = new Updates(session);
		sessionUpdates.put(session, updates);
	    }
	    return updates;
	}
	
	/**
	 * Throws a {@code TransactionNotActiveException} if this
	 * transaction is prepared.
	 */
	private void checkPrepared() {
	    if (isPrepared) {
		throw new TransactionNotActiveException("Already prepared");
	    }
	}
	
	/**
	 * Marks this transaction as prepared, and if there are
	 * pending changes, adds this context to the context queue and
	 * returns {@code false}.  Otherwise, if there are no pending
	 * changes returns {@code true} indicating readonly status.
	 */
        public boolean prepare() {
	    isPrepared = true;
	    boolean readOnly = sessionUpdates.values().isEmpty();
	    if (! readOnly) {
		contextQueue.add(this);
	    }
            return readOnly;
        }

	/**
	 * Removes the context from the context queue containing
	 * pending updates, and checks for flushing committed contexts.
	 */
	public void abort(boolean retryable) {
	    contextQueue.remove(this);
	    checkFlush();
	}

	/**
	 * Marks this transaction as committed, and checks for
	 * flushing committed contexts.
	 */
	public void commit() {
	    isCommitted = true;
	    checkFlush();
        }

	/**
	 * Wakes up the thread to process committed contexts in the
	 * context queue if the queue is non-empty and the first
	 * context in the queue is committed, .
	 */
	private void checkFlush() {
	    Context context = contextQueue.peek();
	    if ((context != null) && (context.isCommitted)) {
		synchronized (flushContextsLock) {
		    flushContextsLock.notify();
		}
	    }
	}
	
	/**
	 * Sends all protocol messages enqueued during this context's
	 * transaction (via the {@code addMessage} and {@code
	 * addMessageFirst} methods), and disconnects any session
	 * whose disconnection was requested via the {@code
	 * requestDisconnect} method.
	 */
	private boolean flush() {
	    if (shuttingDown()) {
		return false;
	    } else if (isCommitted) {
		for (Updates updates : sessionUpdates.values()) {
		    updates.flush();
		}
		return true;
	    } else {
		return false;
	    }
	}
    }
    
    /**
     * Contains pending changes for a given client session.
     */
    private class Updates {

	/** The client session. */
	private final ClientSessionImpl session;
	
	/** List of protocol messages to send on commit. */
	List<byte[]> messages = new ArrayList<byte[]>();

	/** If true, disconnect after sending messages. */
	boolean disconnect = false;

	Updates(ClientSessionImpl session) {
	    this.session = session;
	}

	private void flush() {
	    ClientSessionHandler handler =
		handlers.get(session.getSessionId());
	    if (handler == null) {
		logger.log(Level.WARNING,
			   "discarding updates, session:{0} disconnected",
			   session);
		return;
	    }
	    // FIXME: this only works for a single node...
	    for (byte[] message : messages) {
		handler.sendProtocolMessage(message, Delivery.RELIABLE);
	    }
	    if (disconnect) {
		handler.handleDisconnect(false);
	    }
	}
    }

    /**
     * Thread to process the context queue, in order, to flush any
     * committed changes.
     */
    private class FlushContextsThread extends Thread {

	/**
	 * Constructs an instance of this class as a daemon thread.
	 */
	public FlushContextsThread() {
	    super(CLASSNAME + "$FlushContextsThread");
	    setDaemon(true);
	}
	
	/**
	 * Processes the context queue, in order, to flush any
	 * committed changes.  This thread waits to be notified that a
	 * committed context is at the head of the queue, then
	 * iterates through the context queue invoking {@code flush}
	 * on the {@code Context} returned by {@code next}.  Iteration
	 * ceases when either a context's {@code flush} method returns
	 * {@code false} (indicating that the transaction associated
	 * with the context has not yet committed) or when there are
	 * no more contexts in the context queue.
	 */
	public void run() {
	    
	    for (;;) {
		
		if (shuttingDown()) {
		    return;
		}

		/*
		 * Wait for a non-empty context queue, returning if
		 * this thread is interrupted.
		 */
		if (contextQueue.isEmpty()) {
		    synchronized (flushContextsLock) {
			try {
			    flushContextsLock.wait();
			} catch (InterruptedException e) {
			    return;
			}
		    }
		}

		/*
		 * Remove committed contexts from head of context
		 * queue, and enqueue them to be flushed.
		 */
		if (! contextQueue.isEmpty()) {
		    Iterator<Context> iter = contextQueue.iterator();
		    while (iter.hasNext()) {
			if (Thread.currentThread().isInterrupted()) {
			    return;
			}
			Context context = iter.next();
			if (context.flush()) {
			    iter.remove();
			} else {
			    break;
			}
		    }
		}
	    }
	}
    }
    
    /* -- Other methods -- */

    /**
     * Returns the {@code ClientSessionImpl} corresponding to the
     * specified client {@code session}.
     */
    private ClientSessionImpl getClientSessionImpl(ClientSession session) {
	if (session instanceof ClientSessionImpl) {
	    return (ClientSessionImpl) session;
	} else {
	    throw new AssertionError(
		"session not instanceof ClientSessionImpl: " + session);
	}
    }

   /**
     * Obtains information associated with the current transaction,
     * throwing TransactionNotActiveException if there is no current
     * transaction, and throwing IllegalStateException if there is a
     * problem with the state of the transaction or if this service
     * has not been initialized with a transaction proxy.
     */
    Context checkContext() {
	return contextFactory.joinTransaction();
    }

    /**
     * Returns the client session service relevant to the current
     * context.
     *
     * @return the client session service relevant to the current
     * context
     */
    public synchronized static ClientSessionServiceImpl getInstance() {
	if (txnProxy == null) {
	    throw new IllegalStateException("Service not initialized");
	} else {
	    return (ClientSessionServiceImpl)
		txnProxy.getService(ClientSessionService.class);
	}
    }

    /**
     * Returns the service listener for the specified service id.
     */
    ProtocolMessageListener getProtocolMessageListener(byte serviceId) {
	return serviceListeners.get(serviceId);
    }

    /**
     * Removes the specified session from the internal session map.
     */
    void disconnected(ClientSession session) {
	if (shuttingDown()) {
	    return;
	}
	// Notify session listeners of disconnection
	for (ProtocolMessageListener serviceListener :
		 serviceListeners.values())
	{
	    serviceListener.disconnected(session);
	}
	handlers.remove(session.getSessionId());
    }

    /**
     * Schedules a non-durable, transactional task using the given
     * {@code Identity} as the owner.
     * 
     * @see NonDurableTaskScheduler#scheduleTask(KernelRunnable, Identity)
     */
    void scheduleTask(KernelRunnable task, Identity ownerIdentity) {
        nonDurableTaskScheduler.scheduleTask(task, ownerIdentity);
    }

    /**
     * Schedules a non-durable, non-transactional task using the given
     * {@code Identity} as the owner.
     * 
     * @see NonDurableTaskScheduler#scheduleNonTransactionalTask(KernelRunnable, Identity)
     */
    void scheduleNonTransactionalTask(KernelRunnable task,
            Identity ownerIdentity)
    {
        nonDurableTaskScheduler.
            scheduleNonTransactionalTask(task, ownerIdentity);
    }

    /**
     * Schedules a non-durable, transactional task using the task service.
     */
    void scheduleTaskOnCommit(KernelRunnable task) {
        nonDurableTaskScheduler.scheduleTaskOnCommit(task);
    }

    /**
     * Returns {@code true} if this service is shutting down.
     */
    private synchronized boolean shuttingDown() {
	return shuttingDown;
    }

    /**
     * For each {@code ClientSessionListener} bound in the data
     * service, schedules a transactional task that a) notifies the
     * listener that its corresponding session has been forcibly
     * disconnected, and that b) removes the listener's binding from
     * the data service.  If the listener was a serializable object
     * wrapped in a managed {@code ClientSessionListenerWrapper}, the
     * task removes the wrapper as well.
     */
    private void notifyDisconnectedSessions() {
	
	for (String key : BoundNamesUtil.getServiceBoundNamesIterable(
 				dataService, LISTENER_PREFIX))
	{
	    logger.log(
		Level.FINEST,
		"notifyDisconnectedSessions key: {0}",
		key);

	    final String listenerKey = key;		
		
	    scheduleTaskOnCommit(
		new AbstractKernelRunnable() {
		    public void run() throws Exception {
			ManagedObject obj = 
			    dataService.getServiceBinding(
				listenerKey, ManagedObject.class);
			 boolean isWrapped =
			     obj instanceof ClientSessionListenerWrapper;
			 ClientSessionListener listener =
			     isWrapped ?
			     ((ClientSessionListenerWrapper) obj).get() :
			     ((ClientSessionListener) obj);
			listener.disconnected(false);
			dataService.removeServiceBinding(listenerKey);
			if (isWrapped) {
			    dataService.removeObject(obj);
			}
		    }});
	}
    }
}<|MERGE_RESOLUTION|>--- conflicted
+++ resolved
@@ -406,7 +406,6 @@
 	checkContext().requestDisconnect(getClientSessionImpl(session));
     }
 
-
     /* -- Implement AcceptorListener -- */
 
     private class Listener implements AcceptorListener {
@@ -446,77 +445,6 @@
 	}
     }
 
-<<<<<<< HEAD
-    /* -- Implement transaction participant/context for 'configure' -- */
-
-    private class ConfigureServiceContextFactory
-	extends TransactionContextFactory
-		<ConfigureServiceTransactionContext>
-    {
-	ConfigureServiceContextFactory(TransactionProxy txnProxy) {
-	    super(txnProxy);
-	}
-	
-	/** {@inheritDoc} */
-	public ConfigureServiceTransactionContext
-	    createContext(Transaction txn)
-	{
-	    return new ConfigureServiceTransactionContext(txn);
-	}
-    }
-
-    private final class ConfigureServiceTransactionContext
-	extends TransactionContext
-    {
-	/**
-	 * Constructs a context with the specified transaction.
-	 */
-        private ConfigureServiceTransactionContext(Transaction txn) {
-	    super(txn);
-	}
-	
-	/**
-	 * {@inheritDoc}
-	 *
-	 * Performs cleanup in the case that the transaction invoking
-	 * the service's {@code configure} method aborts.
-	 */
-	public void abort(boolean retryable) {
-	    synchronized (lock) {
-		try {
-		    if (acceptor != null) {
-			acceptor.shutdown();
-		    }
-		} catch (Exception e) {
-		    // ignore exception shutting down acceptor
-		    logger.logThrow(
-			Level.FINEST, e, " exception shutting down acceptor");
-		} finally {
-		    acceptor = null;
-		}
-		
-		for (ClientSessionHandler handler : handlers.values()) {
-		    try {
-			handler.shutdown();
-		    } catch (Exception e) {
-			// ignore exception shutting down session
-			logger.logThrow(
-			    Level.FINEST, e,
-			    " exception shutting down session");
-		    }
-		}
-		handlers.clear();
-	    }
-	}
-
-	/** {@inheritDoc} */
-	public void commit() {
-	    isCommitted = true;
-        }
-    }
-	
-=======
->>>>>>> f997ecd8
     /* -- Implement TransactionContextFactory -- */
 
     private class ContextFactory extends TransactionContextFactory<Context> {
@@ -830,7 +758,7 @@
 		"session not instanceof ClientSessionImpl: " + session);
 	}
     }
-
+    
    /**
      * Obtains information associated with the current transaction,
      * throwing TransactionNotActiveException if there is no current
