package com.sun.sgs.impl.service.session;

import com.sun.sgs.app.Delivery;
import com.sun.sgs.app.TransactionNotActiveException;
import com.sun.sgs.auth.IdentityManager;
import com.sun.sgs.impl.io.CompleteMessageFilter;
import com.sun.sgs.impl.io.PassthroughFilter;
import com.sun.sgs.impl.io.SocketEndpoint;
import com.sun.sgs.impl.io.IOConstants.TransportType;
import com.sun.sgs.impl.util.LoggerWrapper;
import com.sun.sgs.impl.util.MessageBuffer;
import com.sun.sgs.impl.util.NonDurableTaskScheduler;
import com.sun.sgs.io.IOAcceptorListener;
import com.sun.sgs.io.Endpoint;
import com.sun.sgs.io.IOAcceptor;
import com.sun.sgs.io.IOHandle;
import com.sun.sgs.io.IOHandler;
import com.sun.sgs.kernel.ComponentRegistry;
import com.sun.sgs.kernel.KernelRunnable;
import com.sun.sgs.kernel.TaskScheduler;
import com.sun.sgs.service.ClientSessionService;
import com.sun.sgs.service.DataService;
import com.sun.sgs.service.NonDurableTransactionParticipant;
import com.sun.sgs.service.ProtocolMessageListener;
import com.sun.sgs.service.SgsClientSession;
import com.sun.sgs.service.TaskService;
import com.sun.sgs.service.Transaction;
import com.sun.sgs.service.TransactionProxy;
import java.io.IOException;
import java.net.InetSocketAddress;
import java.net.SocketAddress;
import java.nio.ByteBuffer;
import java.util.ArrayList;
import java.util.Arrays;
import java.util.Collection;
import java.util.Collections;
import java.util.HashMap;
import java.util.List;
import java.util.Map;   
import java.util.Properties;
import java.util.concurrent.Callable;
import java.util.logging.Level;
import java.util.logging.Logger;

/**
 * Manages client sessions.
 *
 * <p>Properties should include:
 * <ul>
 * <li><code>com.sun.sgs.appName</code>
 * <li><code>com.sun.sgs.app.port</code>
 * </ul>
 */
public class ClientSessionServiceImpl
    implements ClientSessionService, NonDurableTransactionParticipant
{

    /** The property that specifies the application name. */
    public static final String APP_NAME_PROPERTY = "com.sun.sgs.appName";

    /** The property that specifies the port number. */
    public static final String PORT_PROPERTY = "com.sun.sgs.port";

    /** The prefix for ClientSessionListeners bound in the data store. */
    public static final String LISTENER_PREFIX =
	ClientSessionImpl.class.getName();
    
    /** The logger for this class. */
    private static final LoggerWrapper logger =
	new LoggerWrapper(
	    Logger.getLogger(ClientSessionServiceImpl.class.getName()));

    /** The transaction proxy for this class. */
    private static TransactionProxy txnProxy;

    /** Provides transaction and other information for the current thread. */
    private static final ThreadLocal<Context> currentContext =
        new ThreadLocal<Context>();

    /** The application name. */
    private final String appName;

    /** The port number for accepting connections. */
    private final int port;

    /** The listener for accpeted connections. */
    private final IOAcceptorListener listener = new Listener();

    /** The registered service listeners. */
    private final Map<Byte, ProtocolMessageListener> serviceListeners =
	Collections.synchronizedMap(
	    new HashMap<Byte, ProtocolMessageListener>());

    /** A map of current sessions, from session ID to ClientSessionImpl. */
    private final Map<SessionId, ClientSessionImpl> sessions =
	Collections.synchronizedMap(new HashMap<SessionId, ClientSessionImpl>());

    /** The component registry for this application, or null if
     * configure has not been called.
     */
    private ComponentRegistry registry;
    
    /** The IOAcceptor for listening for new connections. */
    private IOAcceptor<SocketAddress> acceptor;

    /** Synchronize on this object before accessing the registry. */
    private final Object lock = new Object();
    
    /** The task scheduler. */
    private TaskScheduler taskScheduler;

    /** The task scheduler for non-durable tasks. */
    private NonDurableTaskScheduler nonDurableTaskScheduler;
    
    /** The data service. */
    DataService dataService;

    /** The identity manager. */
    IdentityManager identityManager;

    /** If true, this service is shutting down; initially, false. */
    private boolean shuttingDown = false;

    /**
     * Constructs an instance of this class with the specified properties.
     *
     * @param properties service properties
     * @param systemRegistry system registry
     */
    public ClientSessionServiceImpl(
	Properties properties, ComponentRegistry systemRegistry)
    {
	if (logger.isLoggable(Level.CONFIG)) {
	    logger.log(
	        Level.CONFIG,
		"Creating ClientSessionServiceImpl properties:{0}",
		properties);
	}
	try {
	    if (systemRegistry == null) {
		throw new NullPointerException("null systemRegistry");
	    }
	    appName = properties.getProperty(APP_NAME_PROPERTY);
	    if (appName == null) {
		throw new IllegalArgumentException(
		    "The " + APP_NAME_PROPERTY +
		    " property must be specified");
	    }

	    String portString = properties.getProperty(PORT_PROPERTY);
	    if (portString == null) {
		throw new IllegalArgumentException(
		    "The " + PORT_PROPERTY +
		    " property must be specified");
	    }
	    port = Integer.parseInt(portString);
	    // TBD: do we want to restrict ports to > 1024?
	    if (port < 0) {
		throw new IllegalArgumentException(
		    "Port number can't be negative: " + port);
	    }

	    taskScheduler = systemRegistry.getComponent(TaskScheduler.class);
	    identityManager =
		systemRegistry.getComponent(IdentityManager.class);

	} catch (RuntimeException e) {
	    if (logger.isLoggable(Level.CONFIG)) {
		logger.logThrow(
		    Level.CONFIG, e,
		    "Failed to create ClientSessionServiceImpl");
	    }
	    throw e;
	}
    }

    /* -- Implement Service -- */

    /** {@inheritDoc} */
    public String getName() {
	return toString();
    }
    
    /** {@inheritDoc} */
    public void configure(ComponentRegistry registry, TransactionProxy proxy) {

	if (logger.isLoggable(Level.CONFIG)) {
	    logger.log(Level.CONFIG, "Configuring ClientSessionServiceImpl");
	}
	try {
	    if (registry == null) {
		throw new NullPointerException("null registry");
	    } else if (proxy == null) {
		throw new NullPointerException("null transaction proxy");
	    }
	    
	    synchronized (ClientSessionServiceImpl.class) {
		if (ClientSessionServiceImpl.txnProxy == null) {
		    ClientSessionServiceImpl.txnProxy = proxy;
		} else {
		    assert ClientSessionServiceImpl.txnProxy == proxy;
		}
	    }
	    
	    synchronized (lock) {
		if (this.registry != null) {
		    throw new IllegalArgumentException("Already configured");
		}
		this.registry = registry;
		dataService = registry.getComponent(DataService.class);
		removeListenerBindings();
		nonDurableTaskScheduler =
		    new NonDurableTaskScheduler(
                            taskScheduler, proxy.getCurrentOwner(),
                            registry.getComponent(TaskService.class));
                Endpoint<SocketAddress> acceptorEndpoint =
                    new SocketEndpoint(new InetSocketAddress(port),
                            TransportType.RELIABLE);
		try {
                    acceptor = acceptorEndpoint.createAcceptor();
		    acceptor.listen(listener, CompleteMessageFilter.class);
		    if (logger.isLoggable(Level.CONFIG)) {
			logger.log(
			    Level.CONFIG,
			    "configure: listen successful. address:{0}",
                            acceptor.getEndpoint().getAddress());
		    }
		} catch (IOException e) {
		    throw new RuntimeException(e);
		}
		// TBD: listen for UNRELIABLE connections as well?
	    }
	} catch (RuntimeException e) {
	    if (logger.isLoggable(Level.CONFIG)) {
		logger.logThrow(
		    Level.CONFIG, e,
		    "Failed to configure ClientSessionServiceImpl");
	    }
	    throw e;
	}
    }

<<<<<<< HEAD
    public SocketAddress getAddress() {
	return acceptor.getEndpoint().getAddress();
=======
    /**
     * Returns the addresses that this service is listening on.
     *
     * @return a collection of addresses that this service is listening on
     */
    public Collection<SocketAddress> listAddresses() {
	synchronized (lock) {
	    if (acceptor == null) {
		throw new IllegalStateException("not configured");
	    }
	    return acceptor.listAddresses();
	}
>>>>>>> 2829204d
    }

    /**
     * Shuts down this service.
     *
     * @return <code>true</code> if shutdown is successful, otherwise
     * <code>false</code>
     */
    public boolean shutdown() {
	if (logger.isLoggable(Level.FINEST)) {
	    logger.log(Level.FINEST, "shutdown");
	}
	
	synchronized (this) {
	    if (shuttingDown) {
		if (logger.isLoggable(Level.FINEST)) {
		    logger.log(Level.FINEST, "shutdown in progress");
		}
		return false;
	    }
	    shuttingDown = true;
	}

	try {
	    if (acceptor != null) {
		acceptor.shutdown();
		if (logger.isLoggable(Level.FINEST)) {
		    logger.log(Level.FINEST, "acceptor shutdown");
		}
		    }
	} catch (RuntimeException e) {
	    if (logger.isLoggable(Level.FINEST)) {
		logger.logThrow(Level.FINEST, e, "shutdown exception occurred");
	    }
	    // swallow exception
	}

<<<<<<< HEAD
	    sessions.clear();

	// TBI: should remove listener bindings...
        // Actually, acceptor.shutdown() should do that. -JM
=======
	sessions.clear();
	
	// TBI: The bindings can only be removed if this is called within a
	// transaction, so comment out for now...
	// removeListenerBindings();
>>>>>>> 2829204d

	return true;
    }

    /* -- Implement ClientSessionService -- */

    /** {@inheritDoc} */
    public void registerProtocolMessageListener(
	byte serviceId, ProtocolMessageListener listener)
    {
	serviceListeners.put(serviceId, listener);
    }

    /** {@inheritDoc} */
    public SgsClientSession getClientSession(byte[] sessionId) {
	return sessions.get(new SessionId(sessionId));
    }

    /* -- Implement IOAcceptorListener -- */

    class Listener implements IOAcceptorListener {

	/**
	 * {@inheritDoc}
	 *
	 * <p>Creates a new client session with the specified handle,
	 * and adds the session to the internal session map.
	 */
	public IOHandler newHandle() {
	    if (shuttingDown()) {
		return null;
	    }
	    ClientSessionImpl session =
		new ClientSessionImpl(ClientSessionServiceImpl.this);
	    sessions.put(new SessionId(session.getSessionId()), session);
	    return session.getHandler();
	}

        /**
         * {@inheritDoc}
         */
	public void disconnected() {
            // TODO Auto-generated method stub
        }
        
    }

    /* -- Implement wrapper for session ids. -- */

    private final static class SessionId {
        private final byte[] bytes;
        
        SessionId(byte[] bytes) {
            this.bytes = bytes;
        }
        
        public byte[] getBytes() {
            return bytes;
        }

        /** {@inheritDoc} */
        public boolean equals(Object obj) {
            if (this == obj) {
                return true;
            }
            
            if (! (obj instanceof SessionId)) {
                return false;
            }
            
            return Arrays.equals(bytes, ((SessionId) obj).bytes);
        }
        /** {@inheritDoc} */
        public int hashCode() {
            return Arrays.hashCode(bytes);
        }
    }
    
    /* -- Implement NonDurableTransactionParticipant -- */
       
    /** {@inheritDoc} */
    public boolean prepare(Transaction txn) throws Exception {
        try {
            boolean readOnly = currentContext.get().prepare();
            handleTransaction(txn, readOnly);
            if (logger.isLoggable(Level.FINE)) {
                logger.log(Level.FINER, "prepare txn:{0} returns {1}",
                           txn, readOnly);
            }
            
            return readOnly;
        } catch (RuntimeException e) {
            if (logger.isLoggable(Level.FINER)) {
                logger.logThrow(Level.FINER, e, "prepare txn:{0} throws", txn);
            }
            throw e;
        }
    }

    /** {@inheritDoc} */
    public void commit(Transaction txn) {
        try {
            handleTransaction(txn, true);
            if (logger.isLoggable(Level.FINER)) {
                logger.log(Level.FINER, "commit txn:{0} returns", txn);
            }
        } catch (RuntimeException e) {
            if (logger.isLoggable(Level.FINER)) {
                logger.logThrow(Level.FINER, e, "commit txn:{0} throws", txn);
            }
            throw e;
        }
    }

    /** {@inheritDoc} */
    public void prepareAndCommit(Transaction txn) throws Exception {
        if (!prepare(txn)) {
            commit(txn);
        }
    }

    /** {@inheritDoc} */
    public void abort(Transaction txn) {
        try {
            handleTransaction(txn, true);
            if (logger.isLoggable(Level.FINER)) {
                logger.log(Level.FINER, "abort txn:{0} returns", txn);
            }
        } catch (RuntimeException e) {
            if (logger.isLoggable(Level.FINER)) {
                logger.logThrow(Level.FINER, e, "abort txn:{0} throws", txn);
            }
            throw e;
        }
    }

    /* -- Context class to hold transaction state -- */
    
    static final class Context implements KernelRunnable {
        /** The transaction. */
        private final Transaction txn;

	/** Map of client sessions to an object containing a list of
	 * messages to send when transaction commits. */
        private final Map<ClientSessionImpl, SessionInfo> sessionsInfo =
	    new HashMap<ClientSessionImpl, SessionInfo>();

	/** If true, indicates the associated transaction is prepared. */
        private boolean prepared = false;

	/**
	 * Constructs a context with the specified transaction.
	 */
        private Context(Transaction txn) {
            this.txn = txn;
	    txnProxy.getService(TaskService.class).
		scheduleNonDurableTask(this);
        }

	/**
	 * Adds a message to be sent to the specified session after
	 * this transaction commits.
	 */
	void addMessage(
	    ClientSessionImpl session, byte[] message, Delivery delivery)
	{
	    addMessage0(session, message, delivery, false);
	}

	/**
	 * Adds to the head of the list a message to be sent to the
	 * specified session after this transaction commits.
	 */
	void addMessageFirst(
	    ClientSessionImpl session, byte[] message, Delivery delivery)
	{
	    addMessage0(session, message, delivery, true);
	}

	/**
	 * Requests that the specified session be disconnected when
	 * this transaction commits, but only after all session
	 * messages are sent.
	 */
	void requestDisconnect(ClientSessionImpl session) {
	    try {
		if (logger.isLoggable(Level.FINEST)) {
		    logger.log(
			Level.FINEST,
			"Context.setDisconnect session:{0}", session);
		}
		checkPrepared();

		getSessionInfo(session).disconnect = true;
		
	    } catch (RuntimeException e) {
                if (logger.isLoggable(Level.FINE)) {
                    logger.logThrow(
			Level.FINE, e,
			"Context.setDisconnect throws");
                }
                throw e;
            }
	}

	private void addMessage0(
	    ClientSessionImpl session, byte[] message, Delivery delivery,
	    boolean isFirst)
	{
	    try {
		if (logger.isLoggable(Level.FINEST)) {
		    logger.log(
			Level.FINEST,
			"Context.addMessage first:{0} session:{1}, message:{2}",
			isFirst, session, message);
		}
		checkPrepared();

		SessionInfo info = getSessionInfo(session);
		if (isFirst) {
		    info.messages.add(0, message);
		} else {
		    info.messages.add(message);
		}
	    
		
	    } catch (RuntimeException e) {
                if (logger.isLoggable(Level.FINE)) {
                    logger.logThrow(
			Level.FINE, e,
			"Context.addMessage exception");
                }
                throw e;
            }
	}

	private SessionInfo getSessionInfo(ClientSessionImpl session) {

	    SessionInfo info = sessionsInfo.get(session);
	    if (info == null) {
		info = new SessionInfo(session);
		sessionsInfo.put(session, info);
	    }
	    return info;
	}

	private void checkPrepared() {
	    if (prepared) {
		throw new TransactionNotActiveException("Already prepared");
	    }
	}
	
        private boolean prepare() {
	    checkPrepared();
	    prepared = true;
            return true;
        }
	
        public void run() throws Exception {
            if (!prepared) {
                RuntimeException e =
                    new IllegalStateException("transaction not prepared");
		if (logger.isLoggable(Level.FINE)) {
		    logger.logThrow(
			Level.FINE, e, "Context.run: not yet prepared txn:{0}",
			txn);
		}
                throw e;
            }
	    
            for (SessionInfo info : sessionsInfo.values()) {
<<<<<<< HEAD
                // FIXME: check whether the session is already
                // disconnected first? -JM
		info.sendMessages();
=======
		info.sendProtocolMessages();
>>>>>>> 2829204d
            }
        }

	private static class SessionInfo {

	    private final ClientSessionImpl session;
	    /** List of protocol messages to send on commit. */
	    List<byte[]> messages = new ArrayList<byte[]>();

	    /** If true, disconnect after sending messages. */
	    boolean disconnect = false;

	    SessionInfo(ClientSessionImpl session) {
		this.session = session;
	    }

	    private void sendProtocolMessages() {
                for (byte[] message : messages) {
                   session.sendProtocolMessage(message, Delivery.RELIABLE);
                }
		if (disconnect) {
		    session.handleDisconnect(false);
            }
        }
    }
    }
    
    /* -- Other methods -- */

    /**
     * Checks the specified transaction, throwing IllegalStateException
     * if the current context is null or if the specified transaction is
     * not equal to the transaction in the current context. If
     * 'nullifyContext' is 'true' or if the specified transaction does
     * not match the current context's transaction, then sets the
     * current context to null.
     */
    private void handleTransaction(Transaction txn, boolean nullifyContext) {
        if (txn == null) {
            throw new NullPointerException("null transaction");
        }
        Context context = currentContext.get();
        if (context == null) {
            throw new IllegalStateException("null context");
        }
        if (!txn.equals(context.txn)) {
            currentContext.set(null);
            throw new IllegalStateException(
                "Wrong transaction: Expected " + context.txn + ", found " + txn);
        }
        if (nullifyContext) {
            currentContext.set(null);
        }
    }
    
   /**
     * Obtains information associated with the current transaction,
     * throwing TransactionNotActiveException if there is no current
     * transaction, and throwing IllegalStateException if there is a
     * problem with the state of the transaction or if this service
     * has not been configured with a transaction proxy.
     */
    Context checkContext() {
        Transaction txn;
        synchronized (lock) {
            if (txnProxy == null) {
                throw new IllegalStateException("Not configured");
            }
            txn = txnProxy.getCurrentTransaction();
        }
        if (txn == null) {
            throw new TransactionNotActiveException(
                "No transaction is active");
        }
        Context context = currentContext.get();
        if (context == null) {
            if (logger.isLoggable(Level.FINER)) {
                logger.log(Level.FINER, "join txn:{0}", txn);
            }
            txn.join(this);
            context =
                new Context(txn);
            currentContext.set(context);
        } else if (!txn.equals(context.txn)) {
            currentContext.set(null);
            throw new IllegalStateException(
                "Wrong transaction: Expected " + context.txn +
                ", found " + txn);
        }
        return context;
    }
    
    /**
     * Returns the client session service relevant to the current
     * context.
     */
    synchronized static ClientSessionService getInstance() {
	if (txnProxy == null) {
	    throw new IllegalStateException("Service not configured");
	} else {
	    return txnProxy.getService(ClientSessionService.class);
	}
    }

    /**
     * Returns the service listener for the specified service id.
     */
    ProtocolMessageListener getProtocolMessageListener(byte serviceId) {
	return serviceListeners.get(serviceId);
    }

    /**
     * Removes the specified session from the internal session map.
     */
    void disconnected(byte[] sessionId) {
	if (shuttingDown()) {
	    return;
	}
	sessions.remove(new SessionId(sessionId));
    }

    /**
     * Schedules a non-durable, transactional task.
     */
    void scheduleTask(KernelRunnable task) {
	nonDurableTaskScheduler.scheduleTask(task);
    }

    /**
     * Schedules a non-durable, non-transactional task.
     */
    void scheduleNonTransactionalTask(KernelRunnable task) {
	nonDurableTaskScheduler.scheduleNonTransactionalTask(task);
    }

    /**
     * Schedules a non-durable, non-transactional task using the task service.
     */
    void scheduleNonTransactionalTaskOnCommit(KernelRunnable task) {
	nonDurableTaskScheduler.scheduleNonTransactionalTaskOnCommit(task);
    }
    
    private synchronized boolean shuttingDown() {
	return shuttingDown;
    }

    /**
     * Removes all ClientSessionListener bindings from the data store.
     */
    private void removeListenerBindings() {

	for (;;) {
	    String listenerKey =
		dataService.nextServiceBoundName(LISTENER_PREFIX);
	    if (listenerKey != null && isListenerKey(listenerKey)) {
		if (logger.isLoggable(Level.FINEST)) {
		    logger.log(
			Level.FINEST,
			"removeListenerBindings removing: {0}",
			listenerKey);
}
		dataService.removeServiceBinding(listenerKey);
	    } else {
		break;
	    }
	}
    }

    /**
     * Returns true if the specified key has the prefix of a
     * ClientSessionListener key.
     */
    private static boolean isListenerKey(String key) {
	return key.regionMatches(
	    0, LISTENER_PREFIX, 0, LISTENER_PREFIX.length());
    }
}<|MERGE_RESOLUTION|>--- conflicted
+++ resolved
@@ -240,23 +240,18 @@
 	}
     }
 
-<<<<<<< HEAD
+    /**
+     * Returns the address that this service is listening on.
+     *
+     * @return the address that this service is listening on
+     */
     public SocketAddress getAddress() {
-	return acceptor.getEndpoint().getAddress();
-=======
-    /**
-     * Returns the addresses that this service is listening on.
-     *
-     * @return a collection of addresses that this service is listening on
-     */
-    public Collection<SocketAddress> listAddresses() {
 	synchronized (lock) {
 	    if (acceptor == null) {
 		throw new IllegalStateException("not configured");
 	    }
-	    return acceptor.listAddresses();
-	}
->>>>>>> 2829204d
+	    return acceptor.getEndpoint().getAddress();
+	}
     }
 
     /**
@@ -286,7 +281,7 @@
 		if (logger.isLoggable(Level.FINEST)) {
 		    logger.log(Level.FINEST, "acceptor shutdown");
 		}
-		    }
+	    }
 	} catch (RuntimeException e) {
 	    if (logger.isLoggable(Level.FINEST)) {
 		logger.logThrow(Level.FINEST, e, "shutdown exception occurred");
@@ -294,18 +289,11 @@
 	    // swallow exception
 	}
 
-<<<<<<< HEAD
-	    sessions.clear();
-
-	// TBI: should remove listener bindings...
-        // Actually, acceptor.shutdown() should do that. -JM
-=======
 	sessions.clear();
 	
 	// TBI: The bindings can only be removed if this is called within a
 	// transaction, so comment out for now...
 	// removeListenerBindings();
->>>>>>> 2829204d
 
 	return true;
     }
@@ -531,7 +519,6 @@
 		    info.messages.add(message);
 		}
 	    
-		
 	    } catch (RuntimeException e) {
                 if (logger.isLoggable(Level.FINE)) {
                     logger.logThrow(
@@ -577,13 +564,9 @@
             }
 	    
             for (SessionInfo info : sessionsInfo.values()) {
-<<<<<<< HEAD
                 // FIXME: check whether the session is already
                 // disconnected first? -JM
-		info.sendMessages();
-=======
 		info.sendProtocolMessages();
->>>>>>> 2829204d
             }
         }
 
@@ -606,9 +589,9 @@
                 }
 		if (disconnect) {
 		    session.handleDisconnect(false);
-            }
-        }
-    }
+		}
+	    }
+	}
     }
     
     /* -- Other methods -- */
@@ -744,7 +727,7 @@
 			Level.FINEST,
 			"removeListenerBindings removing: {0}",
 			listenerKey);
-}
+		}
 		dataService.removeServiceBinding(listenerKey);
 	    } else {
 		break;
