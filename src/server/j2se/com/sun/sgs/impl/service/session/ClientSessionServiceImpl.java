--- conflicted
+++ resolved
@@ -10,11 +10,6 @@
 import com.sun.sgs.impl.util.LoggerWrapper;
 import com.sun.sgs.impl.util.MessageBuffer;
 import com.sun.sgs.impl.util.NonDurableTaskScheduler;
-<<<<<<< HEAD
-import com.sun.sgs.io.IOAcceptorListener;
-import com.sun.sgs.io.Endpoint;
-=======
->>>>>>> edb9eec1
 import com.sun.sgs.io.IOAcceptor;
 import com.sun.sgs.io.IOAcceptorListener;
 import com.sun.sgs.io.IOHandle;
@@ -215,26 +210,14 @@
 		removeListenerBindings();
 		nonDurableTaskScheduler =
 		    new NonDurableTaskScheduler(
-<<<<<<< HEAD
-                        taskScheduler, proxy.getCurrentOwner(),
-                        registry.getComponent(TaskService.class));
-                Endpoint<SocketAddress> acceptorEndpoint =
-                    new SocketEndpoint(new InetSocketAddress(port),
-                            TransportType.RELIABLE);
-		try {
-                    acceptor = acceptorEndpoint.createAcceptor();
-		    acceptor.listen(listener, CompleteMessageFilter.class);
-=======
 			taskScheduler, proxy.getCurrentOwner(),
 			registry.getComponent(TaskService.class));
 		SocketEndpoint endpoint =
 		    new SocketEndpoint(
 		        new InetSocketAddress(port), TransportType.RELIABLE);
-		acceptor = endpoint.createAcceptor();
 		try {
-		    acceptor.listen(
-			listener, CompleteMessageFilter.class);
->>>>>>> edb9eec1
+                    acceptor = endpoint.createAcceptor();
+		    acceptor.listen(listener, CompleteMessageFilter.class);
 		    if (logger.isLoggable(Level.CONFIG)) {
 			logger.log(
 			    Level.CONFIG,
@@ -261,12 +244,7 @@
      *
      * @return the address that this service is listening on
      */
-<<<<<<< HEAD
     public SocketAddress getAddress() {
-=======
-    /*
-    public Collection<SocketAddress> listAddresses() {
->>>>>>> edb9eec1
 	synchronized (lock) {
 	    if (acceptor == null) {
 		throw new IllegalStateException("not configured");
@@ -274,7 +252,6 @@
 	    return acceptor.getEndpoint().getAddress();
 	}
     }
-    */
 
     /**
      * Shuts down this service.
@@ -354,19 +331,9 @@
 	    return session.getHandler();
 	}
 
-<<<<<<< HEAD
-        /**
-         * {@inheritDoc}
-         */
-	public void disconnected() {
-            // TODO Auto-generated method stub
-        }
-        
-=======
 	public void disconnected() {
 	    // TBI...
 	}
->>>>>>> edb9eec1
     }
 
     /* -- Implement wrapper for session ids. -- */
@@ -592,8 +559,6 @@
             }
 	    
             for (SessionInfo info : sessionsInfo.values()) {
-                // FIXME: check whether the session is already
-                // disconnected first? -JM
 		info.sendProtocolMessages();
             }
         }
