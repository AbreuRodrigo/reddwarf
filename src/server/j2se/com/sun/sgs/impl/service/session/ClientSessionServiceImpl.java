package com.sun.sgs.impl.service.session;

import com.sun.sgs.app.AppListener;
import com.sun.sgs.auth.Identity;
import com.sun.sgs.auth.IdentityManager;
import com.sun.sgs.impl.io.AcceptorFactory;
import com.sun.sgs.impl.io.CompleteMessageFilter;
import com.sun.sgs.impl.io.PassthroughFilter;
import com.sun.sgs.impl.io.IOConstants.TransportType;
import com.sun.sgs.impl.util.LoggerWrapper;
import com.sun.sgs.impl.util.NonDurableTaskScheduler;
import com.sun.sgs.io.AcceptedHandleListener;
import com.sun.sgs.io.IOAcceptor;
import com.sun.sgs.io.IOHandle;
import com.sun.sgs.io.IOHandler;
import com.sun.sgs.kernel.ComponentRegistry;
import com.sun.sgs.kernel.KernelRunnable;
import com.sun.sgs.kernel.TaskScheduler;
import com.sun.sgs.service.ClientSessionService;
import com.sun.sgs.service.DataService;
import com.sun.sgs.service.ServiceListener;
import com.sun.sgs.service.SgsClientSession;
import com.sun.sgs.service.TransactionProxy;
import java.io.IOException;
import java.net.InetSocketAddress;
import java.net.SocketAddress;
import java.util.Arrays;
import java.util.Collections;
import java.util.HashMap;
import java.util.Map;   
import java.util.Properties;
import java.util.logging.Level;
import java.util.logging.Logger;

/**
 * Manages client sessions.
 *
 * <p>Properties should include:
 * <ul>
 * <li><code>com.sun.sgs.appName</code>
 * <li><code>com.sun.sgs.app.port</code>
 * </ul>
 */
public class ClientSessionServiceImpl implements ClientSessionService {

    /** The property that specifies the application name. */
    public static final String APP_NAME_PROPERTY = "com.sun.sgs.appName";

    /** The property that specifies the port number. */
    public static final String PORT_PROPERTY = "com.sun.sgs.port";

    /** The logger for this class. */
    private static final LoggerWrapper logger =
	new LoggerWrapper(
	    Logger.getLogger(ClientSessionServiceImpl.class.getName()));

    /** The transaction proxy for this class. */
    private static TransactionProxy txnProxy;

    /** The application name. */
    private final String appName;

    /** The port number for accepting connections. */
    private final int port;

    /** The listener for accpeted connections. */
    private final AcceptedHandleListener listener = new Listener();

    /** The registered service listeners. */
    private final Map<Byte, ServiceListener> serviceListeners =
	Collections.synchronizedMap(new HashMap<Byte, ServiceListener>());

    /** A map of current sessions, from session ID to ClientSessionImpl. */
<<<<<<< HEAD
    private final Map<ByteArrayWrapper, ClientSessionImpl> sessions =
	Collections.synchronizedMap(new HashMap<ByteArrayWrapper,
                ClientSessionImpl>());
=======
    private final Map<SessionId, ClientSessionImpl> sessions =
	Collections.synchronizedMap(new HashMap<SessionId, ClientSessionImpl>());
>>>>>>> bb0cfdad

    /** The component registry for this application, or null if
     * configure has not been called.
     */
    private ComponentRegistry registry;
    
    /** The IOAcceptor for listening for new connections. */
    private IOAcceptor acceptor;

    /** Synchronize on this object before accessing the registry. */
    private final Object lock = new Object();
    
<<<<<<< HEAD
    /** The transaction proxy, or null if configure has not been called. */    
    private static TransactionProxy txnProxy;

    /** The Identity representing this application. */ 
    Identity appIdentity;

    /** The task service. */
    TaskService taskService;

=======
>>>>>>> bb0cfdad
    /** The task scheduler. */
    private TaskScheduler taskScheduler;

    /** The task scheduler for non-durable tasks. */
    private NonDurableTaskScheduler nonDurableTaskScheduler;
    
    /** The data service. */
    DataService dataService;

    /** The identity manager. */
    IdentityManager identityManager;

    /**
     * Constructs an instance of this class with the specified properties.
     */
    public ClientSessionServiceImpl(
	Properties properties, ComponentRegistry systemRegistry)
    {
	if (logger.isLoggable(Level.CONFIG)) {
	    logger.log(
	        Level.CONFIG, "Creating ClientSessionServiceImpl properties:{0}",
		properties);
	}
	try {
	    if (systemRegistry == null) {
		throw new NullPointerException("null systemRegistry");
	    }
	    appName = properties.getProperty(APP_NAME_PROPERTY);
	    if (appName == null) {
		throw new IllegalArgumentException(
		    "The " + APP_NAME_PROPERTY +
		    " property must be specified");
	    }

	    String portString = properties.getProperty(PORT_PROPERTY);
	    if (portString == null) {
		throw new IllegalArgumentException(
		    "The " + PORT_PROPERTY +
		    " property must be specified");
	    }
	    port = Integer.parseInt(portString);
	    // TBD: do we want to restrict ports to > 1024?
	    if (port < 0) {
		throw new IllegalArgumentException(
		    "Port number can't be negative: " + port);
	    }

	    taskScheduler = systemRegistry.getComponent(TaskScheduler.class);
	    identityManager = systemRegistry.getComponent(IdentityManager.class);

	} catch (RuntimeException e) {
	    if (logger.isLoggable(Level.CONFIG)) {
		logger.logThrow(
		    Level.CONFIG, e,
		    "Failed to create ClientSessionServiceImpl");
	    }
	    throw e;
	}
    }
    
    static ClientSessionService getInstance() {
        return txnProxy.getService(ClientSessionService.class);
    }

    /* -- Implement Service -- */

    /** {@inheritDoc} */
    public String getName() {
	return toString();
    }
    
    /** {@inheritDoc} */
    public void configure(ComponentRegistry registry, TransactionProxy proxy) {

	if (logger.isLoggable(Level.CONFIG)) {
	    logger.log(Level.CONFIG, "Configuring ClientSessionServiceImpl");
	}
	try {
	    if (registry == null) {
		throw new NullPointerException("null registry");
	    } else if (proxy == null) {
		throw new NullPointerException("null transaction proxy");
	    }
	    
	    synchronized (ClientSessionServiceImpl.class) {
		if (ClientSessionServiceImpl.txnProxy == null) {
		    ClientSessionServiceImpl.txnProxy = proxy;
		} else {
		    assert ClientSessionServiceImpl.txnProxy == proxy;
		}
	    }
	    
	    synchronized (lock) {
<<<<<<< HEAD
		if (ClientSessionServiceImpl.txnProxy == null) {
		    ClientSessionServiceImpl.txnProxy = proxy;
		} else {
                    assert ClientSessionServiceImpl.txnProxy == proxy;
                }
		this.registry = registry;
                appIdentity = proxy.getCurrentOwner().getIdentity();
		kernelAppContext = proxy.getCurrentOwner().getContext();
=======
		if (this.registry != null) {
		    throw new IllegalArgumentException("Already configured");
		}
		this.registry = registry;
>>>>>>> bb0cfdad
		dataService = registry.getComponent(DataService.class);
		nonDurableTaskScheduler =
		    new NonDurableTaskScheduler(taskScheduler, proxy);
		acceptor =
		    AcceptorFactory.createAcceptor(TransportType.RELIABLE);
		SocketAddress address = new InetSocketAddress(port);
		try {
		    acceptor.listen(
			address, listener,
                        //CompleteMessageFilter.class
                        PassthroughFilter.class
                        );
		} catch (IOException e) {
		    throw new RuntimeException(e);
		}
		// TBD: listen for UNRELIABLE connections as well?
	    }
	} catch (RuntimeException e) {
	    if (logger.isLoggable(Level.CONFIG)) {
		logger.logThrow(
		    Level.CONFIG, e,
		    "Failed to configure ClientSessionServiceImpl");
	    }
	    throw e;
	}
    }

    /**
     * Shuts down this service.
     */
    public void shutdown() {
	acceptor.shutdown();
    }

    /* -- Implement ClientSessionService -- */

    /** {@inheritDoc} */
    public void registerServiceListener(
	byte serviceId, ServiceListener listener)
    {
	serviceListeners.put(serviceId, listener);
    }

    /** {@inheritDoc} */
    public SgsClientSession getClientSession(byte[] sessionId) {
<<<<<<< HEAD
	return sessions.get(new ByteArrayWrapper(sessionId));
    }
    
    static class ByteArrayWrapper {
        private final byte[] bytes;
        
        ByteArrayWrapper(byte[] bytes) {
            this.bytes = bytes;
        }
        
        public byte[] getBytes() {
            return bytes;
        }

        /** {@inheritDoc} */
        public boolean equals(Object obj) {
            if (this == obj) {
                return true;
            }
            
            if (! (obj instanceof ByteArrayWrapper)) {
                return false;
            }
            
            return Arrays.equals(bytes, ((ByteArrayWrapper)obj).bytes);
        }
        /** {@inheritDoc} */
        public int hashCode() {
            return Arrays.hashCode(bytes);
        }
=======
	return sessions.get(new SessionId(sessionId));
>>>>>>> bb0cfdad
    }

    /* -- Implement AcceptedHandleListener -- */

    class Listener implements AcceptedHandleListener {

	/**
	 * {@inheritDoc}
	 *
	 * <p>Creates a new client session with the specified handle,
	 * and adds the session to the internal session map.
	 */
	public IOHandler newHandle(IOHandle handle) {
	    ClientSessionImpl session =
		new ClientSessionImpl(ClientSessionServiceImpl.this, handle);
<<<<<<< HEAD
	    sessions.put(
                    new ByteArrayWrapper(session.getSessionId()), session);
=======
	    sessions.put(new SessionId(session.getSessionId()), session);
>>>>>>> bb0cfdad
	    return session.getHandler();
	}
    }

    /* -- Implement wrapper for session ids. -- */

    private final static class SessionId {
        private final byte[] bytes;
        
        SessionId(byte[] bytes) {
            this.bytes = bytes;
        }
        
        public byte[] getBytes() {
            return bytes;
        }

        /** {@inheritDoc} */
        public boolean equals(Object obj) {
            if (this == obj) {
                return true;
            }
            
            if (! (obj instanceof SessionId)) {
                return false;
            }
            
            return Arrays.equals(bytes, ((SessionId) obj).bytes);
        }
        /** {@inheritDoc} */
        public int hashCode() {
            return Arrays.hashCode(bytes);
        }
    }
    
    /* -- Other methods -- */

    /**
     * Returns the client session service relevant to the current
     * context.
     */
    synchronized static ClientSessionService getInstance() {
	if (txnProxy == null) {
	    throw new IllegalStateException("Service not configured");
	} else {
	    return txnProxy.getService(ClientSessionService.class);
	}
    }

    /**
     * Returns the service listener for the specified service id.
     */
    ServiceListener getServiceListener(byte serviceId) {
	return serviceListeners.get(serviceId);
    }

    /**
     * Removes the specified session from the internal session map.
     */
    void disconnected(ClientSessionImpl session) {
<<<<<<< HEAD
	sessions.remove(new ByteArrayWrapper(session.getSessionId()));
=======
	sessions.remove(new SessionId(session.getSessionId()));
    }

    /**
     * Schedules a non-durable, transactional task.
     */
    void scheduleTask(KernelRunnable task) {
	nonDurableTaskScheduler.scheduleTask(task);
    }

    /**
     * Schedules a non-durable, non-transactional task.
     */
    void scheduleNonTransactionalTask(KernelRunnable task) {
	nonDurableTaskScheduler.scheduleNonTransactionalTask(task);
>>>>>>> bb0cfdad
    }
}<|MERGE_RESOLUTION|>--- conflicted
+++ resolved
@@ -1,11 +1,9 @@
 package com.sun.sgs.impl.service.session;
 
 import com.sun.sgs.app.AppListener;
-import com.sun.sgs.auth.Identity;
 import com.sun.sgs.auth.IdentityManager;
 import com.sun.sgs.impl.io.AcceptorFactory;
 import com.sun.sgs.impl.io.CompleteMessageFilter;
-import com.sun.sgs.impl.io.PassthroughFilter;
 import com.sun.sgs.impl.io.IOConstants.TransportType;
 import com.sun.sgs.impl.util.LoggerWrapper;
 import com.sun.sgs.impl.util.NonDurableTaskScheduler;
@@ -47,7 +45,7 @@
     public static final String APP_NAME_PROPERTY = "com.sun.sgs.appName";
 
     /** The property that specifies the port number. */
-    public static final String PORT_PROPERTY = "com.sun.sgs.port";
+    public static final String PORT_PROPERTY = "com.sun.sgs.app.port";
 
     /** The logger for this class. */
     private static final LoggerWrapper logger =
@@ -71,14 +69,8 @@
 	Collections.synchronizedMap(new HashMap<Byte, ServiceListener>());
 
     /** A map of current sessions, from session ID to ClientSessionImpl. */
-<<<<<<< HEAD
-    private final Map<ByteArrayWrapper, ClientSessionImpl> sessions =
-	Collections.synchronizedMap(new HashMap<ByteArrayWrapper,
-                ClientSessionImpl>());
-=======
     private final Map<SessionId, ClientSessionImpl> sessions =
 	Collections.synchronizedMap(new HashMap<SessionId, ClientSessionImpl>());
->>>>>>> bb0cfdad
 
     /** The component registry for this application, or null if
      * configure has not been called.
@@ -91,18 +83,6 @@
     /** Synchronize on this object before accessing the registry. */
     private final Object lock = new Object();
     
-<<<<<<< HEAD
-    /** The transaction proxy, or null if configure has not been called. */    
-    private static TransactionProxy txnProxy;
-
-    /** The Identity representing this application. */ 
-    Identity appIdentity;
-
-    /** The task service. */
-    TaskService taskService;
-
-=======
->>>>>>> bb0cfdad
     /** The task scheduler. */
     private TaskScheduler taskScheduler;
 
@@ -117,6 +97,9 @@
 
     /**
      * Constructs an instance of this class with the specified properties.
+     *
+     * @param properties service properties
+     * @param systemRegistry system registry
      */
     public ClientSessionServiceImpl(
 	Properties properties, ComponentRegistry systemRegistry)
@@ -151,7 +134,8 @@
 	    }
 
 	    taskScheduler = systemRegistry.getComponent(TaskScheduler.class);
-	    identityManager = systemRegistry.getComponent(IdentityManager.class);
+	    identityManager =
+		systemRegistry.getComponent(IdentityManager.class);
 
 	} catch (RuntimeException e) {
 	    if (logger.isLoggable(Level.CONFIG)) {
@@ -161,10 +145,6 @@
 	    }
 	    throw e;
 	}
-    }
-    
-    static ClientSessionService getInstance() {
-        return txnProxy.getService(ClientSessionService.class);
     }
 
     /* -- Implement Service -- */
@@ -196,21 +176,10 @@
 	    }
 	    
 	    synchronized (lock) {
-<<<<<<< HEAD
-		if (ClientSessionServiceImpl.txnProxy == null) {
-		    ClientSessionServiceImpl.txnProxy = proxy;
-		} else {
-                    assert ClientSessionServiceImpl.txnProxy == proxy;
-                }
-		this.registry = registry;
-                appIdentity = proxy.getCurrentOwner().getIdentity();
-		kernelAppContext = proxy.getCurrentOwner().getContext();
-=======
 		if (this.registry != null) {
 		    throw new IllegalArgumentException("Already configured");
 		}
 		this.registry = registry;
->>>>>>> bb0cfdad
 		dataService = registry.getComponent(DataService.class);
 		nonDurableTaskScheduler =
 		    new NonDurableTaskScheduler(taskScheduler, proxy);
@@ -219,10 +188,7 @@
 		SocketAddress address = new InetSocketAddress(port);
 		try {
 		    acceptor.listen(
-			address, listener,
-                        //CompleteMessageFilter.class
-                        PassthroughFilter.class
-                        );
+			address, listener, CompleteMessageFilter.class);
 		} catch (IOException e) {
 		    throw new RuntimeException(e);
 		}
@@ -256,40 +222,7 @@
 
     /** {@inheritDoc} */
     public SgsClientSession getClientSession(byte[] sessionId) {
-<<<<<<< HEAD
-	return sessions.get(new ByteArrayWrapper(sessionId));
-    }
-    
-    static class ByteArrayWrapper {
-        private final byte[] bytes;
-        
-        ByteArrayWrapper(byte[] bytes) {
-            this.bytes = bytes;
-        }
-        
-        public byte[] getBytes() {
-            return bytes;
-        }
-
-        /** {@inheritDoc} */
-        public boolean equals(Object obj) {
-            if (this == obj) {
-                return true;
-            }
-            
-            if (! (obj instanceof ByteArrayWrapper)) {
-                return false;
-            }
-            
-            return Arrays.equals(bytes, ((ByteArrayWrapper)obj).bytes);
-        }
-        /** {@inheritDoc} */
-        public int hashCode() {
-            return Arrays.hashCode(bytes);
-        }
-=======
 	return sessions.get(new SessionId(sessionId));
->>>>>>> bb0cfdad
     }
 
     /* -- Implement AcceptedHandleListener -- */
@@ -305,12 +238,7 @@
 	public IOHandler newHandle(IOHandle handle) {
 	    ClientSessionImpl session =
 		new ClientSessionImpl(ClientSessionServiceImpl.this, handle);
-<<<<<<< HEAD
-	    sessions.put(
-                    new ByteArrayWrapper(session.getSessionId()), session);
-=======
 	    sessions.put(new SessionId(session.getSessionId()), session);
->>>>>>> bb0cfdad
 	    return session.getHandler();
 	}
     }
@@ -371,9 +299,6 @@
      * Removes the specified session from the internal session map.
      */
     void disconnected(ClientSessionImpl session) {
-<<<<<<< HEAD
-	sessions.remove(new ByteArrayWrapper(session.getSessionId()));
-=======
 	sessions.remove(new SessionId(session.getSessionId()));
     }
 
@@ -389,6 +314,5 @@
      */
     void scheduleNonTransactionalTask(KernelRunnable task) {
 	nonDurableTaskScheduler.scheduleNonTransactionalTask(task);
->>>>>>> bb0cfdad
     }
 }