--- conflicted
+++ resolved
@@ -52,7 +52,7 @@
     public static final String APP_NAME_PROPERTY = "com.sun.sgs.appName";
 
     /** The property that specifies the port number. */
-    public static final String PORT_PROPERTY = "com.sun.sgs.port";
+    public static final String PORT_PROPERTY = "com.sun.sgs.app.port";
 
     /** The prefix for ClientSessionListeners bound in the data store. */
     public static final String LISTENER_PREFIX =
@@ -205,19 +205,14 @@
 		    new SocketEndpoint(
 		        new InetSocketAddress(port), TransportType.RELIABLE);
 		try {
-<<<<<<< HEAD
                     acceptor = endpoint.createAcceptor();
-		    acceptor.listen(listener, CompleteMessageFilter.class);
-=======
-		    acceptor = endpoint.createAcceptor();
 		    acceptor.listen(
 			acceptorListener, CompleteMessageFilter.class);
->>>>>>> ae3e00b8
 		    if (logger.isLoggable(Level.CONFIG)) {
 			logger.log(
 			    Level.CONFIG,
 			    "configure: listen successful. address:{0}",
-                            acceptor.getEndpoint().getAddress());
+                            getListenPort());
 		    }
 		} catch (IOException e) {
 		    throw new RuntimeException(e);
@@ -235,29 +230,17 @@
     }
 
     /**
-<<<<<<< HEAD
-     * Returns the address that this service is listening on.
-     *
-     * @return the address that this service is listening on
-     */
-    public SocketAddress getAddress() {
-=======
      * Returns the port this service is listening on.
      *
      * @return the port this service is listening on
      */
     public int getListenPort() {
->>>>>>> ae3e00b8
 	synchronized (lock) {
 	    if (acceptor == null) {
 		throw new IllegalArgumentException("not configured");
 	    }
-<<<<<<< HEAD
-	    return acceptor.getEndpoint().getAddress();
-=======
 	    return ((InetSocketAddress) acceptor.getEndpoint().getAddress()).
 		getPort();
->>>>>>> ae3e00b8
 	}
     }
 
