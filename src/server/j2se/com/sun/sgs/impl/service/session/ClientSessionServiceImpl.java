--- conflicted
+++ resolved
@@ -248,9 +248,6 @@
 	    localNodeId = watchdogService. getLocalNodeId();
 	    watchdogService.addRecoveryListener(
 		new ClientSessionServiceRecoveryListener());
-<<<<<<< HEAD
-            InetSocketAddress listenAddress = new InetSocketAddress(appPort);
-=======
 
 	    /*
 	     * Store the ClientSessionServer proxy in the data store.
@@ -267,7 +264,7 @@
 	    /*
 	     * Listen for incoming client connections.
 	     */
->>>>>>> dcc4dbb3
+            InetSocketAddress listenAddress = new InetSocketAddress(appPort);
 	    ServerSocketEndpoint endpoint =
 		new ServerSocketEndpoint(listenAddress,
                                          TransportType.RELIABLE);
