--- conflicted
+++ resolved
@@ -92,20 +92,5 @@
      * @throws	IOException if a communication problem occurs while
      * 		invoking this method
      */
-<<<<<<< HEAD
-    boolean isAlive(long nodeId) throws IOException;
-
-    /**
-     * Notifies this watchdog that the node with the specified (@code
-     * nodeId} has been recovered by the node with the specified
-     * {@code backupId}.
-     *
-     * @param	nodeId the recovered node's ID
-     * @param	backupId the backup node's ID
-     * @throws	IOException if a communication problem occurs while
-     * 		invoking this method
-     */
-=======
->>>>>>> 91a084fd
     void recoveredNode(long nodeId, long backupId) throws IOException;
 }