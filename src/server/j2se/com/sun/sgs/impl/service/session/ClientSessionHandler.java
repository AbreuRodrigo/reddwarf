--- conflicted
+++ resolved
@@ -402,59 +402,7 @@
 	    }
 
 	    MessageBuffer msg = new MessageBuffer(buffer);
-<<<<<<< HEAD
 	    handleApplicationServiceMessage(msg);
-=======
-		
-	    /*
-	     * Handle version.
-	     */
-	    byte version = msg.getByte();
-	    if (version != SimpleSgsProtocol.VERSION) {
-		if (logger.isLoggable(Level.SEVERE)) {
-		    logger.log(
-			Level.SEVERE,
-			"Handler.messageReceived protocol version:{0}, " +
-			"expected {1}", version, SimpleSgsProtocol.VERSION);
-		}
-		return;
-	    }
-
-	    /*
-	     * Dispatch message to service.
-	     */
-	    byte serviceId = msg.getByte();
-
-	    if (serviceId == SimpleSgsProtocol.APPLICATION_SERVICE) {
-		handleApplicationServiceMessage(msg);
-	    } else {
-		ProtocolMessageListener serviceListener =
-		    sessionService.getProtocolMessageListener(serviceId);
-		if (serviceListener != null) {
-		    if (identity == null) {
-			if (logger.isLoggable(Level.WARNING)) {
-			    logger.log(
-			        Level.WARNING,
-				"session:{0} received message for " +
-				"service ID:{1} before successful login",
-				this, serviceId);
-			    return;
-			}
-		    }
-		    
-		    serviceListener.receivedMessage(
-			sessionRefId.toByteArray(), buffer);
-		    
-		} else {
-		    if (logger.isLoggable(Level.SEVERE)) {
-		    	logger.log(
-			    Level.SEVERE,
-			    "session:{0} unknown service ID:{1}",
-			    this, serviceId);
-		    }
-		}
-	    }
->>>>>>> 72f86495
 	}
 
 	/**
@@ -482,8 +430,7 @@
 	        byte version = msg.getByte();
 	        if (version != SimpleSgsProtocol.VERSION) {
 	            if (logger.isLoggable(Level.SEVERE)) {
-	                logger.log(
-	                    Level.SEVERE,
+	                logger.log(Level.SEVERE,
 	                    "got protocol version:{0}, " +
 	                    "expected {1}", version, SimpleSgsProtocol.VERSION);
 	            }
