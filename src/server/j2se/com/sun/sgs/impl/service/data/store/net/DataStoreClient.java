/*
 * Copyright 2007 Sun Microsystems, Inc. All rights reserved
 */

package com.sun.sgs.impl.service.data.store.net;

import com.sun.sgs.app.TransactionAbortedException;
import com.sun.sgs.app.TransactionNotActiveException;
import com.sun.sgs.app.TransactionTimeoutException;
import com.sun.sgs.impl.service.data.store.ClassInfoNotFoundException;
import com.sun.sgs.impl.service.data.store.DataStore;
import com.sun.sgs.impl.sharedutil.LoggerWrapper;
import com.sun.sgs.impl.sharedutil.PropertiesWrapper;
import com.sun.sgs.service.Transaction;
import com.sun.sgs.service.TransactionParticipant;
import java.io.IOException;
import java.rmi.NotBoundException;
import java.rmi.registry.LocateRegistry;
import java.rmi.registry.Registry;
import java.util.Properties;
import java.util.logging.Level;
import java.util.logging.Logger;

/**
 * Provides an implementation of {@code DataStore} by communicating over the
 * network to an implementation of {@link DataStoreServer}. <p>
 *
 * The {@link #DataStoreClient constructor} supports the following properties:
 * <p>
 *
 * <ul>
 *
 * <li> <i>Key:</i> {@code
 *	com.sun.sgs.impl.service.data.store.net.DataStoreClient.allocation.block.size}
 *	<br>
 *	<i>Default:</i> {@code 100} <br>
 *	The number of object IDs to allocate at one time.  This value must be
 *	greater than {@code 0}. <p>
 *
 *	<i>Key:</i> {@code
 *	com.sun.sgs.impl.service.data.store.net.DataStoreClient.max.txn.timeout}
 *	<br>
 *	<i>Default:</i> {@code 600000} <br>
 *	The maximum amount of time in milliseconds that a transaction that uses
 *	the data store will be permitted to run before it is a candidate for
 *	being aborted. <p>
 *
 *	<i>Key:</i> {@code
 *	com.sun.sgs.impl.service.data.store.net.DataStoreClient.server.host}
 *	<br>
 *	<i>No default &mdash; required</i> <br>
 *	The name of the host running the {@code DataStoreServer}. <p>
 *
 *	<i>Key:</i> {@code
 *	com.sun.sgs.impl.service.data.store.net.DataStoreClient.server.port}
 *	<br>
 *	<i>Default:</i> {@code 44530} <br>
 *	The network port for the {@code DataStoreServer}.  This value must
 *	be greater than {@code 0} and no greater than {@code 65535}.
 *
 * </ul> <p>
 *
 * This class uses the {@link Logger} named {@code
 * com.sun.sgs.impl.service.data.store.net.DataStoreClient} to log information
 * at the following levels: <p>
 *
 * <ul>
 * <li> {@link Level#CONFIG CONFIG} - Constructor properties
 * <li> {@link Level#FINE FINE} - Allocating object IDs.
 * <li> {@link Level#FINEST FINEST} - Object operations
 * </ul>
 */
public final class DataStoreClient
    implements DataStore, TransactionParticipant
{
    /** The name of this class. */
    private static final String CLASSNAME = DataStoreClient.class.getName();

    /** The logger for this class. */
    static final LoggerWrapper logger =
	new LoggerWrapper(Logger.getLogger(CLASSNAME));

    /**
     * The property that specifies the number of object IDs to allocate at one
     * time.
     */
    private static final String ALLOCATION_BLOCK_SIZE_PROPERTY =
	CLASSNAME + ".allocation.block.size";

    /** The default for the number of object IDs to allocate at one time. */
    private static final int DEFAULT_ALLOCATION_BLOCK_SIZE = 100;

    /** The property that specifies the name of the server host. */
    private static final String SERVER_HOST_PROPERTY =
	CLASSNAME + ".server.host";

    /** The property that specifies the server port. */
    private static final String SERVER_PORT_PROPERTY =
	CLASSNAME + ".server.port";

    /** The default for the server port. */
    private static final int DEFAULT_SERVER_PORT = 44530;

    /**
     * The number of times to retry attempting to obtain the server after a
     * failure to obtain it initially.
     */
    private static final int GET_SERVER_MAX_RETRIES = 3;

    /**
     * The number of milliseconds to wait between attempts to obtain the
     * server.
     */
    private static final long GET_SERVER_WAIT = 10000;

    /**
     * The name of the undocumented property that controls whether to replace
     * Java RMI with an experimental, socket-based facility.
     */
    private static final boolean noRmi = Boolean.getBoolean(
	CLASSNAME + ".no.rmi");

    /** The property that specifies the maximum transaction timeout. */
    private static final String MAX_TXN_TIMEOUT_PROPERTY =
	CLASSNAME + ".max.txn.timeout";

    /** The default maximum transaction timeout. */
    private static final long DEFAULT_MAX_TXN_TIMEOUT = 600000;

    /** The server host name. */
    private final String serverHost;

    /** The server port. */
    private final int serverPort;

    /** The server. */
    private final DataStoreServer server;

    /** The number of object IDs to allocate at one time. */
    private final int allocationBlockSize;

    /** The maximum transaction timeout. */
    private final long maxTxnTimeout;

    /** Provides information about the transaction for the current thread. */
    private final ThreadLocal<TxnInfo> threadTxnInfo =
	new ThreadLocal<TxnInfo>();

    /**
     * Object to synchronize on when accessing nextObjectId and
     * lastObjectId.
     */
    private final Object objectIdLock = new Object();

    /**
     * The next object ID to use for creating an object.  Valid if not greater
     * than lastObjectId.
     */
    private long nextObjectId = 0;

    /**
     * The last object ID that is free for allocating an object before needing
     * to obtain more IDs from the database.
     */
    private long lastObjectId = -1;

    /** Object to synchronize on when accessing txnCount. */
    private final Object txnCountLock = new Object();

    /** The number of currently active transactions. */
    private int txnCount = 0;

    /** Stores transaction information. */
    private static class TxnInfo {

	/** The transaction. */
	final Transaction txn;

	/** The associated server transaction ID. */
	final long tid;

	/** Whether preparation of the transaction has started. */
	boolean prepared;

	/** Whether the server side has already aborted. */
	boolean serverAborted;

	/** Creates an instance. */
	TxnInfo(Transaction txn, long tid) {
	    this.txn = txn;
	    this.tid = tid;
	}
    }

    /**
     * Creates an instance of this class configured with the specified
     * properties.  See the {@link DataStoreClient class documentation} for a
     * list of supported properties.
     *
     * @param	properties the properties for configuring this instance
     * @throws	IllegalArgumentException if the {@code
     *		com.sun.sgs.impl.service.data.store.net.DataStoreClient.server.host}
     *		property is not set, if the value of the {@code
     *		com.sun.sgs.impl.service.data.store.net.DataStoreClient.allocation.block.size}
     *		property is not a valid integer greater than zero, or if the
     *		value of the {@code
     *		com.sun.sgs.impl.service.data.store.net.DataStoreClient.server.port}
     *		property is not a valid integer greater than {@code 0} and not
     *		greater than {@code 65535}
     * @throws	IOException if a network problem occurs
     * @throws	NotBoundException if the server is not found in the RMI
     *		registry
     */
    public DataStoreClient(Properties properties)
	throws IOException, NotBoundException
    {
	logger.log(Level.CONFIG, "Creating DataStoreClient properties:{0}",
		   properties);
	PropertiesWrapper wrappedProps = new PropertiesWrapper(properties);
	serverHost = wrappedProps.getProperty(SERVER_HOST_PROPERTY);
	if (serverHost == null) {
	    throw new IllegalArgumentException(
		"The " + SERVER_HOST_PROPERTY + " property must be specified");
	}
	serverPort = wrappedProps.getIntProperty(
	    SERVER_PORT_PROPERTY, DEFAULT_SERVER_PORT, 1, 65535);
	allocationBlockSize = wrappedProps.getIntProperty(
	    ALLOCATION_BLOCK_SIZE_PROPERTY, DEFAULT_ALLOCATION_BLOCK_SIZE,
	    1, Integer.MAX_VALUE);
	maxTxnTimeout = wrappedProps.getLongProperty(
	    MAX_TXN_TIMEOUT_PROPERTY, DEFAULT_MAX_TXN_TIMEOUT,
	    (long) 0, Long.MAX_VALUE);
	server = getServer();
    }

    /* -- Implement DataStore -- */

    /** {@inheritDoc} */
    public long createObject(Transaction txn) {
	logger.log(Level.FINEST, "createObject txn:{0}", txn);
	TxnInfo txnInfo = null;
	Exception exception;
	try {
	    txnInfo = checkTxn(txn);
	    long result;
	    synchronized (objectIdLock) {
		if (nextObjectId > lastObjectId) {
		    logger.log(Level.FINE, "Allocate more object IDs");
		    long newNextObjectId = server.allocateObjects(
			txnInfo.tid, allocationBlockSize);
		    nextObjectId = newNextObjectId;
		    lastObjectId = newNextObjectId + allocationBlockSize - 1;
		}
		result = nextObjectId++;
	    }
	    if (logger.isLoggable(Level.FINEST)) {
		logger.log(Level.FINEST,
			   "createObject txn:{0} returns oid:{1,number,#}",
			   txn, result);
	    }
	    return result;
	} catch (IOException e) {
	    exception = e;
	} catch (RuntimeException e) {
	    exception = e;
	}
	throw convertException(
	    txn, txnInfo, Level.FINEST, exception, "createObject txn:" + txn);
    }

    /** {@inheritDoc} */
    public void markForUpdate(Transaction txn, long oid) {
	if (logger.isLoggable(Level.FINEST)) {
	    logger.log(Level.FINEST, "markForUpdate txn:{0}, oid:{1,number,#}",
		       txn, oid);
	}
	TxnInfo txnInfo = null;
	Exception exception;
	try {
	    txnInfo = checkTxn(txn);
	    server.markForUpdate(txnInfo.tid, oid);
	    if (logger.isLoggable(Level.FINEST)) {
		logger.log(Level.FINEST,
			   "markForUpdate txn:{0}, oid:{1,number,#} returns",
			   txn, oid);
	    }
	    return;
	} catch (IOException e) {
	    exception = e;
	} catch (RuntimeException e) {
	    exception = e;
	}
	throw convertException(txn, txnInfo, Level.FINEST, exception,
			       "markForUpdate txn:" + txn + ", oid:" + oid);
    }

    /** {@inheritDoc} */
    public byte[] getObject(Transaction txn, long oid, boolean forUpdate) {
	if (logger.isLoggable(Level.FINEST)) {
	    logger.log(Level.FINEST,
		       "getObject txn:{0}, oid:{1,number,#}, forUpdate:{2}",
		       txn, oid, forUpdate);
	}
	TxnInfo txnInfo = null;
	Exception exception;
	try {
	    txnInfo = checkTxn(txn);
	    byte[] result = server.getObject(txnInfo.tid, oid, forUpdate);
	    if (logger.isLoggable(Level.FINEST)) {
		logger.log(
		    Level.FINEST,
		    "getObject txn:{0}, oid:{1,number,#}, forUpdate:{2} " +
		    "returns",
		    txn, oid, forUpdate);
	    }
	    return result;
	} catch (IOException e) {
	    exception = e;
	} catch (RuntimeException e) {
	    exception = e;
	}
	throw convertException(txn, txnInfo, Level.FINEST, exception,
			       "getObject txn:" + txn + ", oid:" + oid +
			       ", forUpdate:" + forUpdate);
    }

    /** {@inheritDoc} */
    public void setObject(Transaction txn, long oid, byte[] data) {
	if (logger.isLoggable(Level.FINEST)) {
	    logger.log(Level.FINEST, "setObject txn:{0}, oid:{1,number,#}",
		       txn, oid);
	}
	TxnInfo txnInfo = null;
	Exception exception;
	try {
	    if (data == null) {
		throw new NullPointerException("The data must not be null");
	    }
	    txnInfo = checkTxn(txn);
	    server.setObject(txnInfo.tid, oid, data);
	    if (logger.isLoggable(Level.FINEST)) {
		logger.log(Level.FINEST,
			   "setObject txn:{0}, oid:{1,number,#} returns",
			   txn, oid);
	    }
	    return;
	} catch (IOException e) {
	    exception = e;
	} catch (RuntimeException e) {
	    exception = e;
	}
	throw convertException(txn, txnInfo, Level.FINEST, exception,
			       "setObject txn:" + txn + ", oid:" + oid);
    }

    /** {@inheritDoc} */
    public void setObjects(Transaction txn, long[] oids, byte[][] dataArray) {
	if (logger.isLoggable(Level.FINEST)) {
	    logger.log(Level.FINEST, "setObjects txn:{0}", txn);
	}
	TxnInfo txnInfo = null;
	Exception exception;
	try {
	    txnInfo = checkTxn(txn);
	    server.setObjects(txnInfo.tid, oids, dataArray);
	    if (logger.isLoggable(Level.FINEST)) {
		logger.log(Level.FINEST, "setObjects txn:{0} returns", txn);
	    }
	    return;
	} catch (IOException e) {
	    exception = e;
	} catch (RuntimeException e) {
	    exception = e;
	}
	throw convertException(txn, txnInfo, Level.FINEST, exception,
			       "setObjects txn:" + txn);
    }

    /** {@inheritDoc} */
    public void removeObject(Transaction txn, long oid) {
	if (logger.isLoggable(Level.FINEST)) {
	    logger.log(Level.FINEST, "removeObject txn:{0}, oid:{1,number,#}",
		       txn, oid);
	}
	TxnInfo txnInfo = null;
	Exception exception;
	try {
	    txnInfo = checkTxn(txn);
	    server.removeObject(txnInfo.tid, oid);
	    if (logger.isLoggable(Level.FINEST)) {
		logger.log(Level.FINEST,
			   "removeObject txn:{0}, oid:{1,number,#} returns",
			   txn, oid);
	    }
	    return;
	} catch (IOException e) {
	    exception = e;
	} catch (RuntimeException e) {
	    exception = e;
	}
	throw convertException(txn, txnInfo, Level.FINEST, exception,
			       "removeObject txn:" + txn + ", oid:" + oid);
    }

    /** {@inheritDoc} */
    public long getBinding(Transaction txn, String name) {
	if (logger.isLoggable(Level.FINEST)) {
	    logger.log(
		Level.FINEST, "getBinding txn:{0}, name:{1}", txn, name);
	}
	TxnInfo txnInfo = null;
	Exception exception;
	try {
	    txnInfo = checkTxn(txn);
	    long result = server.getBinding(txnInfo.tid, name);
	    if (logger.isLoggable(Level.FINEST)) {
		logger.log(
		    Level.FINEST,
		    "getBinding txn:{0}, name:{1} returns oid:{2,number,#}",
		    txn, name, result);
	    }
	    return result;
	} catch (IOException e) {
	    exception = e;
	} catch (RuntimeException e) {
	    exception = e;
	}
	throw convertException(txn, txnInfo, Level.FINEST, exception,
			       "getBinding txn:" + txn + ", name:" + name);
    }

    /** {@inheritDoc} */
    public void setBinding(Transaction txn, String name, long oid) {
	if (logger.isLoggable(Level.FINEST)) {
	    logger.log(
		Level.FINEST, "setBinding txn:{0}, name:{1}, oid:{2,number,#}",
		txn, name, oid);
	}
	TxnInfo txnInfo = null;
	Exception exception;
	try {
	    txnInfo = checkTxn(txn);
	    server.setBinding(txnInfo.tid, name, oid);
	    if (logger.isLoggable(Level.FINEST)) {
		logger.log(
		    Level.FINEST,
		    "setBinding txn:{0}, name:{1}, oid:{2,number,#} returns",
		    txn, name, oid);
	    }
	    return;
	} catch (IOException e) {
	    exception = e;
	} catch (RuntimeException e) {
	    exception = e;
	}
	throw convertException(
	    txn, txnInfo, Level.FINEST, exception,
	    "setBinding txn:" + txn + ", name:" + name + ", oid:" + oid);
    }

    /** {@inheritDoc} */
    public void removeBinding(Transaction txn, String name) {
	if (logger.isLoggable(Level.FINEST)) {
	    logger.log(
		Level.FINEST, "removeBinding txn:{0}, name:{1}", txn, name);
	}
	Exception exception;
	TxnInfo txnInfo = null;
	try {
	    txnInfo = checkTxn(txn);
	    server.removeBinding(txnInfo.tid, name);
	    if (logger.isLoggable(Level.FINEST)) {
		logger.log(
		    Level.FINEST, "removeBinding txn:{0}, name:{1} returns",
		    txn, name);
	    }
	    return;
	} catch (IOException e) {
	    exception = e;
	} catch (RuntimeException e) {
	    exception = e;
	}
	throw convertException(txn, txnInfo, Level.FINEST, exception,
			       "removeBinding txn:" + txn + ", name:" + name);
    }

    /** {@inheritDoc} */
    public String nextBoundName(Transaction txn, String name) {
	if (logger.isLoggable(Level.FINEST)) {
	    logger.log(
		Level.FINEST, "nextBoundName txn:{0}, name:{1}", txn, name);
	}
	TxnInfo txnInfo = null;
	Exception exception;
	try {
	    txnInfo = checkTxn(txn);
	    String result = server.nextBoundName(txnInfo.tid, name);
	    if (logger.isLoggable(Level.FINEST)) {
		logger.log(Level.FINEST,
			   "nextBoundName txn:{0}, name:{1} returns {2}",
			   txn, name, result);
	    }
	    return result;
	} catch (IOException e) {
	    exception = e;
	} catch (RuntimeException e) {
	    exception = e;
	}
	throw convertException(txn, txnInfo, Level.FINEST, exception,
			       "nextBoundName txn:" + txn + ", name:" + name);
    }

    /** {@inheritDoc} */
    public boolean shutdown() {
	logger.log(Level.FINER, "shutdown");
	Exception exception;
	try {
	    synchronized (txnCountLock) {
		while (txnCount > 0) {
		    try {
			logger.log(Level.FINEST,
				   "shutdown waiting for {0} transactions",
				   txnCount);
			txnCountLock.wait();
		    } catch (InterruptedException e) {
			logger.log(Level.FINEST, "shutdown interrupted");
			break;
		    }
		}
		if (txnCount < 0) {
		    throw new IllegalStateException("DataStore is shut down");
		}
		boolean ok = (txnCount == 0);
		if (ok) {
		    txnCount = -1;
		}
		logger.log(Level.FINER, "shutdown returns {0}", ok);
		return ok;
	    }
	} catch (RuntimeException e) {
	    throw convertException(null, null, Level.FINER, e, "shutdown");
	}
    }

    /** {@inheritDoc} */
    public int getClassId(Transaction txn, byte[] classInfo) {
	logger.log(Level.FINER, "getClassId txn:{0}", txn);
	TxnInfo txnInfo = null;
	Exception exception;
	try {
	    txnInfo = checkTxn(txn);
	    int result = server.getClassId(txnInfo.tid, classInfo);
	    if (logger.isLoggable(Level.FINER)) {
		logger.log(Level.FINER,
			   "getClassId txn:{0} returns {1}", txn, result);
	    }
	    return result;
	} catch (IOException e) {
	    exception = e;
	} catch (RuntimeException e) {
	    exception = e;
	}
	throw convertException(
	    txn, txnInfo, Level.FINER, exception, "getClassId txn:" + txn);
    }

    /** {@inheritDoc} */
    public byte[] getClassInfo(Transaction txn, int classId)
	throws ClassInfoNotFoundException
    {
	if (logger.isLoggable(Level.FINER)) {
	    logger.log(Level.FINER,
		       "getClassInfo txn:{0}, classId:{1,number,#}",
		       txn, classId);
	}
	TxnInfo txnInfo = null;
	Exception exception;
	try {
	    txnInfo = checkTxn(txn);
	    byte[] result = server.getClassInfo(txnInfo.tid, classId);
	    if (logger.isLoggable(Level.FINER)) {
		logger.log(
		    Level.FINER,
		    "getClassInfo txn:{0}, classId:{1,number,#} returns",
		    txn, classId);
	    }
	    return result;
	} catch (IOException e) {
	    exception = e;
	} catch (RuntimeException e) {
	    exception = e;
	}
	throw convertException(
	    txn, txnInfo, Level.FINER, exception,
	    "getClassInfo txn:" + txn + ", classId:" + classId);
    }

    /* -- Implement TransactionParticipant -- */

     /** {@inheritDoc} */
    public boolean prepare(Transaction txn) {
	logger.log(Level.FINER, "prepare txn:{0}", txn);
	TxnInfo txnInfo = null;
	Exception exception;
	try {
	    txnInfo = checkTxnNoJoin(txn, true);
	    txn.checkTimeout();
	    if (txnInfo.prepared) {
		throw new IllegalStateException(
		    "Transaction has already been prepared");
	    }
	    boolean result = server.prepare(txnInfo.tid);
	    txnInfo.prepared = true;
	    if (logger.isLoggable(Level.FINER)) {
		logger.log(
		    Level.FINER, "prepare txn:{0} returns {1}", txn, result);
	    }
	    if (result) {
		threadTxnInfo.set(null);
		decrementTxnCount();
	    }
	    return result;
	} catch (IOException e) {
	    exception = e;
	} catch (RuntimeException e) {
	    exception = e;
	}
	throw convertException(txn, txnInfo, Level.FINER, exception,
			       "prepare txn:" + txn);
    }

    /** {@inheritDoc} */
    public void commit(Transaction txn) {
	logger.log(Level.FINER, "commit txn:{0}", txn);
	TxnInfo txnInfo = null;
	Exception exception;
	try {
	    txnInfo = checkTxnNoJoin(txn, true);
	    if (!txnInfo.prepared) {
		throw new IllegalStateException(
		    "Transaction has not been prepared");
	    }
	    server.commit(txnInfo.tid);
	    threadTxnInfo.set(null);
	    decrementTxnCount();
	    logger.log(Level.FINER, "commit txn:{0} returns", txn);
	    return;
	} catch (IOException e) {
	    exception = e;
	} catch (RuntimeException e) {
	    exception = e;
	}
	throw convertException(txn, txnInfo, Level.FINER, exception,
			       "commit txn:" + txn);
    }

    /** {@inheritDoc} */
    public void prepareAndCommit(Transaction txn) {
	logger.log(Level.FINER, "prepareAndCommit txn:{0}", txn);
	TxnInfo txnInfo = null;
	Exception exception;
	try {
	    txnInfo = checkTxnNoJoin(txn, true);
	    txn.checkTimeout();
	    if (txnInfo.prepared) {
		throw new IllegalStateException(
		    "Transaction has already been prepared");
	    }
	    server.prepareAndCommit(txnInfo.tid);
	    threadTxnInfo.set(null);
	    decrementTxnCount();
	    logger.log(Level.FINER, "prepareAndCommit txn:{0} returns", txn);
	    return;
	} catch (IOException e) {
	    exception = e;
	} catch (RuntimeException e) {
	    exception = e;
	}
	throw convertException(txn, txnInfo, Level.FINER, exception,
			       "prepareAndCommit txn:" + txn);
    }

    /** {@inheritDoc} */
    public void abort(Transaction txn) {
	logger.log(Level.FINER, "abort txn:{0}", txn);
	TxnInfo txnInfo = null;
	Exception exception;
	try {
	    txnInfo = checkTxnNoJoin(txn, false);
	    threadTxnInfo.set(null);
	    decrementTxnCount();
	    if (!txnInfo.serverAborted) {
		server.abort(txnInfo.tid);
	    }
	    logger.log(Level.FINER, "abort txn:{0} returns", txn);
	    return;
	} catch (IOException e) {
	    exception = e;
	} catch (RuntimeException e) {
	    exception = e;
	}
	throw convertException(
	    txn, txnInfo, Level.FINER, exception, "abort txn:" + txn);
    }

    /* -- Other public methods -- */

    /**
     * Returns a string representation of this object.
     *
     * @return	a string representation of this object
     */
    public String toString() {
	return "DataStoreClient[serverHost:" + serverHost +
	    ", serverPort:" + serverPort + "]";
    }

    /* -- Private methods -- */

    /** Obtains the server. */
    private DataStoreServer getServer() throws IOException, NotBoundException {
	boolean done = false;
	for (int i = 0; !done; i++) {
	    if (i == GET_SERVER_MAX_RETRIES) {
		done = true;
	    }
	    try {
		if (!noRmi) {
		    Registry registry = LocateRegistry.getRegistry(
			serverHost, serverPort);
		    return (DataStoreServer) registry.lookup(
			"DataStoreServer");
		} else {
		    return new DataStoreClientRemote(serverHost, serverPort);
		}
	    } catch (IOException e) {
		if (done) {
		    throw e;
		}
	    } catch (NotBoundException e) {
		if (done) {
		    throw e;
		}
	    }
	}
	throw new AssertionError();
    }

    /**
     * Checks that the correct transaction is in progress, and join if none is
     * in progress.
     */
    private TxnInfo checkTxn(Transaction txn) throws IOException {
	if (txn == null) {
	    throw new NullPointerException("Transaction must not be null");
	}
	TxnInfo txnInfo = threadTxnInfo.get();
	if (txnInfo == null) {
	    txnInfo = joinTransaction(txn);
	} else if (!txnInfo.txn.equals(txn)) {
	    throw new IllegalStateException(
		"Wrong transaction: Found " + txnInfo.txn +
		", expected " + txn);
	} else if (txnInfo.prepared) {
	    throw new IllegalStateException("Transaction has been prepared");
	}
	txn.checkTimeout();
	return txnInfo;
    }

    /**
     * Joins the specified transaction, checking first to see if the data store
     * is currently shutting down, and returning the new TxnInfo.
     */
    private TxnInfo joinTransaction(Transaction txn) throws IOException {
	synchronized (txnCountLock) {
	    if (txnCount < 0) {
		throw new IllegalStateException("Service is shut down");
	    }
	    txnCount++;
	}
	boolean joined = false;
	long tid;
	try {
	    txn.join(this);
	    joined = true;
	    tid = server.createTransaction(txn.getTimeout());
	    if (logger.isLoggable(Level.FINER)) {
		logger.log(Level.FINER,
			   "Created server transaction stid:{0,number,#} " +
			   "for transaction {1}",
			   tid, txn);
	    }
	} finally {
	    if (!joined) {
		decrementTxnCount();
	    }
	}
	TxnInfo txnInfo = new TxnInfo(txn, tid);
	threadTxnInfo.set(txnInfo);
	return txnInfo;
    }

    /**
     * Checks that the correct transaction is in progress, throwing an
     * exception if the transaction has not been joined.  If notAborting is
     * true, then checks if the store is shutting down.
     */
    private TxnInfo checkTxnNoJoin(Transaction txn, boolean notAborting) {
	if (txn == null) {
	    throw new NullPointerException("Transaction must not be null");
	}
	TxnInfo txnInfo = threadTxnInfo.get();
	if (txnInfo == null) {
	    throw new IllegalStateException("Transaction is not active");
	} else if (notAborting && getTxnCount() < 0) {
	    throw new IllegalStateException("DataStore is shutting down");
	} else if (!txnInfo.txn.equals(txn)) {
	    throw new IllegalStateException("Wrong transaction");
	}
	return txnInfo;
    }

    /**
     * Returns the correct SGS exception for a IOException thrown during an
     * operation.  The txnInfo argument, if non-null, is used to abort the
     * transaction if a TransactionAbortedException is going to be thrown.  The
     * level argument is used to log the exception.  The operation argument
     * will be included in newly created exceptions and the log, and should
     * describe the operation that was underway when the exception was thrown.
     * The supplied exception may also be a RuntimeException, which will be
     * logged and returned.
     */
    private RuntimeException convertException(
	Transaction txn, TxnInfo txnInfo, Level level, Exception e,
	String operation)
    {
	RuntimeException re;
	if (e instanceof IOException) {
	    re = new NetworkException(
		operation + " failed due to a communication problem: " +
		e.getMessage(),
		e);
	} else if (e instanceof TransactionAbortedException) {
	    re = (RuntimeException) e;
	} else if (e instanceof TransactionNotActiveException && txn != null) {
	    /*
	     * If the transaction is not active on the server, then it may have
	     * timed out.
	     */
	    long duration = System.currentTimeMillis() - txn.getCreationTime();
	    if (duration > txn.getTimeout()) {
		re = new TransactionTimeoutException(
		    operation + " failed: Transaction timed out after " +
		    duration + " ms");
	    } else {
		re = (TransactionNotActiveException) e;
	    }
	} else {
	    re = (RuntimeException) e;
	}
	/*
	 * If we're throwing an exception saying that the transaction was
	 * aborted, then make sure to abort the transaction now.
	 */
<<<<<<< HEAD
	if (re instanceof TransactionAbortedException) {
	    if (txnInfo != null) {
		txnInfo.serverAborted = true;
	    }
	    if (txn != null) {
		try {
		    txn.abort(re);
		} catch (TransactionAbortedException e2) {
		}
=======
	if (re instanceof TransactionAbortedException && txnInfo != null) {
	    txnInfo.serverAborted = true;
	    try {
		txnInfo.txn.abort(re);
	    } catch (TransactionAbortedException e2) {
		/*
		 * Discard this exception and return the original one, for
		 * better error reporting.
		 */
>>>>>>> 06394fc7
	    }
	}
	logger.logThrow(level, re, "{0} throws", operation);
	return re;
    }

    /** Returns the current transaction count. */
    private int getTxnCount() {
	synchronized (txnCountLock) {
	    return txnCount;
	}
    }

    /** Decrements the current transaction count. */
    private void decrementTxnCount() {
	synchronized (txnCountLock) {
	    txnCount--;
	    if (txnCount <= 0) {
		txnCountLock.notifyAll();
	    }
	}
    }
}<|MERGE_RESOLUTION|>--- conflicted
+++ resolved
@@ -863,7 +863,6 @@
 	 * If we're throwing an exception saying that the transaction was
 	 * aborted, then make sure to abort the transaction now.
 	 */
-<<<<<<< HEAD
 	if (re instanceof TransactionAbortedException) {
 	    if (txnInfo != null) {
 		txnInfo.serverAborted = true;
@@ -872,18 +871,11 @@
 		try {
 		    txn.abort(re);
 		} catch (TransactionAbortedException e2) {
+		    /*
+		     * Discard this exception and return the original one, for
+		     * better error reporting.
+		     */
 		}
-=======
-	if (re instanceof TransactionAbortedException && txnInfo != null) {
-	    txnInfo.serverAborted = true;
-	    try {
-		txnInfo.txn.abort(re);
-	    } catch (TransactionAbortedException e2) {
-		/*
-		 * Discard this exception and return the original one, for
-		 * better error reporting.
-		 */
->>>>>>> 06394fc7
 	    }
 	}
 	logger.logThrow(level, re, "{0} throws", operation);
