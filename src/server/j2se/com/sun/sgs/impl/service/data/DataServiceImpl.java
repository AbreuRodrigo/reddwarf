/*
 * Copyright 2007 Sun Microsystems, Inc.
 *
 * This file is part of Project Darkstar Server.
 *
 * Project Darkstar Server is free software: you can redistribute it
 * and/or modify it under the terms of the GNU General Public License
 * version 2 as published by the Free Software Foundation and
 * distributed hereunder to you.
 *
 * Project Darkstar Server is distributed in the hope that it will be useful,
 * but WITHOUT ANY WARRANTY; without even the implied warranty of
 * MERCHANTABILITY or FITNESS FOR A PARTICULAR PURPOSE.  See the
 * GNU General Public License for more details.
 *
 * You should have received a copy of the GNU General Public License
 * along with this program.  If not, see <http://www.gnu.org/licenses/>.
 */

package com.sun.sgs.impl.service.data;

import com.sun.sgs.app.DataManager;
import com.sun.sgs.app.ManagedObject;
import com.sun.sgs.app.ManagedObjectRemoval;
import com.sun.sgs.app.ManagedReference;
import com.sun.sgs.app.NameNotBoundException;
import com.sun.sgs.app.TransactionNotActiveException;
import com.sun.sgs.impl.kernel.StandardProperties;
import com.sun.sgs.impl.service.data.store.DataStore;
import com.sun.sgs.impl.service.data.store.DataStoreImpl;
import com.sun.sgs.impl.service.data.store.Scheduler;
import com.sun.sgs.impl.service.data.store.TaskHandle;
import com.sun.sgs.impl.sharedutil.LoggerWrapper;
import com.sun.sgs.impl.sharedutil.PropertiesWrapper;
import com.sun.sgs.impl.sharedutil.Objects;
import com.sun.sgs.impl.util.AbstractKernelRunnable;
import com.sun.sgs.impl.util.TransactionContextFactory;
import com.sun.sgs.impl.util.TransactionContextMap;
import com.sun.sgs.kernel.ComponentRegistry;
import com.sun.sgs.kernel.KernelRunnable;
import com.sun.sgs.kernel.RecurringTaskHandle;
import com.sun.sgs.kernel.TaskOwner;
import com.sun.sgs.kernel.TaskScheduler;
import com.sun.sgs.profile.ProfileProducer;
import com.sun.sgs.profile.ProfileRegistrar;
import com.sun.sgs.service.DataService;
import com.sun.sgs.service.Service;
import com.sun.sgs.service.Transaction;
import com.sun.sgs.service.TransactionParticipant;
import com.sun.sgs.service.TransactionProxy;
import com.sun.sgs.service.TransactionRunner;
import java.io.Serializable;
import java.math.BigInteger;
import java.util.Properties;
import java.util.logging.Level;
import java.util.logging.Logger;

/**
 * Provides an implementation of <code>DataService</code> based on {@link
 * DataStoreImpl}. <p>
 *
 * The {@link #DataServiceImpl constructor} requires the <a
 * href="../../../app/doc-files/config-properties.html#com.sun.sgs.app.name">
 * <code>com.sun.sgs.app.name</code></a> property, and supports both these
 * public configuration <a
 * href="../../../app/doc-files/config-properties.html#DataService">
 * properties</a> and the following additional properties: <p>
 *
 * <dl style="margin-left: 1em">
 *
 * <dt> <i>Property:</i> <code><b>
 *	com.sun.sgs.impl.service.data.DataServiceImpl.data.store.class
 *	</b></code> <br>
 *	<i>Default:</i>
 *	<code>com.sun.sgs.impl.service.data.store.DataStoreImpl</code>
 *
 * <dd style="padding-top: .5em">The name of the class that implements {@link
 *	DataStore}.  The class should be public, not abstract, and should
 *	provide a public constructor with a {@link Properties} parameter. <p>
 *
 * <dt> <i>Property:</i> <code><b>
 *	com.sun.sgs.impl.service.data.DataServiceImpl.debug.check.interval
 *	</b></code> <br>
 *	<i>Default:</i> <code>Integer.MAX_VALUE</code>
 *
 * <dd style="padding-top: .5em">The number of <code>DataService</code>
 *	operations to skip between checks of the consistency of the managed
 *	references table.  Note that the number of operations is measured
 *	separately for each transaction.  This property is intended for use in
 *	debugging. <p>
 *
 * </dl> <p>
 *
 * The constructor also passes the properties to the {@link DataStoreImpl}
 * constructor, which supports additional properties. <p>
 *
 * This class uses the {@link Logger} named
 * <code>com.sun.sgs.impl.service.data.DataServiceImpl</code> to log
 * information at the following logging levels: <p>
 *
 * <ul>
 * <li> {@link Level#SEVERE SEVERE} - Initialization failures
 * <li> {@link Level#CONFIG CONFIG} - Constructor properties, data service
 *	headers
 * <li> {@link Level#FINE FINE} - Task scheduling operations
 * <li> {@link Level#FINER FINER} - Transaction operations
 * <li> {@link Level#FINEST FINEST} - Name and object operations
 * </ul> <p>
 *
 * It also uses an additional {@code Logger} named {@code
 * com.sun.sgs.impl.service.data.DataServiceImpl.detect.modifications} to log
 * information about managed objects that are found to be modified but were not
 * marked for update.  Note that this logging output will only be performed if
 * the {@code
 * com.sun.sgs.impl.service.data.DataServiceImpl.detect.modifications} property
 * is {@code true}. <p>
 *
 * <ul>
 * <li> {@code FINEST} - Modified object was not marked for update
 * </ul> <p>
 *
 * Instances of {@link ManagedReference} returned by the {@link
 * #createReference createReference} method use the <code>Logger</code> named
 * <code>com.sun.sgs.impl.service.data.ManagedReferenceImpl</code> to log
 * information at the following logging levels: <p>
 *
 * <ul>
 * <li> {@link Level#FINE FINE} - Managed reference table checks
 * <li> <code>FINEST</code> - Reference operations
 * </ul>
 */
public final class DataServiceImpl implements DataService, ProfileProducer {

    /** The name of this class. */
    private static final String CLASSNAME = DataServiceImpl.class.getName();

    /**
     * The property that specifies the number of operations to skip between
     * checks of the consistency of the managed references table.
     */
    private static final String DEBUG_CHECK_INTERVAL_PROPERTY =
	CLASSNAME + ".debug.check.interval";

    /**
     * The property that specifies whether to automatically detect
     * modifications to objects.
     */
    private static final String DETECT_MODIFICATIONS_PROPERTY =
	CLASSNAME + ".detect.modifications";

    /**
     * The property that specifies the name of the class that implements
     * DataStore.
     */
    private static final String DATA_STORE_CLASS_PROPERTY =
	CLASSNAME + ".data.store.class";

    /** The logger for this class. */
    private static final LoggerWrapper logger =
	new LoggerWrapper(Logger.getLogger(CLASSNAME));

    /** Synchronize on this object when accessing the contextMap field. */
    private static final Object contextMapLock = new Object();

    /**
     * The transaction context map, or null if configure has not been called.
     */
    private static TransactionContextMap<Context> contextMap = null;

    /** The name of this application. */
    private final String appName;

    /** Scheduler supplied to the data store. */
    private final Scheduler scheduler;

    /** The underlying data store. */
    private final DataStore store;

    /** Table that stores information about classes used in serialization. */
    private final ClassesTable classesTable;

    /** The transaction context factory. */
    private final TransactionContextFactory<Context> contextFactory;

    /**
     * Synchronize on this object before accessing the state,
     * debugCheckInterval, or detectModifications fields.
     */
    private final Object stateLock = new Object();

    /** The possible states of this instance. */
    enum State {
	/** Before constructor has completed */
	UNINITIALIZED,
	/** After construction and before shutdown */
	RUNNING,
	/** After start of a call to shutdown and before call finishes */
	SHUTTING_DOWN,
	/** After shutdown has completed successfully */
	SHUTDOWN
    }

    /** The current state of this instance. */
    private State state = State.UNINITIALIZED;

    /**
     * The number of operations to skip between checks of the consistency of
     * the managed reference table.
     */
    private int debugCheckInterval;

    /** Whether to detect object modifications automatically. */
    private boolean detectModifications;

    /**
     * Defines the transaction context map for this class.  This class checks
     * the service state and the reference table whenever the context is
     * accessed.  No check is needed for joinTransaction, though, because the
     * check is already being made when obtaining the context factory.
     */
    private static final class ContextMap
	extends TransactionContextMap<Context>
    {
	ContextMap(TransactionProxy proxy) {
	    super(proxy);
	}
	@Override public Context getContext() {
	    return check(super.getContext());
	}
	@Override public void checkContext(Context context) {
	    check(context);
	    super.checkContext(context);
	}
	@Override public Context checkTransaction(Transaction txn) {
	    return check(super.checkTransaction(txn));
	}
	private static Context check(Context context) {
	    context.checkState();
	    context.maybeCheckReferenceTable();
	    return context;
	}
    }

    /** Defines the transaction context factory for this class. */
    private final class ContextFactory
	extends TransactionContextFactory<Context>
    {
	ContextFactory(TransactionContextMap<Context> contextMap) {
	    super(contextMap);
	}
	@Override protected Context createContext(Transaction txn) {
	    /*
	     * Prevent joining a new transaction during shutdown, even though
	     * other operations will have been allowed to proceed.
	     */
	    synchronized (stateLock) {
		if (state == State.SHUTTING_DOWN) {
		    throw new IllegalStateException(
			"Service is shutting down");
		}
	    }
	    return new Context(
		DataServiceImpl.this, store, txn, debugCheckInterval,
		detectModifications, classesTable);
	}
	@Override protected TransactionParticipant createParticipant() {
	    /* Create a durable participant */
	    return new Participant();
	}
    }

    /**
     * Provides an implementation of Scheduler that uses the TaskScheduler and
     * TaskOwner.  Note that this class is created in the DataServiceImpl
     * constructor, so the TaskOwner used does not have access to managers or
     * to the full AppContext.
     */
    private static class DelegatingScheduler implements Scheduler {

	/** The task scheduler. */
	private final TaskScheduler taskScheduler;

	/** The task owner. */
	private final TaskOwner taskOwner;

	DelegatingScheduler(TaskScheduler taskScheduler, TaskOwner taskOwner) {
	    this.taskScheduler = taskScheduler;
	    this.taskOwner = taskOwner;
	}

	public TaskHandle scheduleRecurringTask(Runnable task, long period) {
	    return new Handle(task, period);
	}

	/** Implementation of task handle. */
	private class Handle implements TaskHandle, KernelRunnable {
	    private final Runnable task;
	    private final long period;
	    private final RecurringTaskHandle handle;

	    Handle(Runnable task, long period) {
		this.task = task;
		this.period = period;
		handle = taskScheduler.scheduleRecurringTask(
		    this, taskOwner, System.currentTimeMillis() + period,
		    period);
		handle.start();
	    }

	    public String toString() {
		return "Handle[task:" + task + ", period:" + period + "]";
	    }

	    public String getBaseTaskType() {
		return task.getClass().getName();
	    }

	    public void run() {
		task.run();
	    }

	    public void cancel() {
		handle.cancel();
	    }
	}
    }

    /**
     * Creates an instance of this class configured with the specified
     * properties and services.  See the {@link DataServiceImpl class
     * documentation} for the list of supported properties.
     *
     * @param	properties the properties for configuring this service
     * @param	systemRegistry the registry of available system components
     * @param	txnProxy the transaction proxy
     * @throws	IllegalArgumentException if the <code>com.sun.sgs.app.name
     *		</code> property is not specified, if the value of the <code>
     *		com.sun.sgs.impl.service.data.DataServiceImpl.debug.check.interval
     *		</code> property is not a valid integer, or if the data store
     *		constructor detects an illegal property value
     * @throws	Exception if a problem occurs creating the service
     */
    public DataServiceImpl(Properties properties,
			   ComponentRegistry systemRegistry,
			   TransactionProxy txnProxy)
	throws Exception
    {
	if (logger.isLoggable(Level.CONFIG)) {
	    logger.log(Level.CONFIG,
		       "Creating DataServiceImpl properties:{0}, " +
		       "systemRegistry:{1}, txnProxy:{2}",
		       properties, systemRegistry, txnProxy);
	}
	try {
	    PropertiesWrapper wrappedProps = new PropertiesWrapper(properties);
	    appName = wrappedProps.getProperty(StandardProperties.APP_NAME);
	    if (appName == null) {
		throw new IllegalArgumentException(
		    "The " + StandardProperties.APP_NAME +
		    " property must be specified");
	    } else if (systemRegistry == null) {
		throw new NullPointerException(
		    "The systemRegistry argument must not be null");
	    } else if (txnProxy == null) {
		throw new NullPointerException(
		    "The txnProxy argument must not be null");
	    }
	    debugCheckInterval = wrappedProps.getIntProperty(
		DEBUG_CHECK_INTERVAL_PROPERTY, Integer.MAX_VALUE);
	    detectModifications = wrappedProps.getBooleanProperty(
		DETECT_MODIFICATIONS_PROPERTY, Boolean.TRUE);
	    String dataStoreClassName = wrappedProps.getProperty(
		DATA_STORE_CLASS_PROPERTY);
	    TaskScheduler taskScheduler =
		systemRegistry.getComponent(TaskScheduler.class);
	    TaskOwner taskOwner = txnProxy.getCurrentOwner();
	    scheduler = new DelegatingScheduler(taskScheduler, taskOwner);
	    if (dataStoreClassName == null) {
		store = new DataStoreImpl(properties, scheduler);
	    } else {
		store = wrappedProps.getClassInstanceProperty(
		    DATA_STORE_CLASS_PROPERTY, DataStore.class,
		    new Class[] { Properties.class }, properties);
		logger.log(Level.CONFIG, "Using data store {0}", store);
	    }
	    classesTable = new ClassesTable(store);
	    synchronized (contextMapLock) {
		if (contextMap == null) {
		    contextMap = new ContextMap(txnProxy);
		}
	    }
	    contextFactory = new ContextFactory(contextMap);
	    synchronized (stateLock) {
		state = State.RUNNING;
	    }
	    taskScheduler.runTask(
		new TransactionRunner(
		    new AbstractKernelRunnable() {
			public void run() {
			    DataServiceHeader header;
			    try {
				header = getServiceBinding(
				    CLASSNAME + ".header",
				    DataServiceHeader.class);
				logger.log(Level.CONFIG,
					   "Found existing header {0}",
					   header);
			    } catch (NameNotBoundException e) {
				header = new DataServiceHeader(appName);
				setServiceBinding(
				    CLASSNAME + ".header", header);
				logger.log(Level.CONFIG,
					   "Created new header {0}", header);
			    }
			}
		    }),
		taskOwner, true);
	} catch (RuntimeException e) {
	    logger.logThrow(
		Level.SEVERE, e, "DataService initialization failed");
	    throw e;
	} catch (Error e) {
	    logger.logThrow(
		Level.SEVERE, e, "DataService initialization failed");
	    throw e;
	}
    }

    /* -- Implement Service -- */

     /** {@inheritDoc} */
    public String getName() {
	return toString();
    }

    /** {@inheritDoc} */
    public void ready() { }

    /* -- Implement DataManager -- */

    /** {@inheritDoc} */
    public <T> T getBinding(String name, Class<T> type) {
	return getBindingInternal(name, type, false);
    }

    /** {@inheritDoc} */
     public void setBinding(String name, ManagedObject object) {
	 setBindingInternal(name, object, false);
    }

    /** {@inheritDoc} */
    public void removeBinding(String name) {
	removeBindingInternal(name, false);
    }

    /** {@inheritDoc} */
    public String nextBoundName(String name) {
	return nextBoundNameInternal(name, false);
    }

    /** {@inheritDoc} */
    public void removeObject(ManagedObject object) {
	Context context = null;
	ManagedReferenceImpl ref = null;
	try {
	    if (object == null) {
		throw new NullPointerException("The object must not be null");
	    } else if (!(object instanceof Serializable)) {
		throw new IllegalArgumentException(
		    "The object must be serializable");
	    }
	    context = getContext();
	    ref = context.findReference(object);
	    if (ref != null) {
		if (object instanceof ManagedObjectRemoval) {
		    context.removingObject((ManagedObjectRemoval) object);
		    /*
		     * Get the context again in case something changed as a
		     * result of the call to removingObject.
		     */
		    getContext();
		}
		ref.removeObject();
	    }
	    if (logger.isLoggable(Level.FINEST)) {
		logger.log(
		    Level.FINEST,
		    "removeObject tid:{0,number,#}, object:{1}," +
		    " oid:{2,number,#} returns",
		    contextTxnId(context), Objects.fastToString(object),
		    refId(ref));
	    }
	} catch (RuntimeException e) {
	    if (logger.isLoggable(Level.FINEST)) {
		logger.logThrow(
		    Level.FINEST, e,
		    "removeObject tid:{0,number,#}, object:{1}," +
		    " oid:{2,number,#} throws",
		    contextTxnId(context), Objects.fastToString(object),
		    refId(ref));
	    }
	    throw e;
	}
    }

    /** {@inheritDoc} */
    public void markForUpdate(ManagedObject object) {
	Context context = null;
	ManagedReferenceImpl ref = null;
	try {
	    if (object == null) {
		throw new NullPointerException("The object must not be null");
	    } else if (!(object instanceof Serializable)) {
		throw new IllegalArgumentException(
		    "The object must be serializable");
	    }
	    context = getContext();
	    ref = context.findReference(object);
	    if (ref != null) {
		ref.markForUpdate();
	    }
	    if (logger.isLoggable(Level.FINEST)) {
		logger.log(
		    Level.FINEST,
		    "markForUpdate tid:{0,number,#}, object:{1}," +
		    " oid:{2,number,#} returns",
		    contextTxnId(context), Objects.fastToString(object),
		    refId(ref));
	    }
	} catch (RuntimeException e) {
	    if (logger.isLoggable(Level.FINEST)) {
		logger.logThrow(
		    Level.FINEST, e,
		    "markForUpdate tid:{0,number,#}, object:{1}," +
		    " oid:{2,number,#} throws",
		    contextTxnId(context), Objects.fastToString(object),
		    refId(ref));
	    }
	    throw e;
	}
    }

    private static BigInteger contextTxnId(Context context) {
	return (context != null) ? context.getTxnId() : null;
    }

    private static BigInteger refId(ManagedReference ref) {
	return (ref != null) ? ref.getId() : null;
    }

    /** {@inheritDoc} */
    public ManagedReference createReference(ManagedObject object) {
	Context context = null;
	try {
	    if (object == null) {
		throw new NullPointerException("The object must not be null");
	    } else if (!(object instanceof Serializable)) {
		throw new IllegalArgumentException(
		    "The object must be serializable");
	    }
	    context = getContext();
	    ManagedReference result = context.getReference(object);
	    if (logger.isLoggable(Level.FINEST)) {
		logger.log(
		    Level.FINEST,
		    "createReference tid:{0,number,#}, object:{1}" +
		    " returns oid:{2,number,#}",
		    contextTxnId(context), Objects.fastToString(object),
		    refId(result));
	    }
	    return result;
	} catch (RuntimeException e) {
	    if (logger.isLoggable(Level.FINEST)) {
		logger.logThrow(
		    Level.FINEST, e,
		    "createReference tid:{0,number,#}, object:{1} throws",
		    contextTxnId(context), Objects.fastToString(object));
	    }
	    throw e;
	}
    }

    /* -- Implement DataService -- */

    /** {@inheritDoc} */
    public <T> T getServiceBinding(String name, Class<T> type) {
	return getBindingInternal(name, type, true);
    }

    /** {@inheritDoc} */
     public void setServiceBinding(String name, ManagedObject object) {
	 setBindingInternal(name, object, true);
    }

    /** {@inheritDoc} */
    public void removeServiceBinding(String name) {
       removeBindingInternal(name, true);
    }

    /** {@inheritDoc} */
    public String nextServiceBoundName(String name) {
	return nextBoundNameInternal(name, true);
    }

    /** {@inheritDoc} */
    public ManagedReference createReferenceForId(BigInteger id) {
	Context context = null;
	try {
<<<<<<< HEAD
	    if (id == null) {
		throw new NullPointerException("The id must not be null");
	    } else if (id.bitLength() > 63 || id.signum() < 0) {
		throw new IllegalArgumentException("The id is invalid: " + id);
	    }
	    context = getContext();
	    ManagedReference result = context.getReference(id.longValue());
=======
	    ManagedReference result = getContext().getReference(getOid(id));
>>>>>>> 592f2c23
	    if (logger.isLoggable(Level.FINEST)) {
		logger.log(Level.FINEST,
			   "createReferenceForId tid:{0,number,#}," +
			   " oid:{1,number,#} returns",
			   contextTxnId(context), id);
	    }
	    return result;
	} catch (RuntimeException e) {
	    if (logger.isLoggable(Level.FINEST)) {
		logger.logThrow(Level.FINEST, e,
				"createReferenceForId tid:{0,number,#}," +
				" oid:{1,number,#} throws",
				contextTxnId(context), id);
	    }
	    throw e;
	}
    }

    /** {@inheritDoc} */
    public BigInteger nextObjectId(BigInteger objectId) {
	try {
	    long oid = (objectId == null) ? -1 : getOid(objectId);
	    Context context = getContext();
	    long nextOid = context.nextObjectId(oid);
	    BigInteger result =
		(nextOid == -1) ? null : BigInteger.valueOf(nextOid);
	    if (logger.isLoggable(Level.FINEST)) {
		logger.log(
		    Level.FINEST, "nextObjectId objectId:{0} returns {1}",
		    objectId, result);
	    }
	    return result;
	} catch (RuntimeException e) {
	    logger.logThrow(
		Level.FINEST, e, "nextObjectId objectId:{0} throws", objectId);
	    throw e;
	}
    }

    /* -- Generic binding methods -- */

    /** Implement getBinding and getServiceBinding. */
    private <T> T getBindingInternal(
	 String name, Class<T> type, boolean serviceBinding)
    {
	Context context = null;
	try {
	    if (name == null || type == null) {
		throw new NullPointerException(
		    "The arguments must not be null");
	    }
	    context = getContext();
	    T result;
	    try {
		result = context.getBinding(
		    getInternalName(name, serviceBinding), type);
	    } catch (NameNotBoundException e) {
		throw new NameNotBoundException(
		    "Name '" + name + "' is not bound");
	    }
	    if (logger.isLoggable(Level.FINEST)) {
		logger.log(
		    Level.FINEST,
		    "{0} tid:{1,number,#}, name:{2}, type:{3} returns {4}",
		    serviceBinding ? "getServiceBinding" : "getBinding",
		    contextTxnId(context), name, type,
		    Objects.fastToString(result));
	    }
	    return result;
	} catch (RuntimeException e) {
	    if (logger.isLoggable(Level.FINEST)) {
		logger.logThrow(
		    Level.FINEST, e,
		    "{0} tid:{1,number,#}, name:{2}, type:{3} throws",
		    serviceBinding ? "getServiceBinding" : "getBinding",
		    contextTxnId(context), name, type);
	    }
	    throw e;
	}
    }

    /** Implement setBinding and setServiceBinding. */
    private void setBindingInternal(
	String name, ManagedObject object, boolean serviceBinding)
    {
	Context context = null;
	try {
	    if (name == null || object == null) {
		throw new NullPointerException(
		    "The arguments must not be null");
	    } else if (!(object instanceof Serializable)) {
		throw new IllegalArgumentException(
		    "The object must be serializable");
	    }
	    context = getContext();
	    context.setBinding(getInternalName(name, serviceBinding), object);
	    if (logger.isLoggable(Level.FINEST)) {
		logger.log(
		    Level.FINEST,
		    "{0} tid:{1,number,#}, name:{2}, object:{3} returns",
		    serviceBinding ? "setServiceBinding" : "setBinding",
		    contextTxnId(context), name,
		    Objects.fastToString(object));
	    }
	} catch (RuntimeException e) {
	    if (logger.isLoggable(Level.FINEST)) {
		logger.logThrow(
		    Level.FINEST, e,
		    "{0} tid:{1,number,#}, name:{2}, object:{3} throws",
		    serviceBinding ? "setServiceBinding" : "setBinding",
		    contextTxnId(context), name, Objects.fastToString(object));
	    }
	    throw e;
	}
    }

    /** Implement removeBinding and removeServiceBinding. */
    private void removeBindingInternal(String name, boolean serviceBinding) {
	Context context = null;
	try {
	    if (name == null) {
		throw new NullPointerException("The name must not be null");
	    }
	    context = getContext();
	    try {
		context.removeBinding(getInternalName(name, serviceBinding));
	    } catch (NameNotBoundException e) {
		throw new NameNotBoundException(
		    "Name '" + name + "' is not bound");
	    }
	    if (logger.isLoggable(Level.FINEST)) {
		logger.log(
		    Level.FINEST,
		    "{0} tid:{1,number,#}, name:{2} returns",
		    serviceBinding ? "removeServiceBinding" : "removeBinding",
		    contextTxnId(context), name);
	    }
	} catch (RuntimeException e) {
	    if (logger.isLoggable(Level.FINEST)) {
		logger.logThrow(
		    Level.FINEST, e, "{0} tid:{1,number,#}, name:{2} throws",
		    serviceBinding ? "removeServiceBinding" : "removeBinding",
		    contextTxnId(context), name);
	    }
	    throw e;
	}
    }

    /** Implement nextBoundName and nextServiceBoundName. */
    private String nextBoundNameInternal(String name, boolean serviceBinding) {
	Context context = null;
	try {
	    context = getContext();
	    String result = getExternalName(
		context.nextBoundName(getInternalName(name, serviceBinding)),
		serviceBinding);
	    if (logger.isLoggable(Level.FINEST)) {
		logger.log(
		    Level.FINEST, "{0} tid:{1,number,#}, name:{2} returns {3}",
		    serviceBinding ? "nextServiceBoundName" : "nextBoundName",
		    contextTxnId(context), name, result);
	    }
	    return result;
	} catch (RuntimeException e) {
	    if (logger.isLoggable(Level.FINEST)) {
		logger.logThrow(
		    Level.FINEST, e, "{0} tid:{1,number,#}, name:{2} throws",
		    serviceBinding ? "nextServiceBoundName" : "nextBoundName",
		    contextTxnId(context), name);
	    }
	    throw e;
	}
    }

    /* -- Other public methods -- */

    /**
     * Returns a string representation of this instance.
     *
     * @return	a string representation of this instance
     */
    public String toString() {
	return "DataServiceImpl[appName:\"" + appName +
	    ", store:" + store + "\"]";
    }

    /**
     * Specifies the number of operations to skip between checks of the
     * consistency of the managed references table.
     *
     * @param	debugCheckInterval the number of operations to skip between
     *		checks of the consistency of the managed references table
     */
    public void setDebugCheckInterval(int debugCheckInterval) {
	synchronized (stateLock) {
	    this.debugCheckInterval = debugCheckInterval;
	}
    }

    /**
     * Specifies whether to automatically detect modifications to objects.
     *
     * @param	detectModifications whether to detect modifications
     */
    public void setDetectModifications(boolean detectModifications) {
	synchronized (stateLock) {
	    this.detectModifications = detectModifications;
	}
    }

    /* -- Implement ProfileProducer -- */

    /**
     * {@inheritDoc}
     */
    public void setProfileRegistrar(ProfileRegistrar profileRegistrar) {
        if (store instanceof ProfileProducer)
            ((ProfileProducer) store).setProfileRegistrar(profileRegistrar);
    }

    /* -- Other methods -- */

    /** 
     * Attempts to shut down this service, returning a value indicating whether
     * the attempt was successful.  The call will throw {@link
     * IllegalStateException} if a call to this method has already completed
     * with a return value of <code>true</code>. <p>
     *
     * This implementation will refuse to accept calls associated with
     * transactions that were not joined prior to the <code>shutdown</code>xs
     * call by throwing an <code>IllegalStateException</code>, and will wait
     * for already joined transactions to commit or abort before returning.  It
     * will also return <code>false</code> if {@link Thread#interrupt
     * Thread.interrupt} is called on a thread that is currently blocked within
     * a call to this method. <p>
     *
     * @return	<code>true</code> if the shut down was successful, else
     *		<code>false</code>
     * @throws	IllegalStateException if the <code>shutdown</code> method has
     *		already been called and returned <code>true</code>
     */
    public boolean shutdown() {
	synchronized (stateLock) {
	    while (state == State.SHUTTING_DOWN) {
		try {
		    stateLock.wait();
		} catch (InterruptedException e) {
		    return false;
		}
	    }
	    if (state == State.SHUTDOWN) {
		throw new IllegalStateException(
		    "Service is already shut down");
	    }
	    state = State.SHUTTING_DOWN;
	}
	boolean done = false;
	try {
	    if (store.shutdown()) {
		synchronized (stateLock) {
		    state = State.SHUTDOWN;
		    stateLock.notifyAll();
		}
		done = true;
		return true;
	    } else {
		return false;
	    }
	} finally {
	    if (!done) {
		synchronized (stateLock) {
		    state = State.RUNNING;
		    stateLock.notifyAll();
		}
	    }
	}
    }

    /**
     * Obtains information associated with the current transaction, throwing a
     * TransactionNotActiveException exception if there is no current
     * transaction, and throwing IllegalStateException if there is a problem
     * with the state of the transaction or if this service has not been
     * configured with a transaction proxy.  Joins the transaction if that has
     * not been done already.
     */
    private Context getContext() {
	Context context = getContextFactory().joinTransaction();
	context.maybeCheckReferenceTable();
	return context;
    }

    /**
     * Returns the transaction context factory, first checking the state of the
     * service.
     */
    private TransactionContextFactory<Context> getContextFactory() {
	checkState();
	return contextFactory;
    }

    /**
     * Returns the transaction context map, checking to be sure it has been
     * initialized.
     */
    private static TransactionContextMap<Context> getContextMap() {
	synchronized (contextMapLock) {
	    if (contextMap == null) {
		throw new IllegalStateException("Service is not configured");
	    }
	    return contextMap;
	}
    }

    /** Checks that the current state is RUNNING or SHUTTING_DOWN. */
    void checkState() {
	synchronized (stateLock) {
	    switch (state) {
	    case UNINITIALIZED:
		throw new IllegalStateException("Service is not constructed");
	    case RUNNING:
		break;
	    case SHUTTING_DOWN:
		break;
	    case SHUTDOWN:
		throw new IllegalStateException("Service is shut down");
	    default:
		throw new AssertionError();
	    }
	}
    }

    /**
     * Checks that the specified context is currently active.  Throws
     * TransactionNotActiveException if there is no current transaction or if
     * the current transaction doesn't match the context.
     */
    static void checkContext(Context context) {
	getContextMap().checkContext(context);
    }

    /**
     * Obtains the currently active context, throwing
     * TransactionNotActiveException if none is active.  Does not join the
     * transaction.
     */
    static Context getContextNoJoin() {
	return getContextMap().getContext();
    }

    /**
     * Returns the name that should be used for a service or application
     * binding.  If name is null, then returns a name that will sort earlier
     * than any non-null name.
     */
    private static String getInternalName(
	String name, boolean serviceBinding)
    {
	if (name == null) {
	    return serviceBinding ? "s" : "a";
	} else {
	    return (serviceBinding ? "s." : "a.") + name;
	}
    }

    /**
     * Returns the external name for a service or application binding name.
     * Returns null if the name does not have the proper prefix, or is null.
     */
    private static String getExternalName(
	String name, boolean serviceBinding)
    {
	if (name == null) {
	    return null;
	}
	String prefix = serviceBinding ? "s." : "a.";
	/*
	 * If this is an application binding, then the name could start with
	 * "s." if we've moved past all of the application bindings.
	 * Otherwise, the prefix should be correct.  -tjb@sun.com (12/14/2006)
	 */
	assert name.startsWith(prefix) ||
	    (!serviceBinding && name.startsWith("s."))
	    : "Name has wrong prefix";
	return name.startsWith(prefix) ? name.substring(2) : null;
    }	    

    /**
     * Converts a BigInteger object ID into a long, throwing an exception if
     * the argument is invalid.
     */
    private static long getOid(BigInteger objectId) {
	if (objectId == null) {
	    throw new NullPointerException("The object ID must not be null");
	} else if (objectId.bitLength() > 63 || objectId.signum() < 0) {
	    throw new IllegalArgumentException(
		"The object ID is invalid: " + objectId);
	}
	return objectId.longValue();
    }
}<|MERGE_RESOLUTION|>--- conflicted
+++ resolved
@@ -606,17 +606,8 @@
     public ManagedReference createReferenceForId(BigInteger id) {
 	Context context = null;
 	try {
-<<<<<<< HEAD
-	    if (id == null) {
-		throw new NullPointerException("The id must not be null");
-	    } else if (id.bitLength() > 63 || id.signum() < 0) {
-		throw new IllegalArgumentException("The id is invalid: " + id);
-	    }
 	    context = getContext();
-	    ManagedReference result = context.getReference(id.longValue());
-=======
-	    ManagedReference result = getContext().getReference(getOid(id));
->>>>>>> 592f2c23
+	    ManagedReference result = context.getReference(getOid(id));
 	    if (logger.isLoggable(Level.FINEST)) {
 		logger.log(Level.FINEST,
 			   "createReferenceForId tid:{0,number,#}," +
