/*
 * Copyright 2007 Sun Microsystems, Inc. All rights reserved
 */

package com.sun.sgs.impl.service.data.store.net;

import com.sun.sgs.app.TransactionNotActiveException;
import com.sun.sgs.app.TransactionTimeoutException;
import com.sun.sgs.impl.service.data.store.ClassInfoNotFoundException;
import com.sun.sgs.impl.service.data.store.DataStoreImpl;
import com.sun.sgs.impl.sharedutil.LoggerWrapper;
import com.sun.sgs.impl.sharedutil.PropertiesWrapper;
import com.sun.sgs.impl.util.Exporter;
import com.sun.sgs.service.Transaction;
import com.sun.sgs.service.TransactionParticipant;
import java.io.IOException;
import java.net.ServerSocket;
import java.rmi.NoSuchObjectException;
import java.rmi.registry.LocateRegistry;
import java.rmi.registry.Registry;
import java.rmi.server.RMIServerSocketFactory;
import java.rmi.server.UnicastRemoteObject;
import java.util.ArrayList;
import java.util.Collection;
import java.util.Collections;
import java.util.Iterator;
import java.util.NoSuchElementException;
import java.util.Properties;
import java.util.SortedMap;
import java.util.TreeMap;
import java.util.concurrent.Executors;
import java.util.concurrent.ScheduledExecutorService;
import java.util.concurrent.TimeUnit;
import java.util.concurrent.atomic.AtomicInteger;
import java.util.logging.Level;
import java.util.logging.Logger;

/**
 * Provides an implementation of {@code DataStoreServer}, using the {@link
 * DataStoreImpl} class to support the same database format which that class
 * supports. <p>
 *
 * In addition to those supported by the {@link DataStoreImpl} class, the
 * {@link #DataStoreServerImpl constructor} supports the following properties:
 * <p>
 *
 * <dl style="margin-left: 1em">
 *
 * <dt> <i>Property:</i> <code><b>
 *	com.sun.sgs.impl.service.data.store.net.DataStoreServerImpl.max.txn.timeout
 *	</b></code>
 *      <i>Default:</i> {@code 600000}
 *
 * <dd style="padding-top: .5em">The maximum amount of time in milliseconds
 *	that a transaction will be permitted to run before it is a candidate
 *	for being aborted. <p>
 *
 * <dt> <i>Property:</i> <code><b>
 *	com.sun.sgs.impl.service.data.store.net.DataStoreServerImpl.reap.delay
 *	</b></code><br>
 *      <i>Default:</i> {@code 500}
 *
 * <dd style="padding-top: .5em">The delay in milliseconds between attempts to
 *	reap timed out transactions. <p>
 *
 * <dt> <i>Property:</i> <code><b>
 *	com.sun.sgs.impl.service.data.store.net.DataStoreServerImpl.port
 *	</b></code><br>
 *      <i>Default:</i> {@code 44530}
 *
 * <dd style="padding-top: .5em">The network port for running the server. This
 *	value must be greater than or equal to {@code 0} and no greater than
 *	{@code 65535}.  If the value specified is {@code 0}, then an anonymous
 *	port will be chosen.  The value chosen will be logged, and can also be
 *	accessed with the {@link #getPort getPort} method. <p>
 *
 * </dl> <p>
 *
 * In addition to any logging performed by the {@code DataStoreImpl} class,
 * this class uses the {@link Logger} named {@code
 * com.sun.sgs.impl.service.data.store.net.DataStoreServerImpl} to log
 * information at the following levels: <p>
 *
 * <ul>
 * <li> {@link Level#SEVERE SEVERE} - problems starting the server from {@link
 *	#main main} 
 * <li> {@link Level#INFO INFO} - starting the server from {@code main},
 *	actual port if anonymous port was requested
 * <li> {@link Level#CONFIG CONFIG} - server properties
 * <li> {@link Level#FINE FINE} - allocation transaction IDs, problems
 *	unexporting the server, reaping expired transactions, problems
 *	the specified transaction ID
 * <li> {@link Level#FINER FINER} - create transactions
 * </ul> <p>
 */
public class DataStoreServerImpl implements DataStoreServer {

    /** The name of this class. */
    private static final String CLASSNAME =
	DataStoreServerImpl.class.getName();

    /** The logger for this class. */
    static final LoggerWrapper logger =
	new LoggerWrapper(Logger.getLogger(CLASSNAME));

    /** The property that specifies the maximum transaction timeout. */
    private static final String MAX_TXN_TIMEOUT_PROPERTY =
	CLASSNAME + ".max.txn.timeout";

    /** The default maximum transaction timeout in milliseconds. */
    private static final long DEFAULT_MAX_TXN_TIMEOUT = 600000;

    /**
     * The property that specifies the delay in milliseconds between attempts
     * to reap timed out transactions.
     */
    private static final String REAP_DELAY_PROPERTY = CLASSNAME +
	".reap.delay";

    /** The default reap delay. */
    private static final long DEFAULT_REAP_DELAY = 500;

    /**
     * The name of the property for specifying the port for running the server.
     */
    private static final String PORT_PROPERTY = CLASSNAME + ".port";

    /** The default value of the port for running the server. */
    private static final int DEFAULT_PORT = 44530;

    /** The number of transactions to allocate at a time. */
    private static final int TXN_ALLOCATION_BLOCK_SIZE = 100;

    /**
     * The name of the undocumented property that controls whether to replace
     * Java RMI with an experimental, socket-based facility.
     */
    private static final boolean noRmi = Boolean.getBoolean(
	CLASSNAME + ".no.rmi");

    /** Set by main to make sure that the server is reachable. */
    private static DataStoreServerImpl server;

    /** The underlying data store. */
    private final CustomDataStoreImpl store;

    /** The maximum transaction timeout in milliseconds. */
    private final long maxTxnTimeout;

    /** The object used to export the server. */
    private final Exporter<DataStoreServer> exporter;

    /** The port for running the server. */
    private final int port;

    /** Used to execute the expired transaction reaper. */
    private final ScheduledExecutorService executor;

    /** Stores information about transactions. */
    TxnTable<?> txnTable;

    /** Implement Transactions using a long for the transaction ID. */
    private static class Txn implements Transaction {

	/** The state value for when the transaction is not in use. */
	private static final int IDLE = 1;

	/** The state value for when the transaction is currently in use. */
	private static final int IN_USE = 2;

	/**
	 * The state value for when the transaction is being reaped because it
	 * is expired.  Once this state is reached, it never changes.
	 */
	private static final int REAPING = 3;

	/** The transaction ID. */
	private final long tid;

	/** The creation time. */
	private final long creationTime;

	/** The timeout value. */
	private final long timeout;

	/** The information associated with this transaction, or null. */
	private Object txnInfo;

	/** The current state, one of IDLE, IN_USE, or REAPING. */
	private final AtomicInteger state = new AtomicInteger(IDLE);

	/** The transaction participant or null. */
	private TransactionParticipant participant;

	/** Whether the transaction has already started aborting. */
	private boolean aborting;

	/**
	 * The exception that caused the transaction to be aborted, or null if
	 * no cause was provided or if no abort occurred.
	 */
	private Throwable abortCause = null;

	/** Creates an instance with the specified ID and timeout. */
	Txn(long tid, long timeout) {
	    this.tid = tid;
	    this.timeout = timeout;
	    creationTime = System.currentTimeMillis();
	}

	/** Returns the associated ID as a long. */
	long getTid() {
	    return tid;
	}

	/**
	 * Returns the information associated with this transaction, or
	 * null.
	 */
	Object getTxnInfo() {
	    return txnInfo;
	}

	/** Sets the information associated with this transaction. */
	void setTxnInfo(Object txnInfo) {
	    this.txnInfo = txnInfo;
	}

	/**
	 * Sets whether this transaction is in use, doing nothing if the state
	 * is REAPING.  Returns whether the attempt to set the state was
	 * successful.  The attempt succeeds if the state is REAPING or if it
	 * is the opposite of the requested state.
	 */
	boolean setInUse(boolean inUse) {
	    int expect = inUse ? IDLE : IN_USE;
	    int update = inUse ? IN_USE : IDLE;
	    return state.compareAndSet(expect, update) ||
		state.get() == REAPING;
	}

	/**
	 * Sets this transaction as being reaped.  Returns whether the attempt
	 * to set the state was successful.  The attempt fails if the state was
	 * IN_USE.
	 */
	boolean setReaping() {
	    boolean success = state.compareAndSet(IDLE, REAPING);
	    return success || state.get() == REAPING;
	}

	/* -- Implement Transaction -- */

	public byte[] getId() {
	    return longToBytes(tid);
	}

	public long getCreationTime() {
	    return creationTime;
	}

	public long getTimeout() {
	    return timeout;
	}

	public void checkTimeout() {
	    long runningTime = System.currentTimeMillis() - getCreationTime();
	    if (runningTime > getTimeout()) {
		throw new TransactionTimeoutException(
		    "Transaction timed out: " + runningTime + " ms");
	    }
	}

	public void join(TransactionParticipant participant) {
	    this.participant = participant;
	}

	public void abort(Throwable cause) {
	    if (!aborting) {
		aborting = true;
		abortCause = cause;
		participant.abort(this);
	    }
	}

	public boolean isAborted() {
	    return aborting;
	}

	public Throwable getAbortCause() {
	    return abortCause;
	}

	/* -- Other methods -- */

	public String toString() {
	    return "Txn[stid:" + tid + "]";
	}

	public boolean equals(Object object) {
	    return (object instanceof Txn) && tid == ((Txn) object).tid;
	}

	public int hashCode() {
	    return (int) (tid >>> 32) ^ (int) tid;
	}

	/** Returns a byte array that represents the specified long. */
	private byte[] longToBytes(long l) {
	    return new byte[] {
		(byte) (l >>> 56), (byte) (l >>> 48), (byte) (l >>> 40),
		(byte) (l >>> 32), (byte) (l >>> 24), (byte) (l >>> 16),
		(byte) (l >>> 8), (byte) l };
	}
    }

    /**
     * A table for storing transactions that uses a sorted map keyed on
     * transaction IDs.  Since transaction IDs are allocated in order, the
     * transaction IDs will order the transactions by creation time.
     */
    private static class TxnTable<T> {

	/**
	 * Maps transaction IDs to transactions and their associated
	 * information.
	 */
	final SortedMap<Long, Txn> table =
	    Collections.synchronizedSortedMap(new TreeMap<Long, Txn>());

	/** Creates an instance. */
	TxnTable() { }

	/**
	 * Gets the transaction associated with the specified ID, and marks it
	 * in use.
	 */
	Txn get(long tid) {
	    Txn txn = table.get(tid);
	    if (txn != null) {
		if (!txn.setInUse(true)) {
		    throw new IllegalStateException(
			"Multiple simultaneous accesses to transaction: " +
			txn);
		}
		return txn;
	    }
	    throw new TransactionNotActiveException(
		"Transaction is not active");
	}

	/** Marks the transaction as not in use. */
	void notInUse(Txn txn) {
	    boolean ok = txn.setInUse(false);
	    /*
	     * Only the single transaction that placed the transaction in-use
	     * should be setting it not in-use, unless it is marked REAPING,
	     * which causes the call to always return true.
	     * -tjb@sun.com (02/14/2007)
	     */
	    assert ok : "Clearing transaction in-use flag failed";
	}
	
	/**
	 * Returns all expired transactions that are not in use, marking their
	 * states as REAPING.
	 */
	Collection<Transaction> getExpired() {
	    long now = System.currentTimeMillis();
	    Collection<Transaction> result = new ArrayList<Transaction>();
	    Long nextId;
	    /* Get the first key */
	    try {
		nextId = table.firstKey();
	    } catch (NoSuchElementException e) {
		nextId = null;
	    }
	    /* Loop while there is another potentially expired entry */
	    while (nextId != null) {
		Txn txn = table.get(nextId);
		if (txn != null
		    && txn.getCreationTime() + txn.getTimeout() < now 
		    && txn.setReaping())
		{
		    result.add(txn);
		}
		/* Search for the next entry */
		Long startingId = Long.valueOf(nextId + 1);
		nextId = null;
		synchronized (table) {
		    Iterator<Long> iter =
			table.tailMap(startingId).keySet().iterator();
		    if (iter.hasNext()) {
			nextId = iter.next();
		    }
		}
	    }
	    return result;
	}
    }

    /**
     * Customize DataStoreImpl to use a different transaction table and to
     * create transactions explicitly.
     */
    private class CustomDataStoreImpl extends DataStoreImpl {

	/** Object to synchronize on when accessing nextTxnId and lastTxnId. */
	private final Object tidLock = new Object();

	/**
	 * The next transaction ID to use for allocation Transaction IDs.
	 * Valid if not greater than lastTxnId.
	 */
	private long nextTxnId = 0;

	/**
	 * The last transaction ID that is free for allocating an transaction
	 * ID before needing to obtain more IDs from the database.
	 */
	private long lastTxnId = -1;

	/**
	 * An implementation of TxnInfoTable that uses TxnTable's map keyed on
	 * transaction IDs.
	 */
	private class CustomTxnInfoTable<T> extends TxnTable<T>
	    implements TxnInfoTable<T>
	{
	    /** Creates an instance. */
	    CustomTxnInfoTable() { }

	    /* -- Implement TxnInfoTable -- */

	    public T get(Transaction txn) {
		assert txn instanceof Txn;
		Txn t = (Txn) txn;
		/* All transactions will have information of the right type */
		@SuppressWarnings("unchecked")
		    T info = (T) t.getTxnInfo();
		if (info != null) {
		    return info;
		}
		throw new TransactionNotActiveException(
		    "Transaction is not active");
	    }

	    public T remove(Transaction txn) {
		assert txn instanceof Txn;
		Txn t = (Txn) txn;
		@SuppressWarnings("unchecked")
		    T info = (T) t.getTxnInfo();
		long tid = t.getTid();
		Txn t2 = table.remove(tid);
		if (t2 != null) {
		    if (!t2.equals(t)) {
			throw new IllegalStateException("Wrong transaction");
		    }
		    t.setTxnInfo(null);
		    return info;
		}
		throw new TransactionNotActiveException(
		    "Transaction is not active");
	    }

	    public void set(Transaction txn, T info) {
		assert txn instanceof Txn;
		Txn t = (Txn) txn;
		t.setTxnInfo(info);
		table.put(t.getTid(), t);
	    }
	}

	/** Creates an instance. */
	CustomDataStoreImpl(Properties properties) {
	    super(properties);
	}

	/**
	 * Create an alternative transaction table, and store it in the
	 * txnTable field of the containing server.
	 */
	protected <T> TxnInfoTable<T> getTxnInfoTable(Class<T> txnInfoType) {
	    CustomTxnInfoTable<T> table = new CustomTxnInfoTable<T>();
	    txnTable = table;
	    return table;
	}

	/** Creates a new transaction. */
	long createTransaction(long timeout) {
	    if (logger.isLoggable(Level.FINER)) {
		logger.log(Level.FINER,
			   "createTransaction timeout:{0,number,#}",
			   timeout);
	    }
	    try {
		long tid;
		synchronized (tidLock) {
		    if (nextTxnId > lastTxnId) {
			logger.log(
			    Level.FINE, "Allocate more transaction IDs");
			nextTxnId = getNextTxnId(
			    TXN_ALLOCATION_BLOCK_SIZE, timeout);
			lastTxnId = nextTxnId + TXN_ALLOCATION_BLOCK_SIZE - 1;
		    }
		    tid = nextTxnId++;
		}
		joinNewTransaction(new Txn(tid, timeout));
		if (logger.isLoggable(Level.FINER)) {
		    logger.log(
			Level.FINER,
			"createTransaction timeout:{0,number,#} returns " +
			"stid:{1,number,#}",
			timeout, tid);
		}
		return tid;
	    } catch (RuntimeException e) {
		if (logger.isLoggable(Level.FINER)) {
		    logger.logThrow(
			Level.FINER, e,
			"createTransaction timeout:{0,number,#} throws",
			timeout);
		}
		throw e;
	    }
	}
    }

    /**
     * An alternative exporter that uses an experimental socket-based facility
     * instead of Java RMI.
     */
    private static class SocketExporter extends Exporter<DataStoreServer> {
	private DataStoreServerRemote remote;
	SocketExporter() { }
	public int export(DataStoreServer server, int port)
	    throws IOException
	{
	    remote = new DataStoreServerRemote(server, port);
	    return remote.serverSocket.getLocalPort();
	}
	public boolean unexport() {
	    if (remote == null) {
		throw new IllegalStateException(
		    "The server is already shut down");
	    }
	    try {
		remote.shutdown();
		remote = null;
	    } catch (IOException e) {
		logger.logThrow(
		    Level.FINE, e, "Problem shutting down server");
		return false;
	    }
	    return true;
	}
    }

    /**
     * Starts the server.  The current system properties supplied to the
     * constructor.  Exits with a non-zero status value if a problem occurs.
     *
     * @param	args ignored
     */
    public static void main(String[] args) {
	try {
	    server = new DataStoreServerImpl(System.getProperties());
	    logger.log(Level.INFO, "Server started: {0}", server);
	} catch (Throwable t) {
	    logger.logThrow(Level.SEVERE, t, "Problem starting server");
	    System.exit(1);
	}
    }

    /**
     * Creates an instance of this class configured with the specified
     * properties.  See the {@link DataStoreServerImpl class documentation} for
     * a list of supported properties.
     *
     * @param	properties the properties for configuring this instance
     * @throws	DataStoreException if there is a problem with the database
     * @throws	IllegalArgumentException if the value of the {@code
     *		com.sun.sgs.impl.service.data.store.net.DataStoreServerImpl.port}
     *		property is less than {@code 0} or greater than {@code 65535},
     *		or if thrown by the {@link
     *		DataStoreImpl#DataStoreImpl DataStoreImpl constructor}
     * @throws	IOException if a network problem occurs
     */
    public DataStoreServerImpl(Properties properties) throws IOException {
	logger.log(Level.CONFIG, "Creating DataStoreServerImpl properties:{0}",
		   properties);
	PropertiesWrapper wrappedProps = new PropertiesWrapper(properties);
	store = new CustomDataStoreImpl(properties);
	maxTxnTimeout = wrappedProps.getLongProperty(
	    MAX_TXN_TIMEOUT_PROPERTY, DEFAULT_MAX_TXN_TIMEOUT,
	    1, Long.MAX_VALUE);
	int requestedPort = wrappedProps.getIntProperty(
<<<<<<< HEAD
	    PORT_PROPERTY, DEFAULT_PORT);
	if (requestedPort < 0 || requestedPort > 65535) {
	    throw new IllegalArgumentException(
		"The " + PORT_PROPERTY + " property value must be " +
		"greater than or equal to 0 and less than 65535: " +
		requestedPort);
	}
	exporter = noRmi ?
	    new SocketExporter() :
	    new Exporter<DataStoreServer>();
=======
	    PORT_PROPERTY, DEFAULT_PORT, 0, 65535);
	exporter = noRmi ? new SocketExporter() : new Exporter();
>>>>>>> caca1dad
	port = exporter.export(this, requestedPort);
	if (requestedPort == 0) {
	    logger.log(Level.INFO, "Server is using port {0,number,#}", port);
	}
	long reapDelay = wrappedProps.getLongProperty(
	    REAP_DELAY_PROPERTY, DEFAULT_REAP_DELAY);
	executor = Executors.newSingleThreadScheduledExecutor();
	executor.scheduleAtFixedRate(
	    new Runnable() {
		public void run() {
		    try {
			reapExpiredTransactions();
		    } catch (Throwable t) {
			logger.logThrow(
			    Level.WARNING, t,
			    "Problem reaping expired transactions");
		    }
		}
	    },
	    reapDelay, reapDelay, TimeUnit.MILLISECONDS);
    }

    /* -- Implement DataStoreServer -- */

    /** {@inheritDoc} */
    public long allocateObjects(long tid, int count) {
	Txn txn = getTxn(tid);
	try {
	    return store.allocateObjects(txn, count);
	} finally {
	    txnTable.notInUse(txn);
	}
    }

    /** {@inheritDoc} */
    public void markForUpdate(long tid, long oid) {
	Txn txn = getTxn(tid);
	try {
	    store.markForUpdate(txn, oid);
	} finally {
	    txnTable.notInUse(txn);
	}
    }

    /** {@inheritDoc} */
    public byte[] getObject(long tid, long oid, boolean forUpdate) {
	Txn txn = getTxn(tid);
	try {
	    return store.getObject(txn, oid, forUpdate);
	} finally {
	    txnTable.notInUse(txn);
	}
    }

    /** {@inheritDoc} */
    public void setObject(long tid, long oid, byte[] data) {
	Txn txn = getTxn(tid);
	try {
	    store.setObject(txn, oid, data);
	} finally {
	    txnTable.notInUse(txn);
	}
    }

    /** {@inheritDoc} */
    public void setObjects(long tid, long[] oids, byte[][] dataArray) {
	Txn txn = getTxn(tid);
	try {
	    store.setObjects(txn, oids, dataArray);
	} finally {
	    txnTable.notInUse(txn);
	}
    }

    /** {@inheritDoc} */
    public void removeObject(long tid, long oid) {
	Txn txn = getTxn(tid);
	try {
	    store.removeObject(txn, oid);
	} finally {
	    txnTable.notInUse(txn);
	}
    }

    /** {@inheritDoc} */
    public long getBinding(long tid, String name) {
	Txn txn = getTxn(tid);
	try {
	    return store.getBinding(txn, name);
	} finally {
	    txnTable.notInUse(txn);
	}
    }

    /** {@inheritDoc} */
    public void setBinding(long tid, String name, long oid) {
	Txn txn = getTxn(tid);
	try {
	    store.setBinding(txn, name, oid);
	} finally {
	    txnTable.notInUse(txn);
	}
    }

    /** {@inheritDoc} */
    public void removeBinding(long tid, String name) {
	Txn txn = getTxn(tid);
	try {
	    store.removeBinding(txn, name);
	} finally {
	    txnTable.notInUse(txn);
	}
    }

    /** {@inheritDoc} */
    public String nextBoundName(long tid, String name) {
	Txn txn = getTxn(tid);
	try {
	    return store.nextBoundName(txn, name);
	} finally {
	    txnTable.notInUse(txn);
	}
    }

    /** {@inheritDoc} */
    public int getClassId(long tid, byte[] classInfo) {
	Txn txn = getTxn(tid);
	try {
	    return store.getClassId(txn, classInfo);
	} finally {
	    txnTable.notInUse(txn);
	}
    }

    /** {@inheritDoc} */
    public byte[] getClassInfo(long tid, int classId)
	throws ClassInfoNotFoundException
    {
	Txn txn = getTxn(tid);
	try {
	    return store.getClassInfo(txn, classId);
	} finally {
	    txnTable.notInUse(txn);
	}
    }

    /** {@inheritDoc} */
    public long createTransaction(long timeout) {
	if (timeout <= 0) {
	    throw new IllegalArgumentException(
		"Timeout must be greater than zero: " + timeout);
	}
	return store.createTransaction(Math.min(timeout, maxTxnTimeout));
    }

    /** {@inheritDoc} */
    public boolean prepare(long tid) {
	Txn txn = getTxn(tid);
	try {
	    return store.prepare(txn);
	} finally {
	    txnTable.notInUse(txn);
	}
    }

    /** {@inheritDoc} */
    public void commit(long tid) {
	Txn txn = getTxn(tid, false);
	try {
	    store.commit(txn);
	} finally {
	    txnTable.notInUse(txn);
	}
    }

    /** {@inheritDoc} */
    public void prepareAndCommit(long tid) {
	Txn txn = getTxn(tid);
	try {
	    store.prepareAndCommit(txn);
	} finally {
	    txnTable.notInUse(txn);
	}
    }

    /** {@inheritDoc} */
    public void abort(long tid) {
	Txn txn = getTxn(tid, false);
	try {
	    store.abort(txn);
	} finally {
	    txnTable.notInUse(txn);
	}
    }

    /* -- Other public methods -- */

    /**
     * Attempts to shut down this server, returning a value that specifies
     * whether the attempt was successful.
     *
     * @return	{@code true} if the shut down was successful, else
     *		{@code false}
     * @throws	IllegalStateException if the {@code shutdown} method has
     *		already been called and returned {@code true}
     */
    public synchronized boolean shutdown() {
	if (!store.shutdown()) {
	    return false;
	}
	executor.shutdownNow();
	return exporter.unexport();
    }

    /**
     * Returns the port being used for the server.
     *
     * @return	the port
     */
    public int getPort() {
	return port;
    }

    /**
     * Returns a string representation of this object.
     *
     * @return	a string representation of this object
     */
    public String toString() {
	return "DataStoreServerImpl[store:" + store + ", port:" + port + "]";
    }

    /* -- Package access and private methods -- */

    /**
     * Find transactions that are expired and not in use, and tell the data
     * store to abort them.  The data store needs this nudging to notice that
     * it can perform the abort.
     */
    void reapExpiredTransactions() {
	/*
	 * Note that a transaction is only marked REAPING if it has expired and
	 * is not currently in use.  All subsequent operations will notice that
	 * it is expired, either because the transaction has been aborted, or
	 * because they will perform their own expiration check.  As a result,
	 * the only database access for that transaction will be to abort.
	 * Whether the reaper will be the one to perform the abort or another
	 * request to the server will do it doesn't matter as far as avoiding
	 * concurrent access to the transaction because the abort operation
	 * atomically removes the transaction from the transaction table.
	 * -tjb@sun.com (02/14/2007)
	 */
	Collection<Transaction> expired = txnTable.getExpired();
	for (Transaction txn : expired) {
	    try {
		store.abort(txn);
	    } catch (TransactionNotActiveException e) {
		/*
		 * The abort call should fail this way because this is an
		 * already expired exception.
		 */
	    } catch (TransactionTimeoutException e) {
		/* The transaction already timed out */
	    }
	}
	int numExpired = expired.size();
	if (numExpired > 0) {
	    logger.log(
		Level.FINE, "Reaped {0} expired transactions", numExpired);
	}
    }

    /**
     * Returns the transaction for the specified ID, throwing
     * TransactionNotActiveException if the transaction is not active, and
     * checking whether the transaction has timed out.
     */
    private Txn getTxn(long tid) {
	return getTxn(tid, true);
    }

    /**
     * Returns the transaction for the specified ID, throwing
     * TransactionNotActiveException if the transaction is not active, and
     * checking, if requested, whether the transaction has timed out.
     */
    private Txn getTxn(long tid, boolean checkTimeout) {
	try {
	    Txn txn = txnTable.get(tid);
	    if (checkTimeout) {
		txn.checkTimeout();
	    }
	    return txn;
	} catch (RuntimeException e) {
	    logger.logThrow(Level.FINE, e,
			    "Getting transaction stid:{0,number,#} failed",
			    tid);
	    throw e;
	}
    }
}<|MERGE_RESOLUTION|>--- conflicted
+++ resolved
@@ -533,7 +533,7 @@
     private static class SocketExporter extends Exporter<DataStoreServer> {
 	private DataStoreServerRemote remote;
 	SocketExporter() { }
-	public int export(DataStoreServer server, int port)
+	public int export(DataStoreServer server, String name, int port)
 	    throws IOException
 	{
 	    remote = new DataStoreServerRemote(server, port);
@@ -595,22 +595,11 @@
 	    MAX_TXN_TIMEOUT_PROPERTY, DEFAULT_MAX_TXN_TIMEOUT,
 	    1, Long.MAX_VALUE);
 	int requestedPort = wrappedProps.getIntProperty(
-<<<<<<< HEAD
-	    PORT_PROPERTY, DEFAULT_PORT);
-	if (requestedPort < 0 || requestedPort > 65535) {
-	    throw new IllegalArgumentException(
-		"The " + PORT_PROPERTY + " property value must be " +
-		"greater than or equal to 0 and less than 65535: " +
-		requestedPort);
-	}
+	    PORT_PROPERTY, DEFAULT_PORT, 0, 65535);
 	exporter = noRmi ?
 	    new SocketExporter() :
 	    new Exporter<DataStoreServer>();
-=======
-	    PORT_PROPERTY, DEFAULT_PORT, 0, 65535);
-	exporter = noRmi ? new SocketExporter() : new Exporter();
->>>>>>> caca1dad
-	port = exporter.export(this, requestedPort);
+	port = exporter.export(this, "DataStoreServer", requestedPort);
 	if (requestedPort == 0) {
 	    logger.log(Level.INFO, "Server is using port {0,number,#}", port);
 	}
