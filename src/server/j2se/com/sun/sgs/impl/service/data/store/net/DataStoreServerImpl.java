--- conflicted
+++ resolved
@@ -45,26 +45,19 @@
  *
  * <dl style="margin-left: 1em">
  *
-<<<<<<< HEAD
- * <li> <i>Key:</i> {@code 
- *	com.sun.sgs.impl.service.data.store.net.DataStoreServerImpl.max.txn.timeout}
- *	<br>
- *      <i>Default:</i> {@code 500} <br>
- *	The maximum amount of time in milliseconds that a transaction will be
- *	permitted to run before it is a candidate for being aborted. <p>
- *
- * <li> <i>Key:</i> {@code 
- *	com.sun.sgs.impl.service.data.store.net.DataStoreServerImpl.reap.delay}
- *	<br>
- *      <i>Default:</i> {@code 500} <br>
- *	The delay in milliseconds between attempts to reap timed out
- *	transactions. <p>
-=======
+ * <dt> <i>Property:</i> <code><b>
+ *	com.sun.sgs.impl.service.data.store.net.DataStoreServerImpl.max.txn.timeout
+ *	</b></code>
+ *      <i>Default:</i> {@code 500}
+ *
+ * <dd style="padding-top: .5em">The maximum amount of time in milliseconds
+ *	that a transaction will be permitted to run before it is a candidate
+ *	for being aborted. <p>
+ *
  * <dt> <i>Property:</i> <code><b>
  *	com.sun.sgs.impl.service.data.store.net.DataStoreServerImpl.reap.delay
  *	</b></code><br>
  *      <i>Default:</i> {@code 500}
->>>>>>> cc63b2df
  *
  * <dd style="padding-top: .5em">The delay in milliseconds between attempts to
  *	reap timed out transactions. <p>
