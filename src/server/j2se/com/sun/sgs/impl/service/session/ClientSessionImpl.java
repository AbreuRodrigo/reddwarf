/*
 * Copyright 2007-2008 Sun Microsystems, Inc.
 *
 * This file is part of Project Darkstar Server.
 *
 * Project Darkstar Server is free software: you can redistribute it
 * and/or modify it under the terms of the GNU General Public License
 * version 2 as published by the Free Software Foundation and
 * distributed hereunder to you.
 *
 * Project Darkstar Server is distributed in the hope that it will be useful,
 * but WITHOUT ANY WARRANTY; without even the implied warranty of
 * MERCHANTABILITY or FITNESS FOR A PARTICULAR PURPOSE.  See the
 * GNU General Public License for more details.
 *
 * You should have received a copy of the GNU General Public License
 * along with this program.  If not, see <http://www.gnu.org/licenses/>.
 */

package com.sun.sgs.impl.service.session;

import com.sun.sgs.app.ClientSession;
import com.sun.sgs.app.ClientSessionListener;
import com.sun.sgs.app.Delivery;
import com.sun.sgs.app.ManagedObject;
import com.sun.sgs.app.ManagedReference;
import com.sun.sgs.app.MessageRejectedException;
import com.sun.sgs.app.NameNotBoundException;
import com.sun.sgs.app.ObjectNotFoundException;
import com.sun.sgs.app.ResourceUnavailableException;
import com.sun.sgs.app.TransactionException;
import com.sun.sgs.auth.Identity;
import com.sun.sgs.impl.sharedutil.HexDumper;
import com.sun.sgs.impl.sharedutil.LoggerWrapper;
import com.sun.sgs.impl.util.AbstractKernelRunnable;
import static com.sun.sgs.impl.util.AbstractService.isRetryableException;
import com.sun.sgs.impl.util.ManagedQueue;
import com.sun.sgs.protocol.simple.SimpleSgsProtocol;
import com.sun.sgs.service.DataService;
import java.io.IOException;
import java.io.ObjectInputStream;
import java.io.Serializable;
import java.math.BigInteger;
import java.nio.ByteBuffer;
import java.util.logging.Level;
import java.util.logging.Logger;

/**
 * Implements a client session.
 *
 * <p>TODO: service bindings should be versioned, and old bindings should be
 * converted to the new scheme (or removed if applicable).
 *
 * <p>TODO: This class needs to implement ManagedObjectRemoval and if the
 * application attempts to remove an instance, then 'removingObject' should
 * throw a non-retryable exception to prevent object removal.
 */
public class ClientSessionImpl
    implements ClientSession, NodeAssignment, Serializable
{
    /** The serialVersionUID for this class. */
    private static final long serialVersionUID = 1L;

    /** The logger name and prefix for the various session keys. */
    private static final String PKG_NAME = "com.sun.sgs.impl.service.session.";

    /** The session component in a session key. */
    private static final String SESSION_COMPONENT = "impl.";

    /** The listener component in a session's listener key. */
    private static final String LISTENER_COMPONENT = "listener.";

    /** The event queue component in a session's event queue key. */
    private static final String QUEUE_COMPONENT = "queue.";

    /** The node component in a session's node key. */
    private static final String NODE_COMPONENT = "node.";

    /** The logger for this class. */
    private static final LoggerWrapper logger =
	new LoggerWrapper(Logger.getLogger(PKG_NAME + "impl"));

    /** The local ClientSessionService. */
    private transient ClientSessionServiceImpl sessionService;

    /** The session ID. */
    private transient BigInteger id;

    /** The session ID bytes.
     * TODO: this should be a transient field.
     */
    private final byte[] idBytes;
    
    /** The identity for this session. */
    private final Identity identity;

    /** The node ID for this session (final because sessions can't move yet). */
    private final long nodeId;

    /** Indicates whether this session is connected. */
    private volatile boolean connected = true;

    /** The capacity of the write buffer, in bytes. */
    // TODO this doesn't have to be final, but additional logic is
    // required to support dynamic capacity. -JM
    private final int writeBufferCapacity;

    /** The number of bytes of the write buffer that are available. */
    private int writeBufferAvailable;

    /*
     * TBD: Should a managed reference to the ClientSessionListener be
     * cached in the ClientSessionImpl for efficiency?
     */

    /**
     * Constructs an instance of this class with the specified {@code
     * sessionService}, {@code identity}, and the local node ID, and stores
     * this instance with the following bindings:<p>
     *
     * <pre>
     * com.sun.sgs.impl.service.session.impl.&lt;idBytes&gt;
     * com.sun.sgs.impl.service.session.node.&lt;nodeId&gt;.impl.&lt;idBytes&gt;
     *</pre>
     * This method should only be called within a transaction.
     *
     * @param	sessionService a client session service
     * @param	identity the session's identity
     * @throws TransactionException if there is a problem with the
     * 		current transaction
     */
    ClientSessionImpl(ClientSessionServiceImpl sessionService,
		      Identity identity)
    {
	if (sessionService == null) {
	    throw new NullPointerException("null sessionService");
	}
	if (identity == null) {
	    throw new IllegalStateException("session's identity is not set");
	}
	this.sessionService = sessionService;
	this.identity = identity;
	this.nodeId = sessionService.getLocalNodeId();

	writeBufferCapacity = sessionService.getWriteBufferSize();
	writeBufferAvailable = writeBufferCapacity;

	DataService dataService = sessionService.getDataService();
	ManagedReference<ClientSessionImpl> sessionRef =
	    dataService.createReference(this);
	id = sessionRef.getId();
	idBytes = id.toByteArray();
	dataService.setServiceBinding(getSessionKey(), this);
	dataService.setServiceBinding(getSessionNodeKey(), this);
	dataService.setServiceBinding(getEventQueueKey(), new EventQueue(this));
	logger.log(Level.FINEST, "Stored session, identity:{0} id:{1}",
		   identity, id);
    }

    /* -- Implement ClientSession -- */

    /** {@inheritDoc} */
    public String getName() {
	if (identity == null) {
	    throw new IllegalStateException("session identity not initialized");
	}
        String name = identity.getName();
	return name;
    }

    /** {@inheritDoc} */
    public boolean isConnected() {
	return connected;
    }

    /** {@inheritDoc} */
    public ClientSession send(ByteBuffer message) {
	try {
            if (message.remaining() > SimpleSgsProtocol.MAX_PAYLOAD_LENGTH) {
                throw new IllegalArgumentException(
                    "message too long: " + message.remaining() + " > " +
                        SimpleSgsProtocol.MAX_PAYLOAD_LENGTH);
            } else if (!isConnected()) {
		throw new IllegalStateException("client session not connected");
	    }

            // Reservation support
            int size = message.remaining();
            // N.B.: need to reserve 2 extra bytes for the length prefix
            reserve(2 + 1 + size);

            /*
             * TODO possible optimization: if we have passed our own
             * special buffer to the app, we can detect that here and
             * possibly avoid a copy.  Our special buffer could be one
             * we passed to the receivedMessage callback, or we could
             * add a special API to pre-allocate buffers. -JM
             */
            byte[] bytes = new byte[1 + size];
            ByteBuffer buf = ByteBuffer.wrap(bytes);
            buf.put(SimpleSgsProtocol.SESSION_MESSAGE)
               .put(message)
               .flip();
<<<<<<< HEAD
	    sessionService.sendMessageOnCommit(this, bytes, Delivery.RELIABLE);
=======
	    addEvent(new SendEvent(buf.array()));
>>>>>>> 0bb0ff25

	    return this;

	} catch (RuntimeException e) {
	    if (logger.isLoggable(Level.FINEST)) {
	        logger.logThrow(Level.FINEST, e,
	                        "send message:{0} throws",
	                        HexDumper.format(message, 0x50));
	    }
	    throw e;
	}
    }

    /**
     * Attempts to reserve enough space to send a message of the given size.
     * Must be called within a transaction.
     * 
     * @param size the size of the reservation, in bytes
     */
    void reserve(int size) {
        if (writeBufferAvailable < size) {
            throw new MessageRejectedException(
                "not enough queue space: available = " +
                writeBufferAvailable + " requested = " +
                size);
        }

        sessionService.getDataService().markForUpdate(this);
        writeBufferAvailable -= size;

        if (logger.isLoggable(Level.FINEST)) {
            logger.log(Level.FINEST,
                "{0} reserved {1,number,#} leaving {2,number,#}",
                this, size, writeBufferAvailable);
        }
    }

    /**
     * Updates the reserved-space count after a message has been sent.
     * Must be called within a transaction, and only if the transaction
     * that reserved space for the message has completed successfully.
     * 
     * @param size the size of the message that was sent
     */
    void reservationComplete(DataService dataService, int size) {
        dataService.markForUpdate(this);
        writeBufferAvailable += size;

        if (logger.isLoggable(Level.FINEST)) {
            logger.log(Level.FINEST,
                "{0} cleared reservation of {1,number,#} leaving {2,number,#}",
                this, size, writeBufferAvailable);
        }
    }

    /** {@inheritDoc} */
    public void disconnect() {
	if (isConnected()) {
	    addEvent(new DisconnectEvent());
	    sessionService.getDataService().markForUpdate(this);
	    connected = false;
	}
	logger.log(Level.FINEST, "disconnect returns");
    }

    /* -- Implement NodeAssignment -- */

    /** {@inheritDoc} */
    public long getNodeId() {
	return nodeId;
    }
    
    /* -- Implement Object -- */

    /** {@inheritDoc} */
    @Override
    public boolean equals(Object obj) {
	if (this == obj) {
	    return true;
	} else if (obj != null && obj.getClass() == this.getClass()) {
	    ClientSessionImpl session = (ClientSessionImpl) obj;
	    return
		equalsInclNull(identity, session.identity) &&
		equalsInclNull(id, session.id);
	}
	return false;
    }

    /**
     * Returns {@code true} if the given objects are either both
     * null, or both non-null and invoking {@code equals} on the first
     * object passing the second object returns {@code true}.
     */
    private static boolean equalsInclNull(Object obj1, Object obj2) {
	if (obj1 == null) {
	    return obj2 == null;
	} else if (obj2 == null) {
	    return false;
	} else {
	    return obj1.equals(obj2);
	}
    }
    
    /** {@inheritDoc} */
    @Override
    public int hashCode() {
	return id.hashCode();
    }

    /** {@inheritDoc} */
    @Override
    public String toString() {
	return getClass().getName() + "[" + getName() + "]@[id:0x" +
	    id.toString(16) + ",node:" + nodeId + "]";
    }
    
    /* -- Serialization methods -- */

    private void readObject(ObjectInputStream in)
	throws IOException, ClassNotFoundException
    {
	in.defaultReadObject();
	sessionService = ClientSessionServiceImpl.getInstance();
	this.id = new BigInteger(1, idBytes);
    }

    /* -- Other methods -- */

    /**
     * Returns the ID of this instance as a {@code BigInteger}.
     *
     * @return	the ID of this instance as a {@code BigInteger}
     */
    BigInteger getId() {
        return id;
    }
    
    /**
     * Returns the {@code ClientSession} instance for the given {@code
     * id}, retrieved from the specified {@code dataService}, or
     * {@code null} if the client session isn't bound in the data
     * service.  This method should only be called within a
     * transaction.
     *
     * @param	dataService a data service
     * @param	id a session ID
     * @return	the session for the given session {@code id},
     *		or {@code null}
     * @throws 	TransactionException if there is a problem with the
     *		current transaction
     */
    static ClientSessionImpl getSession(
	DataService dataService, BigInteger id)
    {
	ClientSessionImpl sessionImpl = null;
	try {
	    ManagedReference<?> sessionRef =
		dataService.createReferenceForId(id);
	    sessionImpl = (ClientSessionImpl) sessionRef.get();
	} catch (ObjectNotFoundException e)  {
	}
	return sessionImpl;
    }

    /**
     * Invokes the {@code disconnected} callback on this session's {@code
     * ClientSessionListener} (if present and {@code notify} is
     * {@code true}), removes the listener and its binding (if present),
     * and then removes this session and its bindings from the specified
     * {@code dataService}.  If the bindings have already been removed from
     * the {@code dataService} this method takes no action.  This method
     * should only be called within a transaction.
     *
     * @param	dataService a data service
     * @param	graceful {@code true} if disconnection is graceful,
     *		and {@code false} otherwise
     * @param	notify {@code true} if the {@code disconnected}
     *		callback should be invoked
     * @throws 	TransactionException if there is a problem with the
     *		current transaction
     */
    void notifyListenerAndRemoveSession(
	final DataService dataService, final boolean graceful, boolean notify)
    {
	String sessionKey = getSessionKey();
	String sessionNodeKey = getSessionNodeKey();
	String listenerKey = getListenerKey();
	String eventQueueKey = getEventQueueKey();

	/*
	 * Get ClientSessionListener, and remove its binding and
	 * wrapper if applicable.  The listener may not be bound
	 * in the data service if the AppListener.loggedIn callback
	 * either threw a non-retryable exception or returned a
	 * null listener.
	 */
	ClientSessionListener listener = null;
	try {
	    ManagedObject obj = dataService.getServiceBinding(listenerKey);
	    dataService.removeServiceBinding(listenerKey);
 	    if (obj instanceof ListenerWrapper) {
		dataService.removeObject(obj);
		listener = ((ListenerWrapper) obj).get();
	    } else {
		listener = (ClientSessionListener) obj;
	    }
	    
	} catch (NameNotBoundException e) {
	    logger.logThrow(
		Level.FINE, e,
		"removing ClientSessionListener for session:{0} throws",
		this);
	}

	/*
	 * Remove event queue and associated binding.
	 */
	try {
	    ManagedObject eventQueue =
		dataService.getServiceBinding(eventQueueKey);
	    dataService.removeServiceBinding(eventQueueKey);
	    dataService.removeObject(eventQueue);
	} catch (NameNotBoundException e) {
	    logger.logThrow(
		Level.FINE, e,
		"removing EventQueue for session:{0} throws",
		this);
	}

	/*
	 * Invoke listener's 'disconnected' callback if 'notify'
	 * is true and a listener exists for this client session.  If the
	 * 'disconnected' callback throws a non-retryable exception,
	 * schedule a task to remove this session and its associated
	 * bindings without invoking the listener, and rethrow the
	 * exception so that the currently executing transaction aborts.
	 */
	if (notify && listener != null) {
	    try {
		listener.disconnected(graceful);
	    } catch (RuntimeException e) {
		if (! isRetryableException(e)) {
		    logger.logThrow(
			Level.WARNING, e,
			"invoking disconnected callback on listener:{0} " +
			" for session:{1} throws",
			listener, this);
		    sessionService.scheduleTask(
			new AbstractKernelRunnable() {
			    public void run() {
				ClientSessionImpl sessionImpl = 
				    ClientSessionImpl.getSession(dataService, id);
				sessionImpl.notifyListenerAndRemoveSession(
				    dataService, graceful, false);
			    }},
			identity);
		}
		throw e;
	    }
	}

	/*
	 * Remove this session's state and bindings.
	 */
	try {
	    dataService.removeServiceBinding(sessionKey);
	    dataService.removeServiceBinding(sessionNodeKey);
	    dataService.removeObject(this);
	} catch (NameNotBoundException e) {
	    logger.logThrow(
		Level.WARNING, e, "session binding already removed:{0}",
		sessionKey);
	}
    }

    /**
     * Returns the {@code ClientSessionServer} for this instance.
     */
    private ClientSessionServer getClientSessionServer() {
	return sessionService.getClientSessionServer(nodeId);
    }
    
    /**
     * Returns the key to access this instance from the data service.
     *
     * @return	a key for accessing this {@code ClientSessionImpl} instance
     */
    private String getSessionKey() {
	return
	    PKG_NAME + SESSION_COMPONENT + HexDumper.toHexString(idBytes);
    }

    /**
     * Returns the key to access from the data service the {@code
     * ClientSessionListener} instance for this instance. If the {@code
     * ClientSessionListener} does not implement {@code ManagedObject},
     * then the key will be bound to a {@code ListenerWrapper}.
     *
     * @return	a key for accessing the {@code ClientSessionListener} instance
     */
    private String getListenerKey() {
	return
	    PKG_NAME + LISTENER_COMPONENT + HexDumper.toHexString(idBytes);
    }

    /**
     * Returns the key to access the event queue of the session with the
     * specified {@code sessionId}.
     */
    private static String getEventQueueKey(byte[] sessionId) {
	return PKG_NAME + QUEUE_COMPONENT + HexDumper.toHexString(sessionId);
    }
	
    /**
     * Returns the key to access this session's event queue.
     */
    private String getEventQueueKey() {
	return getEventQueueKey(idBytes);
    }

    /**
     * Returns the key to access this instance from the data service (by
     * {@code nodeId} and session {@code idBytes}).
     *
     * @return	a key for accessing the {@code ClientSessionImpl} instance
     */
    private String getSessionNodeKey() {
	return getNodePrefix(nodeId) + HexDumper.toHexString(idBytes);
    }

    /**
     * Returns the prefix to access from the data service {@code
     * ClientSessionImpl} instances with the the specified {@code nodeId}.
     */
    static String getNodePrefix(long nodeId) {
	return PKG_NAME + NODE_COMPONENT + nodeId + ".";
    }

    /**
     * Stores the specified client session listener in the specified
     * {@code dataService} with following binding:
     * <pre>
     * com.sun.sgs.impl.service.session.listener.&lt;idBytes&gt;
     * </pre>
     * This method should only be called within a transaction.
     *
     * @param	dataService a data service
     * @param	listener a client session listener
     * @throws	TransactionException if there is a problem with the
     * 		current transaction
     */
    void putClientSessionListener(
	DataService dataService, ClientSessionListener listener)
    {
	ManagedObject managedObject =
	    (listener instanceof ManagedObject) ?
	    (ManagedObject) listener :
	    new ListenerWrapper(listener);
	String listenerKey = getListenerKey();
	dataService.setServiceBinding(listenerKey, managedObject);
    }

    /**
     * Returns the client session listener, obtained from the
     * specified {@code dataService}, for this session.  This method
     * should only be called within a transaction.
     *
     * @param	dataService a data service
     * @return	the client session listener for this session
     * @throws	TransactionException if there is a problem with the
     * 		current transaction
     */
    ClientSessionListener getClientSessionListener(DataService dataService) {
	String listenerKey = getListenerKey();
	ManagedObject obj = dataService.getServiceBinding(listenerKey);
	return
	    (obj instanceof ListenerWrapper) ?
	    ((ListenerWrapper) obj).get() :
	    (ClientSessionListener) obj;
    }

    /**
     * A {@code ManagedObject} wrapper for a {@code ClientSessionListener}.
     */
    private static class ListenerWrapper
	implements ManagedObject, Serializable
    {
	private final static long serialVersionUID = 1L;
	
	private ClientSessionListener listener;

	ListenerWrapper(ClientSessionListener listener) {
	    assert listener != null && listener instanceof Serializable;
	    this.listener = listener;
	}

	ClientSessionListener get() {
	    return listener;
	}
    }

    /**
     * Returns the event queue for the client session with the specified
     * {@code sessionId}, or null if the event queue is not bound in the
     * data service.
     */
    private static EventQueue getEventQueue(byte[] sessionId) {
	DataService dataService = ClientSessionServiceImpl.getDataService();
	String eventQueueKey = getEventQueueKey(sessionId);
	try {
	    return (EventQueue) dataService.getServiceBinding(eventQueueKey);
	} catch (NameNotBoundException e) {
	    return null;
	}
    }
	
    /**
     * Returns this client session's event queue, or null if the event
     * queue is not bound in the data service.
     */
    private EventQueue getEventQueue() {
	return getEventQueue(idBytes);
    }

    /**
     * Adds the specified session {@code event} to this session's event
     * queue and notifies the client session service on the session's node
     * that there is an event to service.
     */
    private void addEvent(SessionEvent event) {

	EventQueue eventQueue = getEventQueue();

	if (eventQueue == null) {
	    throw new IllegalStateException(
		"event queue removed; session is disconnected");
	}
	    
	if (! eventQueue.offer(event)) {
	    throw new ResourceUnavailableException(
	   	"not enough resources to add client session event");
	}
	
	/*
	 * If this session is connected to the local node, service events
	 * locally; otherwise schedule a task to send a request to this
	 * session's client session server to service this session's event
	 * queue. 
	 */
	if (nodeId == sessionService.getLocalNodeId()) {
	    eventQueue.serviceEvent();
	    
	} else {

	    final ClientSessionServer sessionServer = getClientSessionServer();
	    if (sessionServer == null) {
		/*
		 * If the ClientSessionServer for this session has been
		 * removed, then this session's node has failed and the
		 * session has been disconnected.  The event queue will be
		 * cleaned up eventually, so there is no need to flag an
		 * error here.
		 */
		return;
	    }
	    sessionService.scheduleNonTransactionalTask(
	        new AbstractKernelRunnable() {
		    public void run() {
			try {
			    sessionServer.serviceEventQueue(idBytes);
			} catch (IOException e) {
			    /*
			     * It is likely that the session's node failed.
			     */
			    if (logger.isLoggable(Level.FINEST)) {
				logger.logThrow(
				    Level.FINEST, e,
				    "serviceEventQueue session:{0} node:{1} " +
				    "throws", HexDumper.toHexString(idBytes),
				    nodeId);
			    }
			}
		    }}, identity);
	}
    }

    /**
     * Services the event queue for the session with the specified {@code
     * sessionId}.
     */
    static void serviceEventQueue(byte[] sessionId) {
	EventQueue eventQueue = getEventQueue(sessionId);
	if (eventQueue != null) {
	    eventQueue.serviceEvent();
	}
    }
    
    /**
     * Represents an event for a client session.
     */
    private static abstract class SessionEvent
	implements ManagedObject, Serializable
    {

	/** The serialVersionUID for this class. */
	private final static long serialVersionUID = 1L;

	/**
	 * Services this event, taken from the head of the given {@code
	 * eventQueue}.
	 */
	public abstract void serviceEvent(EventQueue eventQueue);

    }

    private static class SendEvent extends SessionEvent {
	/** The serialVersionUID for this class. */
	private final static long serialVersionUID = 1L;

	private final byte[] message;
	
	/**
	 * Constructs a send event with the given {@code message}.
	 */
	SendEvent(byte[] message) {
	    this.message = message;
	}

	/** {@inheritDoc} */
	public void serviceEvent(EventQueue eventQueue) {
	    ClientSessionImpl sessionImpl = eventQueue.getClientSession();
	    sessionImpl.sessionService.sendProtocolMessage(
		sessionImpl, ByteBuffer.wrap(message), Delivery.RELIABLE);
	}

	/** {@inheritDoc} */
        @Override
	public String toString() {
	    return getClass().getName();
	}
    }

    private static class DisconnectEvent extends SessionEvent {
	/** The serialVersionUID for this class. */
	private final static long serialVersionUID = 1L;

	/**
	 * Constructs a disconnect event.
	 */
	DisconnectEvent() {}

	/** {@inheritDoc} */
	public void serviceEvent(EventQueue eventQueue) {
	    ClientSessionImpl sessionImpl = eventQueue.getClientSession();
	    sessionImpl.sessionService.disconnect(sessionImpl);
	}

	/** {@inheritDoc} */
        @Override
	public String toString() {
	    return getClass().getName();
	}
    }
    
    /**
     * The session's event queue.
     */
    private static class EventQueue implements ManagedObject, Serializable {

	/** The serialVersionUID for this class. */
	private final static long serialVersionUID = 1L;

	/** The managed reference to the queue's session. */
	private final ManagedReference<ClientSessionImpl> sessionRef;
	/** The managed reference to the managed queue. */
	private final ManagedReference<ManagedQueue<SessionEvent>> queueRef;

	/**
	 * Constructs an event queue for the specified {@code sessionImpl}.
	 */
	EventQueue(ClientSessionImpl sessionImpl) {
	    DataService dataService = ClientSessionServiceImpl.getDataService();
	    sessionRef = dataService.createReference(sessionImpl);
	    queueRef = dataService.createReference(
		new ManagedQueue<SessionEvent>());
	}

	/**
	 * Attempts to enqueue the specified {@code event}, and returns
	 * {@code true} if successful, and {@code false} otherwise.
	 */
	boolean offer(SessionEvent event) {
	    return getQueue().offer(event);
	}

	/**
	 * Returns the client session for this queue.
	 */
	ClientSessionImpl getClientSession() {
	    return sessionRef.get();
	}

	/**
	 * Returns the client session ID for this queue.
	 */
	BigInteger getSessionRefId() {
	    return sessionRef.getId();
	}
	
	/**
	 * Returns the managed queue object.
	 */
	ManagedQueue<SessionEvent> getQueue() {
	    return queueRef.get();
	}

	/**
	 * Throws a retryable exception if the event queue is not in a
	 * state to process the next event.
	 */
	void checkState() {
	    // TBD: is there any state to check here?
	}

	/**
	 * Processes (at least) the first event in the queue.
	 */
	void serviceEvent() {
	    checkState();
	    
	    ClientSessionServiceImpl sessionService =
		ClientSessionServiceImpl.getInstance();
	    ManagedQueue<SessionEvent> eventQueue = getQueue();
	    
	    for (int i = 0; i < sessionService.eventsPerTxn; i++) {
		SessionEvent event = eventQueue.poll();
		if (event == null) {
		    // no more events
		    break;
		}

		logger.log(Level.FINEST, "processing event:{0}", event);
		event.serviceEvent(this);
	    }
	}
    }
}<|MERGE_RESOLUTION|>--- conflicted
+++ resolved
@@ -201,11 +201,7 @@
             buf.put(SimpleSgsProtocol.SESSION_MESSAGE)
                .put(message)
                .flip();
-<<<<<<< HEAD
-	    sessionService.sendMessageOnCommit(this, bytes, Delivery.RELIABLE);
-=======
 	    addEvent(new SendEvent(buf.array()));
->>>>>>> 0bb0ff25
 
 	    return this;
 
