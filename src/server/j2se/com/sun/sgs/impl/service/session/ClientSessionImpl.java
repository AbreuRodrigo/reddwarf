--- conflicted
+++ resolved
@@ -767,14 +767,7 @@
 		getContext().addMessageFirst(
 		    ClientSessionImpl.this, getLoginNackMessage().getBuffer(),
 		    Delivery.RELIABLE);
-<<<<<<< HEAD
-		scheduleNonTransactionalTaskOnCommit(new KernelRunnable() {
-			public void run() {
-			    handleDisconnect(false);
-			}});
-=======
 		getContext().requestDisconnect(ClientSessionImpl.this);
->>>>>>> 4e12dd0d
 	    } else {
 		listener = new SessionListener(returnedListener);
 		MessageBuffer ack =
