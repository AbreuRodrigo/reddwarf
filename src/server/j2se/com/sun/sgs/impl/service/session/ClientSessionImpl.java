package com.sun.sgs.impl.service.session;

import com.sun.sgs.app.AppListener;
import com.sun.sgs.app.ClientSession;
import com.sun.sgs.app.ClientSessionListener;
import com.sun.sgs.app.Delivery;
import com.sun.sgs.app.ExceptionRetryStatus;
import com.sun.sgs.app.ManagedObject;
import com.sun.sgs.auth.Identity;
import com.sun.sgs.impl.auth.NamePasswordCredentials;
import com.sun.sgs.impl.kernel.StandardProperties;
import com.sun.sgs.impl.service.session.ClientSessionServiceImpl.Context;
import com.sun.sgs.impl.util.HexDumper;
import com.sun.sgs.impl.util.LoggerWrapper;
import com.sun.sgs.impl.util.MessageBuffer;
import com.sun.sgs.io.Connection;
import com.sun.sgs.io.ConnectionListener;
import com.sun.sgs.kernel.KernelRunnable;
import com.sun.sgs.protocol.simple.SimpleSgsProtocol;
import com.sun.sgs.service.ClientSessionService;
import com.sun.sgs.service.DataService;
import com.sun.sgs.service.ProtocolMessageListener;
import com.sun.sgs.service.SgsClientSession;
import java.io.IOException;
import java.io.InvalidObjectException;
import java.io.ObjectInputStream;
import java.io.ObjectOutputStream;
import java.io.ObjectStreamException;
import java.io.Serializable;
import java.security.SecureRandom;
import java.util.Arrays;
import java.util.Random;
import java.util.concurrent.atomic.AtomicLong;
import java.util.logging.Level;
import java.util.logging.Logger;
import javax.security.auth.login.LoginException;

/**
 * Implements a client session.
 */
class ClientSessionImpl implements SgsClientSession, Serializable {

    /** The serialVersionUID for this class. */
    private final static long serialVersionUID = 1L;
    
    /** Connection state. */
    private static enum State {
	CONNECTING, CONNECTED, RECONNECTING, DISCONNECTING, DISCONNECTED
    }

    /** Random number generator for generating session ids. */
    private static final Random random = new Random(getSeed());

    /** The logger for this class. */
    private static final LoggerWrapper logger =
	new LoggerWrapper(Logger.getLogger(ClientSessionImpl.class.getName()));

    /** Message for indicating login/authentication failure. */
    private static final String LOGIN_REFUSED_REASON = "Login refused";

    /** The client session service that created this client session. */
    private final ClientSessionServiceImpl sessionService;

    private final DataService dataService;
    
    /** The Connection for sending messages to the client. */
    private Connection sessionConnection;

    /** The session id. */
    private final byte[] sessionId;

    /** The reconnection key. */
    private final byte[] reconnectionKey;

    /** The ConnectionListener for receiving messages from the client. */
    private final ConnectionListener connectionListener;

    /** The authenticated name for this session. */
    private String name;

    /** The identity for this session. */
    private Identity identity;

    /** The lock for accessing the connection state and sending messages. */
    private final Object lock = new Object();
    
    /** The connection state. */
    private State state = State.CONNECTING;

    /** The client session listener for this client session.*/
    private SessionListener listener;

    private boolean disconnectHandled = false;

    private boolean shutdown = false;

    /** The sequence number for ordered messages sent from this client. */
    private AtomicLong sequenceNumber = new AtomicLong(0);

    /**
     * Constructs an instance of this class with the specified handle.
     */
    ClientSessionImpl(ClientSessionServiceImpl sessionService) {
	this.sessionService = sessionService;
        this.dataService = sessionService.dataService;
	this.connectionListener = new Listener();
	this.sessionId = generateId();
	this.reconnectionKey = generateId();
    }

    /**
     * Constructs an instance of this class with the specified name
     * and session id.  The returned session is disconnected and cannot
     * send or receive messages.
     *
     * This constructor is used during deserialization to construct a
     * disconnected client session if a client session with the
     * specified session id can't be located in the client session
     * service of the current app context.
     */
    private ClientSessionImpl(
	String name,
	byte[] sessionId)
    {
	this.sessionService = null;
	this.dataService = null;
	this.name = name;
	this.sessionId = sessionId;
	this.reconnectionKey = generateId(); // create bogus one
	this.connectionListener = null;
	this.state = State.DISCONNECTED;
	this.disconnectHandled = true;
	this.shutdown = true;
    }

    /* -- Implement ClientSession -- */

    /** {@inheritDoc} */
    public String getName() {
	logger.log(Level.FINEST, "getName returns {0}", name);
	return name;
    }
    
    /** {@inheritDoc} */
    public byte[] getSessionId() {
	logger.log(Level.FINEST, "getSessionId returns {0}", sessionId);
        return sessionId;
    }

    /** {@inheritDoc} */
    public boolean isConnected() {

	State currentState = getCurrentState();

	boolean connected =
	    currentState == State.CONNECTING ||
	    currentState == State.CONNECTED ||
	    currentState == State.RECONNECTING;

	logger.log(Level.FINEST, "isConnected returns {0}", connected);
	return connected;
    }

    /** {@inheritDoc} */
    public void send(final byte[] message) {
	try {
            if (message.length > SimpleSgsProtocol.MAX_MESSAGE_LENGTH) {
                throw new IllegalArgumentException(
                    "message too long: " + message.length + " > " +
                        SimpleSgsProtocol.MAX_MESSAGE_LENGTH);
            }
	    switch (getCurrentState()) {

	    case CONNECTING:
	    case CONNECTED:
	    case RECONNECTING:
		MessageBuffer buf =
		    new MessageBuffer(3 + 8 + 2 + message.length);
		buf.putByte(SimpleSgsProtocol.VERSION).
		    putByte(SimpleSgsProtocol.APPLICATION_SERVICE).
		    putByte(SimpleSgsProtocol.SESSION_MESSAGE).
                    putLong(sequenceNumber.getAndIncrement()).
		    putShort(message.length).
		    putBytes(message);
		sendProtocolMessageOnCommit(buf.getBuffer(), Delivery.RELIABLE);
		break;
	    
	    default:
		throw new IllegalStateException("client session not connected");
	    }
	} catch (RuntimeException e) {
	    logger.logThrow(
		Level.FINEST, e, "send message:{0} throws", message);
	    throw e;
	}
	
	logger.log(Level.FINEST, "send message:{0} returns", message);
    }

    /** {@inheritDoc} */
    public void disconnect() {
	if (getCurrentState() != State.DISCONNECTED) {
	    getContext().requestDisconnect(this);
	}
	logger.log(Level.FINEST, "disconnect returns");
    }

    /* -- Implement SgsClientSession -- */

    /** {@inheritDoc} */
    public void sendProtocolMessage(byte[] message, Delivery delivery) {
	// TBI: ignore delivery for now...
	try {
	    sessionConnection.sendBytes(message);
	    logger.log(
		Level.FINEST, "sendProtocolMessage message:{0} returns",
		message);
	} catch (IOException e) {
	    logger.logThrow(
		Level.WARNING, e,
		"sendProtocolMessage handle:{0} throws",
                sessionConnection);
	}
    }

    /** {@inheritDoc} */
    public void sendProtocolMessageOnCommit(byte[] message, Delivery delivery) {
        getContext().addMessage(this, message, delivery);
    }

    /* -- Implement Object -- */

    /** {@inheritDoc} */
    public boolean equals(Object obj) {
	if (this == obj) {
	    return true;
	} else if (obj.getClass() == this.getClass()) {
	    ClientSessionImpl session = (ClientSessionImpl) obj;
	    return
		name.equals(session.name) &&
		Arrays.equals(sessionId, session.sessionId);
<<<<<<< HEAD
            // Note: do not check reconnectionKey for equality
=======
>>>>>>> 7607c400
	}
	return false;
    }

    /** {@inheritDoc} */
    public int hashCode() {
	return name.hashCode();
    }

    /** {@inheritDoc} */
    public String toString() {
	return getClass().getName() + "[" + name + "]@" +
            HexDumper.toHexString(sessionId);
    }
    
    /* -- Serialization methods -- */

    private Object writeReplace() {
	return new External(name, sessionId);
    }

    /**
     * Represents the persistent representation for a client session
     * (its name and session id).
     */
    private final static class External implements Serializable {

	private final static long serialVersionUID = 1L;

	private final String name;
	private final byte[] sessionId;

	External(String name, byte[] sessionId) {
	    this.name = name;
	    this.sessionId = sessionId;
	}

	private void writeObject(ObjectOutputStream out) throws IOException {
	    out.defaultWriteObject();
	}

	private void readObject(ObjectInputStream in)
	    throws IOException, ClassNotFoundException
	{
	    in.defaultReadObject();
	}

	private Object readResolve() throws ObjectStreamException {
	    try {
		ClientSessionService service =
		    ClientSessionServiceImpl.getInstance();
		ClientSession session = service.getClientSession(sessionId);
		if (session == null) {
		    session = new ClientSessionImpl(name, sessionId);
		}
		return session;
		
	    } catch (RuntimeException e) {
		throw (InvalidObjectException)
		    new InvalidObjectException(e.getMessage()).initCause(e);
	    }
	}
    }

    /* -- other methods -- */

    /**
     * Returns the current state.
     */
    private State getCurrentState() {
	State currentState;
	synchronized (lock) {
	    currentState = state;
	}
	return currentState;
    }

    /**
     * Returns the current context, throwing
     * TransactionNotActiveException if there is no current
     * transaction, and throwing IllegalStateException if there is a
     * problem with the state of the transaction or the client session
     * service configuration.
     */
    private Context getContext() {
	return sessionService.checkContext();
    }

    /**
     * Handles a disconnect request (if not already handlede) by doing
     * the following:
     *
     * a) sending a disconnect acknowledgement (LOGOUT_SUCCESS)
     * if 'graceful' is true
     *
     * b) closing this session's connection
     *
     * c) submitting a transactional task to call the 'disconnected'
     * callback on the listener for this session.
     *
     * @param graceful if the disconnection was graceful (i.e., due to
     * a logout request).
     */
    void handleDisconnect(final boolean graceful) {
	synchronized (lock) {
	    if (disconnectHandled) {
		return;
	    }
	    disconnectHandled = true;
	    if (state != State.DISCONNECTED) {
		state = State.DISCONNECTING;
	    }
	}

	sessionService.disconnected(this);

	if (getCurrentState() != State.DISCONNECTED) {
	    if (graceful) {
		MessageBuffer buf = new MessageBuffer(3);
		buf.putByte(SimpleSgsProtocol.VERSION).
		    putByte(SimpleSgsProtocol.APPLICATION_SERVICE).
		    putByte(SimpleSgsProtocol.LOGOUT_SUCCESS);
	    
		sendProtocolMessage(buf.getBuffer(), Delivery.RELIABLE);
	    }

	    try {
		sessionConnection.close();
	    } catch (IOException e) {
		if (logger.isLoggable(Level.WARNING)) {
		    logger.logThrow(
		    	Level.WARNING, e,
			"handleDisconnect (close) handle:{0} throws",
			sessionConnection);
		}
	    }
	}

	if (listener != null) {
	    scheduleTask(new KernelRunnable() {
		public void run() throws IOException {
		    listener.get().disconnected(graceful);
		    listener.remove();
		}});
	}
    }

    /**
     * Flags this session as shut down, and closes the connection.
     */
    void shutdown() {
	synchronized (lock) {
	    if (shutdown == true) {
		return;
	    }
	    shutdown = true;
	    disconnectHandled = true;
	    state = State.DISCONNECTED;
	    try {
		sessionConnection.close();
	    } catch (IOException e) {
		// ignore
	    }
	}
    }
    
    /** Returns the ConnectionListener for this session. */
    ConnectionListener getConnectionListener() {
	return connectionListener;
    }

    /** Returns a random seed to use in generating session ids. */
    private static long getSeed() {
	byte[] seedArray = SecureRandom.getSeed(8);
	long seed = 0;
	for (long b : seedArray) {
	    seed <<= 8;
	    seed += b & 0xff;
	}
	return seed;
    }

    /** Returns an 8-byte random id. */
    private static byte[] generateId() {
	byte[] id = new byte[8];
	random.nextBytes(id);
	return id;
    }

    /* -- ConnectionListener implementation -- */

    /**
     * Listener for connection-related events for this session's
     * Connection.
     */
    private class Listener implements ConnectionListener {

	/** {@inheritDoc} */
	public void connected(Connection conn) {
	    if (logger.isLoggable(Level.FINER)) {
		logger.log(
		    Level.FINER, "Handler.connected handle:{0}", conn);
	    }

	    synchronized (lock) {
		// check if there is already a handle set
		if (sessionConnection != null) {
		    return;
		}

		sessionConnection = conn;
		
		switch (state) {
		    
		case CONNECTING:
		case RECONNECTING:
		    state = State.CONNECTED;
		    break;
		default:
		    break;
		}
	    }
	}

	/** {@inheritDoc} */
	public void disconnected(Connection conn) {
	    if (logger.isLoggable(Level.FINER)) {
		logger.log(
		    Level.FINER, "Handler.disconnected handle:{0}", conn);
	    }

	    synchronized (lock) {
		if (conn != sessionConnection) {
		    return;
		}

		if (!disconnectHandled) {
		    scheduleNonTransactionalTask(new KernelRunnable() {
			public void run() {
			    handleDisconnect(false);
			}});
		}

		state = State.DISCONNECTED;
	    }
	}

	/** {@inheritDoc} */
	public void exceptionThrown(Connection conn, Throwable exception) {

	    if (logger.isLoggable(Level.WARNING)) {
		logger.logThrow(
		    Level.WARNING, exception,
		    "Handler.exceptionThrown handle:{0}", conn);
	    }
	}

	/** {@inheritDoc} */
	public void bytesReceived(Connection conn, byte[] buffer) {
            if (logger.isLoggable(Level.FINEST)) {
                logger.log(
                    Level.FINEST,
                    "Handler.messageReceived handle:{0}, buffer:{1}",
                    conn, buffer);
            }
	    
	    synchronized (lock) {
		if (conn != sessionConnection) {
                    if (logger.isLoggable(Level.FINE)) {
                        logger.log(
                            Level.FINE, 
                            "Handle mismatch: expected: {0}, got: {1}",
                            sessionConnection, conn);
                    }
		    return;
		}
	    }
	    
	    if (buffer.length < 3) {
		if (logger.isLoggable(Level.SEVERE)) {
		    logger.log(
		        Level.SEVERE,
			"Handler.messageReceived malformed protocol message:{0}",
			buffer);
		}
		// TBD: should the connection be disconnected?
		return;
	    }

	    MessageBuffer msg = new MessageBuffer(buffer);
		
	    /*
	     * Handle version.
	     */
	    byte version = msg.getByte();
	    if (version != SimpleSgsProtocol.VERSION) {
		if (logger.isLoggable(Level.SEVERE)) {
		    logger.log(
			Level.SEVERE,
			"Handler.messageReceived protocol version:{0}, " +
			"expected {1}", version, SimpleSgsProtocol.VERSION);
		}
		    // TBD: should the connection be disconnected?
		return;
	    }

	    /*
	     * Handle service id.
	     */
	    byte serviceId = msg.getByte();

	    if (serviceId != SimpleSgsProtocol.APPLICATION_SERVICE) {
		ProtocolMessageListener serviceListener =
		    sessionService.getProtocolMessageListener(serviceId);
		if (serviceListener != null) {
		    serviceListener.receivedMessage(
			ClientSessionImpl.this, buffer);
		} else {
		    if (logger.isLoggable(Level.SEVERE)) {
		    	logger.log(
			    Level.SEVERE,
			    "Handler.messageReceived unknown service ID:{0}",
			    serviceId);
		    }
		}
		return;
	    }

	    /*
	     * Handle application service messages.
	     */
	    byte opcode = msg.getByte();

	    if (logger.isLoggable(Level.FINEST)) {
		logger.log(
 		    Level.FINEST,
		    "Handler.messageReceived processing opcode:{0}",
		    Integer.toHexString(opcode));
	    }
	    
	    switch (opcode) {
		
	    case SimpleSgsProtocol.LOGIN_REQUEST:
		name = msg.getString();
		String password = msg.getString();

		try {
		    identity = authenticate(name, password);
		    scheduleTask(new LoginTask());
		} catch (LoginException e) {
		    scheduleNonTransactionalTask(new KernelRunnable() {
			public void run() {
			    sendProtocolMessage(getLoginNackMessage(),
						Delivery.RELIABLE);
			    handleDisconnect(false);
			}});
		}
		break;
		
	    case SimpleSgsProtocol.RECONNECT_REQUEST:
		break;

	    case SimpleSgsProtocol.SESSION_MESSAGE:
                msg.getLong(); // TODO Check sequence num
		int size = msg.getUnsignedShort();
		final byte[] clientMessage = msg.getBytes(size);
		scheduleTask(new KernelRunnable() {
		    public void run() {
			if (isConnected()) {
			    listener.get().receivedMessage(clientMessage);
			}
		    }});
		break;

	    case SimpleSgsProtocol.LOGOUT_REQUEST:
	        scheduleNonTransactionalTask(new KernelRunnable() {
	            public void run() {
	                handleDisconnect(isConnected());
	            }});
		break;
		
	    default:
		if (logger.isLoggable(Level.SEVERE)) {
		    logger.log(
			Level.SEVERE,
			"Handler.messageReceived unknown operation code:{0}",
			opcode);
		}

		scheduleNonTransactionalTask(new KernelRunnable() {
		    public void run() {
			handleDisconnect(false);
		    }});
		break;
	    }
	}
    }

    /**
     * Authenticates the specified username and password, throwing
     * LoginException if authentication fails.
     */
    private Identity authenticate(String username, String password)
	throws LoginException
    {
	return sessionService.identityManager.authenticateIdentity(
	    new NamePasswordCredentials(username, password.toCharArray()));
    }

    /**
     * Schedules a non-durable, transactional task.
     */
    private void scheduleTask(KernelRunnable task) {
	sessionService.scheduleTask(task);
    }

    /**
     * Schedules a non-durable, non-transactional task.
     */
    private void scheduleNonTransactionalTask(KernelRunnable task) {
	sessionService.scheduleNonTransactionalTask(task);
    }

    /**
     * Schedules a non-durable, non-transactional task when current
     * transaction commits.
     */
    private void scheduleNonTransactionalTaskOnCommit(KernelRunnable task) {
	sessionService.scheduleNonTransactionalTaskOnCommit(task);
    }

    /**
     * Wrapper for persisting a {@code ClientSessionListener} that is
     * either a {@code ManagedObject} or {@code Serializable}.
     */
    private class SessionListener {

	private final String listenerKey;

	private final boolean isManaged;

	@SuppressWarnings("hiding")
	SessionListener(ClientSessionListener listener) {
	    assert listener != null && listener instanceof Serializable;
	    
	    ManagedObject managedObj;
	    if (listener instanceof ManagedObject) {
		isManaged = true;
		managedObj = (ManagedObject) listener;
		
	    } else {
		// listener is simply Serializable
		isManaged = false;
		managedObj = new ClientSessionListenerWrapper(listener);
	    }
	    
	    listenerKey =
		ClientSessionImpl.class.getName() + "." +
		Integer.toHexString(random.nextInt());
	    dataService.setServiceBinding(listenerKey, managedObj);
	}

	ClientSessionListener get() {
	    ManagedObject obj = 
		    dataService.getServiceBinding(
			listenerKey, ManagedObject.class);
	    return
		(isManaged) ?
		((ClientSessionListener) obj) :
		((ClientSessionListenerWrapper) obj).get();
	}

	void remove() {
	    if (!isManaged) {
		ClientSessionListenerWrapper wrapper =
		    dataService.getServiceBinding(
			listenerKey, ClientSessionListenerWrapper.class);
		dataService.removeObject(wrapper);
	    }
	    dataService.removeServiceBinding(listenerKey);
	}
    }

    /**
     * A {@code ManagedObject} wrapper for a {@code ClientSessionListener}.
     */
    static class ClientSessionListenerWrapper
	implements ManagedObject, Serializable
    {
	private final static long serialVersionUID = 1L;
	
	private ClientSessionListener listener;

	ClientSessionListenerWrapper(ClientSessionListener listener) {
	    assert listener != null && listener instanceof Serializable;
	    this.listener = listener;
	}

	ClientSessionListener get() {
	    return listener;
	}
    }

    /**
     * This is a transactional task to notify the application's
     * {@code AppListener} that this session has logged in.
     */
    private class LoginTask implements KernelRunnable {

	/**
	 * Invokes the {@code AppListener}'s {@code loggedIn}
	 * callback, which returns a client session listener, and then
	 * queues the appropriate acknowledgement to be sent when this
	 * transaction commits.  If the client session needs to be
	 * disconnected (if {@code loggedIn} returns a
	 * non-serializable listener (including{@code null}), or
	 * throws a non-retryable {@code RuntimeException}, then
	 * submits a non-transactional task to disconnect the client
	 * session.  If {@code loggedIn} throws a retryable {@code
	 * RuntimeException}, then that exception is thrown to the
	 * caller.
	 */
	public void run() {
	    AppListener appListener =
		dataService.getServiceBinding(
		    StandardProperties.APP_LISTENER, AppListener.class);
	    logger.log(
		Level.FINEST,
		"LoginTask.run invoking AppListener.loggedIn session:{0}",
		name);

	    ClientSessionListener returnedListener = null;
	    RuntimeException ex = null;

	    try {
		returnedListener = appListener.loggedIn(ClientSessionImpl.this);
	    } catch (RuntimeException e) {
		ex = e;
	    }
		
	    if (returnedListener instanceof Serializable) {
		logger.log(
		    Level.FINEST,
		    "LoginTask.run AppListener.loggedIn returned {0}",
		    returnedListener);

		listener = new SessionListener(returnedListener);
		MessageBuffer ack =
		    new MessageBuffer(
			7 + sessionId.length + reconnectionKey.length);
		ack.putByte(SimpleSgsProtocol.VERSION).
		    putByte(SimpleSgsProtocol.APPLICATION_SERVICE).
		    putByte(SimpleSgsProtocol.LOGIN_SUCCESS).
		    putShort(sessionId.length). putBytes(sessionId).
		    putShort(reconnectionKey.length).putBytes(reconnectionKey);
		
		getContext().addMessageFirst(
		    ClientSessionImpl.this, ack.getBuffer(), Delivery.RELIABLE);
		
	    } else {
		if (ex == null) {
		    logger.log(
		        Level.WARNING,
			"LoginTask.run AppListener.loggedIn returned " +
			"non-serializable listener {0}",
			returnedListener);
		} else if (!(ex instanceof ExceptionRetryStatus) ||
			   ((ExceptionRetryStatus) ex).shouldRetry() == false) {
		    logger.logThrow(
			Level.WARNING, ex,
			"Invoking loggedIn on AppListener:{0} with " +
			"session: {1} throws",
			appListener, ClientSessionImpl.this);
		} else {
		    throw ex;
		}
		getContext().addMessageFirst(
		    ClientSessionImpl.this, getLoginNackMessage(),
		    Delivery.RELIABLE);
		getContext().requestDisconnect(ClientSessionImpl.this);
	    }
	}
    }

    /**
     * Returns a byte array containing a LOGIN_FAILURE protocol message.
     */
    private static byte[] getLoginNackMessage() {
        int stringSize = MessageBuffer.getSize(LOGIN_REFUSED_REASON);
        MessageBuffer ack =
            new MessageBuffer(3 + stringSize);
        ack.putByte(SimpleSgsProtocol.VERSION).
            putByte(SimpleSgsProtocol.APPLICATION_SERVICE).
            putByte(SimpleSgsProtocol.LOGIN_FAILURE).
            putString(LOGIN_REFUSED_REASON);
        return ack.getBuffer();
    }
}<|MERGE_RESOLUTION|>--- conflicted
+++ resolved
@@ -239,10 +239,6 @@
 	    return
 		name.equals(session.name) &&
 		Arrays.equals(sessionId, session.sessionId);
-<<<<<<< HEAD
-            // Note: do not check reconnectionKey for equality
-=======
->>>>>>> 7607c400
 	}
 	return false;
     }
