--- conflicted
+++ resolved
@@ -318,13 +318,8 @@
     /** {@inheritDoc} */
     @Override
     public String toString() {
-<<<<<<< HEAD
 	return getClass().getName() + "[" + getName() + "]@[id:0x" +
 	    id.toString(16) + ",node:" + nodeId + "]";
-=======
-	return getClass().getName() + "[" + getName() + "]@[id:" +
-	    HexDumper.toHexString(idBytes) + ",node:" + nodeId + "]";
->>>>>>> febea3c0
     }
     
     /* -- Serialization methods -- */
