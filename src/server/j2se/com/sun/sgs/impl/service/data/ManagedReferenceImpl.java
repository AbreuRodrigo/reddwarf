--- conflicted
+++ resolved
@@ -507,18 +507,13 @@
 	    context.refs.unregisterObject(object);
 	    break;
 	case MAYBE_MODIFIED:
-<<<<<<< HEAD
-	    if (!SerialUtil.matchingFingerprint(object, fingerprint)) {
-		result = SerialUtil.serialize(object);
-		debugDetectLogger.log(
-		    Level.FINEST,
-		    "Modified object was not marked for update: {0}", object);
-=======
 	    byte[] modified =
 		SerialUtil.serialize(object, context.classSerial);
 	    if (!Arrays.equals(modified, unmodifiedBytes)) {
 		result = modified;
->>>>>>> 576b0b9b
+		debugDetectLogger.log(
+		    Level.FINEST,
+		    "Modified object was not marked for update: {0}", object);
 	    }
 	    /* Fall through */
 	case NOT_MODIFIED:
