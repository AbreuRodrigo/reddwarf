--- conflicted
+++ resolved
@@ -331,9 +331,6 @@
 
     /** {@inheritDoc} */
     public Channel getChannel(String name) {
-<<<<<<< HEAD
-	throw new AssertionError("not implemented");
-=======
 	try {
 	    return ChannelImpl.getInstance(name);
 	    
@@ -360,7 +357,6 @@
 	BigInteger channelRefId, ClientSession session, ByteBuffer message)
     {
 	ChannelImpl.handleChannelMessage(channelRefId, session, message);
->>>>>>> c8503c2e
     }
 
     /* -- Implement ChannelServer -- */
