--- conflicted
+++ resolved
@@ -303,13 +303,8 @@
     public void prepareAndCommit(Transaction txn) throws Exception {
         if (!prepare(txn)) {
             commit(txn);
-<<<<<<< HEAD
-	    }
-	    }
-=======
         }
     }
->>>>>>> 7d9517a4
 
     /** {@inheritDoc} */
     public void abort(Transaction txn) {
@@ -338,21 +333,6 @@
      * context to (@code null}.
      */
     private void checkTransaction(Transaction txn) {
-<<<<<<< HEAD
-	if (txn == null) {
-	    throw new NullPointerException("null transaction");
-	}
-	Context context = currentContext.get();
-	if (context == null) {
-	    throw new IllegalStateException("null context");
-	}
-	if (!txn.equals(context.txn)) {
-	    currentContext.set(null);
-	    throw new IllegalStateException(
-		"Wrong transaction: Expected " + context.txn + ", found " + txn);
-	}
-	}
-=======
         if (txn == null) {
             throw new NullPointerException("null transaction");
         }
@@ -366,7 +346,6 @@
                 "Wrong transaction: Expected " + context.txn + ", found " + txn);
         }
     }
->>>>>>> 7d9517a4
 
    /**
      * Obtains information associated with the current transaction,
@@ -487,11 +466,7 @@
 		    short msgSize = buf.getShort();
 		    byte[] channelMessage = buf.getBytes(msgSize);
 
-<<<<<<< HEAD
-                    MessageQueue queue = getMessageQueue(session);
-=======
 		    MessageQueue queue = getMessageQueue(session);
->>>>>>> 7d9517a4
 		    queue.addMessage(name, sessions, channelMessage, seq);
 
 		    break;
@@ -536,21 +511,6 @@
 			}
 		    }},
                 session.getIdentity());
-	}
-    }
-    
-    /**
-     * Returns the message queue for the specified {@code session}.
-     * If a queue does not already exist, one is created and returned.
-     */
-    private MessageQueue getMessageQueue(SgsClientSession session) {
-	synchronized (messageQueues) {
-	    MessageQueue queue = messageQueues.get(session);
-	    if (queue == null) {
-		queue = new MessageQueue(session.getSessionId());
-		messageQueues.put(session, queue);
-	    }
-	    return queue;
 	}
     }
 
@@ -927,19 +887,6 @@
 
 	/** The sending session's ID (for the messages enqueued). */
 	private final byte[] senderId;
-<<<<<<< HEAD
-
-	/** List of messages to send. */
-	private List<MessageInfo> messages =
-	    new ArrayList<MessageInfo>();
-	
-	/** List of messages being processed. */
-	private List<MessageInfo> processingMessages = null;
-	
-	/** Tracks whether a task is scheduled to process messages. */
-	private boolean scheduledTask = false;
-
-=======
 	
 	/** List of messages to send. */
 	private List<MessageInfo> messages =
@@ -951,7 +898,6 @@
 	/** Tracks whether a task is scheduled to process messages. */
 	private boolean scheduledTask = false;
 
->>>>>>> 7d9517a4
 	/**
 	 * Constructs an instance with the specified {@code senderId}.
 	 */
@@ -974,7 +920,6 @@
 		scheduledTask = true;
 	    }
 	}
-<<<<<<< HEAD
 
 	/**
 	 * When transaction commits, resets the list of messages that
@@ -1016,83 +961,6 @@
 	    synchronized (this) {
 		if (messages.isEmpty()) {
 		    return;
-		}
-		processingMessages = messages;
-		messages = new ArrayList<MessageInfo>();
-	    }
-	    context.processingQueue(this);
-	    
-	    for (MessageInfo info : processingMessages) {
-                if (logger.isLoggable(Level.FINEST)) {
-                    logger.log(
-                        Level.FINEST,
-			"processing name:{0}, message:{1}",
-			info.name, HexDumper.format(info.message));
-                }
-
-		try {
-		    ChannelImpl channel =
-			(ChannelImpl) context.getChannel(info.name);
-		    channel.forwardMessageAndNotifyListeners(
-			senderId, info.recipientIds, info.message, info.seq);
-		} catch (NameNotBoundException e) {
-		    // skip channel if it no longer exists...
-		    if (logger.isLoggable(Level.FINER)) {
-			logger.logThrow(
-                            Level.FINER, e,
-			    "nonexistent channel name:{0}, message:{1} throws",
-			    info.name, HexDumper.format(info.message));
-		    }
-		    
-	    } catch (RuntimeException e) {
-		if (logger.isLoggable(Level.FINER)) {
-		    logger.logThrow(
-			Level.FINER, e,
-			    "processing name:{0}, message:{1} throws",
-			    info.name, HexDumper.format(info.message));
-=======
-
-	/**
-	 * When transaction commits, resets the list of messages that
-	 * have been processed, and if there are more messages to
-	 * process, schedules a task to process those messages.
-	 */
-	synchronized void commit() {
-	    processingMessages = null;
-	    if (messages.isEmpty()) {
-		scheduledTask = false;
-	    } else {
-		nonDurableTaskScheduler.scheduleTask(this);
-	    }
-	}
-
-	/**
-	 * If transaction aborts, all messages that were being
-	 * processed are moved back to the head of the message queue.
-	 */
-	synchronized void abort() {
-	    if (processingMessages == null) {
-		return;
-	    } else if (! messages.isEmpty()) {
-		processingMessages.addAll(messages);
-	    }
-	    messages = processingMessages;
-	    processingMessages = null;
-	}
-
-	/**
-	 * {@inheritDoc}
-	 * <p>
-	 * Processes any messages that have been enqueued by
-	 * forwarding each message to the appropriate channel for
-	 * distribution.
-	 */
-	public void run() {
-	    Context context = checkContext();
-	    synchronized (this) {
-		if (messages.isEmpty()) {
-		    return;
->>>>>>> 7d9517a4
 		}
 		processingMessages = messages;
 		messages = new ArrayList<MessageInfo>();
@@ -1133,12 +1001,7 @@
             }
 	}
     }
-<<<<<<< HEAD
-    }
-    
-=======
-
->>>>>>> 7d9517a4
+
     /**
      * Contains information about a channel message to be sent.
      */
@@ -1154,25 +1017,14 @@
 	final long seq;
 
 	MessageInfo(String name,
-<<<<<<< HEAD
-                Set<byte[]> recipientIds,
-                byte[] message,
-                long seq)
-=======
 		    Set<byte[]> recipientIds,
 		    byte[] message,
 		    long seq)
->>>>>>> 7d9517a4
         {
             this.name = name;
             this.recipientIds = recipientIds;
             this.message = message;
             this.seq = seq;
         }
-<<<<<<< HEAD
-                }
-                }
-=======
-    }
-}
->>>>>>> 7d9517a4
+    }
+}