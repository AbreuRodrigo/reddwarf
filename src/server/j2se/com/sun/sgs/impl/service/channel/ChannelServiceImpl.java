--- conflicted
+++ resolved
@@ -459,16 +459,9 @@
                     
                     // Notify listeners in the app in a transaction
 		    nonDurableTaskScheduler.scheduleTask(
-<<<<<<< HEAD
-			new SendTask(
-			    name, session.getSessionId(),
-			    sessions, channelMessage,
-                            session.nextSequenceNumber()));
-=======
 			new NotifyTask(
 			    name, senderId, channelMessage));
 		    
->>>>>>> dc5acdd5
 		    break;
 		    
 		default:
@@ -666,37 +659,37 @@
         ForwardingTask(String name,
                 byte[] senderId,
                 Collection<byte[]> recipientIds,
-                byte[] message,
+		 byte[] message,
                 long seq)
-        {
-            this.name = name;
-            this.senderId = senderId;
+	{
+	    this.name = name;
+	    this.senderId = senderId;
             this.recipientIds = recipientIds;
-            this.message = message;
+	    this.message = message;
             this.seq = seq;
-        }
-
-        public void run() {
-            try {
+	}
+
+	public void run() {
+	    try {
                 if (logger.isLoggable(Level.FINEST)) {
                     logger.log(
                         Level.FINEST,
                         "name:{0}, message:{1}",
                         name, HexDumper.format(message));
                 }
-                Context context = checkContext();
-                ChannelImpl channel = (ChannelImpl) context.getChannel(name);
+		Context context = checkContext();
+		ChannelImpl channel = (ChannelImpl) context.getChannel(name);
                 channel.forwardMessage(senderId, recipientIds, message, seq);
 
-            } catch (RuntimeException e) {
+	    } catch (RuntimeException e) {
                 if (logger.isLoggable(Level.FINER)) {
-                    logger.logThrow(
+		    logger.logThrow(
                         Level.FINER, e,
                         "name:{0}, message:{1} throws",
                         name, HexDumper.format(message));
-                }
-                throw e;
-            }
-        }
+		}
+		throw e;
+	    }
+	}
     }
 }