--- conflicted
+++ resolved
@@ -28,12 +28,7 @@
 import com.sun.sgs.app.TransactionNotActiveException;
 import com.sun.sgs.impl.sharedutil.HexDumper;
 import com.sun.sgs.impl.sharedutil.LoggerWrapper;
-<<<<<<< HEAD
-import com.sun.sgs.impl.sharedutil.MessageBuffer;
-import static com.sun.sgs.impl.sharedutil.Objects.uncheckedCast;
-=======
 import com.sun.sgs.impl.sharedutil.PropertiesWrapper;
->>>>>>> 998371d5
 import com.sun.sgs.impl.util.AbstractKernelRunnable;
 import com.sun.sgs.impl.util.AbstractService;
 import com.sun.sgs.impl.util.Exporter;
@@ -611,81 +606,6 @@
 	 * added to the task handler's per-channel map of tasks to service.
 	 * The tasks are serviced by the TaskHandlerThread.
 	 */
-<<<<<<< HEAD
-	private Channel createChannel(String name,
-				      ChannelListener listener,
-				      Delivery delivery)
-	{
-	    assert name != null;
-	    String key = getChannelKey(name);
-	    try {
-		dataService.getServiceBinding(key);
-		throw new NameExistsException(name);
-	    } catch (NameNotBoundException e) {
-	    }
-	    
-	    ChannelState channelState =
-		new ChannelState(name, listener, delivery, dataService);
-	    dataService.setServiceBinding(key, channelState);
-	    ChannelImpl channel = new ChannelImpl(this, channelState);
-	    internalTable.put(name, channel);
-	    return channel;
-	}
-
-	/**
-	 * Returns a channel with the specified {@code name}.  If the
-	 * channel is already present in the internal channel table
-	 * for this transaction, then the channel is returned;
-	 * otherwise, this method gets the channel's state by looking
-	 * up the service binding for the channel.
-	 */
-	private Channel getChannel(String name) {
-	    assert name != null;
-	    ChannelImpl channel = internalTable.get(name);
-	    if (channel == null) {
-		ChannelState channelState;
-		try {
-		    channelState = (ChannelState)
-			dataService.getServiceBinding(getChannelKey(name));
-		} catch (NameNotBoundException e) {
-		    throw new NameNotBoundException(name);
-		}
-		channel =  new ChannelImpl(this, channelState);
-		internalTable.put(name, channel);
-	    } else if (channel.isClosed) {
-		throw new NameNotBoundException(name);
-	    }
-	    return channel;
-	}
-
-	/**
-	 * Returns a channel with the specified {@code name} and
-	 * {@code channelId}.  If the channel is already present in the
-	 * internal channel table for this transaction, then the
-	 * channel is returned; otherwise, this method uses the {@code
-	 * channelId} as a {@code ManagedReference} ID to the
-	 * channel's state.
-	 */
-	private Channel getChannel(String name, CompactId channelId) {
-	    assert channelId != null;
-	    ChannelImpl channel = internalTable.get(name);
-	    if (channel == null) {
-		ChannelState channelState;
-		try {
-		    BigInteger refId = new BigInteger(1, channelId.getId());
-		    ManagedReference<ChannelState> stateRef =
-			uncheckedCast(dataService.createReferenceForId(refId));
-		    channelState = stateRef.get();
-		} catch (ObjectNotFoundException e) {
-		    throw new NameNotBoundException(name);
-		}
-		channel = new ChannelImpl(this, channelState);
-		internalTable.put(name, channel);
-	    } else if (channel.isClosed) {
-		throw new NameNotBoundException(name);
-	    }
-	    return channel;
-=======
 	public void addTask(BigInteger channelId, Runnable task) {
 	    List<Runnable> taskList = internalTaskLists.get(channelId);
 	    if (taskList == null) {
@@ -693,7 +613,6 @@
 		internalTaskLists.put(channelId, taskList);
 	    }
 	    taskList.add(task);
->>>>>>> 998371d5
 	}
 	
 
@@ -761,26 +680,6 @@
 	}
     }
 
-<<<<<<< HEAD
-	/* -- other methods -- */
-
-	/**
-	 * Removes the channel with the specified {@code name}.  This
-	 * method is called when the {@code close} method is invoked on a
-	 * {@code ChannelImpl}.
-	 */
-	void removeChannel(String name) {
-	    assert name != null;
-	    try {
-		String key = getChannelKey(name);
-		ChannelState channelState =
-		    (ChannelState) dataService.getServiceBinding(key);
-		dataService.removeServiceBinding(key);
-		dataService.removeObject(channelState);
-		
-	    } catch (NameNotBoundException e) {
-		// already removed
-=======
     /**
      * Adds the tasks in the specified {@code taskList} to the
      * task handler's per-channel map of tasks to process.  The tasks will
@@ -797,68 +696,10 @@
 		prevTaskList.addAll(taskList);
 	    } else {
 		channelTasksMap.put(channelId, taskList);
->>>>>>> 998371d5
-	    }
-	}
-    }
-
-<<<<<<< HEAD
-	/**
-	 * Adds {@code channel} to the set of channels for the given
-	 * client {@code session}.  The {@code ChannelSet} for a
-	 * session is bound to a name composed of the channel
-	 * service's class name followed by ".session." followed by
-	 * the hex representation of the session's identifier.
-	 */
-	void joinChannel(ClientSession session, Channel channel) {
-	    String key = getSessionKey(session);
-	    try {
-		ChannelSet set =
-		    (ChannelSet) dataService.getServiceBinding(key);
-		dataService.markForUpdate(set);
-		set.add(channel);
-	    } catch (NameNotBoundException e) {
-		ChannelSet set = new ChannelSet();
-		set.add(channel);
-		dataService.setServiceBinding(key, set);
-	    }
-	}
-
-	/**
-	 * Removes {@code channel} from the set of channels for the
-	 * given client {@code session}.
-	 */
-	void leaveChannel(ClientSession session, Channel channel) {
-	    String key = getSessionKey(session);
-	    try {
-		ChannelSet set =
-		    (ChannelSet) dataService.getServiceBinding(key);
-		dataService.markForUpdate(set);
-		set.remove(channel);
-	    } catch (NameNotBoundException e) {
-		// ignore
-	    }
-	}
-
-	/**
-	 * Removes the given {@code session}'s channel set and binding
-	 * from the data store, returning a set containing the
-	 * channels that the session is still a member of.
-	 */
-	private Set<Channel> removeSession(ClientSession session) {
-	    String key = getSessionKey(session);
-	    try {
-		ChannelSet set =
-		    (ChannelSet) dataService.getServiceBinding(key);
-		Set<Channel> channels = set.removeAll();
-		dataService.removeServiceBinding(key);
-		dataService.removeObject(set);
-		return channels;
-	    } catch (NameNotBoundException e) {
-		return new HashSet<Channel>();
-	    }
-	}
-=======
+	    }
+	}
+    }
+
     /* -- Implement TaskHandlerThread -- */
 
     /**
@@ -882,7 +723,6 @@
 
 	/** {@inheritDoc} */
 	public void run() {
->>>>>>> 998371d5
 
 	    while (! shuttingDown()) {
 		/*
@@ -998,18 +838,6 @@
      * Returns the {@code ChannelServer} for the given {@code nodeId}, or
      * {@code null} if no channel server exists for the given {@code nodeId}.
      */
-<<<<<<< HEAD
-    private void removeChannelSets() {
-	Iterator<String> iter =
-	    BoundNamesUtil.getServiceBoundNamesIterator(
-		dataService, SESSION_PREFIX);
-
-	while (iter.hasNext()) {
-	    String key = iter.next();
-	    ChannelSet set = (ChannelSet) dataService.getServiceBinding(key);
-	    dataService.removeObject(set);
-	    iter.remove();
-=======
     static ChannelServer getChannelServer(long nodeId) {
 	// TBD: if the nodeId is the local nodeId, then this method
 	// should return a reference to the local channel server impl,
@@ -1027,7 +855,6 @@
 		"ChannelServerWrapper binding:{0} exists, " +
 		"but object removed", channelServerKey);
 	    throw e;
->>>>>>> 998371d5
 	}
     }
 
@@ -1035,16 +862,6 @@
      * The {@code RecoveryListener} for handling requests to recover
      * for a failed {@code ChannelService}.
      */
-<<<<<<< HEAD
-    private void removeAllSessionsFromChannels() {
-	for (String key : BoundNamesUtil.getServiceBoundNamesIterable(
- 				dataService, CHANNEL_PREFIX))
-	{
-	    ChannelState channelState =
-		(ChannelState) dataService.getServiceBinding(key);
-	    dataService.markForUpdate(channelState);
-	    channelState.removeAllSessions();
-=======
     private class ChannelServiceRecoveryListener
 	implements RecoveryListener
     {
@@ -1093,7 +910,6 @@
 		    "Recovering for failed node:{0} throws", nodeId);
 		// TBD: what should it do if it can't recover?
 	    }
->>>>>>> 998371d5
 	}
     }
 
