--- conflicted
+++ resolved
@@ -160,14 +160,8 @@
 		    registry.getComponent(ClientSessionService.class);
 		nonDurableTaskScheduler =
 		    new NonDurableTaskScheduler(
-<<<<<<< HEAD
-                            taskScheduler,
-                            proxy.getCurrentOwner(),
-                            registry.getComponent(TaskService.class));
-=======
-			taskScheduler, proxy.getCurrentOwner(),
-			registry.getComponent(TaskService.class));
->>>>>>> 4bfc04e3
+                        taskScheduler, proxy.getCurrentOwner(),
+                        registry.getComponent(TaskService.class));
 	    }
 
 	    /*
