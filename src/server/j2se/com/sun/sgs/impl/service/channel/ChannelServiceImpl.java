/*
 * Copyright 2007-2008 Sun Microsystems, Inc.
 *
 * This file is part of Project Darkstar Server.
 *
 * Project Darkstar Server is free software: you can redistribute it
 * and/or modify it under the terms of the GNU General Public License
 * version 2 as published by the Free Software Foundation and
 * distributed hereunder to you.
 *
 * Project Darkstar Server is distributed in the hope that it will be useful,
 * but WITHOUT ANY WARRANTY; without even the implied warranty of
 * MERCHANTABILITY or FITNESS FOR A PARTICULAR PURPOSE.  See the
 * GNU General Public License for more details.
 *
 * You should have received a copy of the GNU General Public License
 * along with this program.  If not, see <http://www.gnu.org/licenses/>.
 */

package com.sun.sgs.impl.service.channel;

import com.sun.sgs.app.Channel;
import com.sun.sgs.app.ChannelManager;
import com.sun.sgs.app.Delivery;
import com.sun.sgs.app.NameNotBoundException;
import com.sun.sgs.app.ObjectNotFoundException;
import com.sun.sgs.app.Task;
import com.sun.sgs.app.TransactionNotActiveException;
import com.sun.sgs.impl.sharedutil.HexDumper;
import com.sun.sgs.impl.sharedutil.LoggerWrapper;
import com.sun.sgs.impl.sharedutil.PropertiesWrapper;
import com.sun.sgs.impl.util.AbstractKernelRunnable;
import com.sun.sgs.impl.util.AbstractService;
import com.sun.sgs.impl.util.Exporter;
import com.sun.sgs.impl.util.NonDurableTaskQueue;
import com.sun.sgs.impl.util.TransactionContext;
import com.sun.sgs.impl.util.TransactionContextFactory;
import com.sun.sgs.impl.util.TransactionContextMap;
import com.sun.sgs.kernel.ComponentRegistry;
import com.sun.sgs.service.ClientSessionDisconnectListener;
import com.sun.sgs.service.ClientSessionService;
import com.sun.sgs.service.DataService;
import com.sun.sgs.service.Node;
import com.sun.sgs.service.RecoveryCompleteFuture;
import com.sun.sgs.service.RecoveryListener;
import com.sun.sgs.service.TaskService;
import com.sun.sgs.service.Transaction;
import com.sun.sgs.service.TransactionProxy;
import com.sun.sgs.service.TransactionRunner;
import com.sun.sgs.service.WatchdogService;
import java.io.Serializable;
import java.math.BigInteger;
import java.nio.ByteBuffer;
import java.util.Collections;
import java.util.HashMap;
import java.util.HashSet;
import java.util.Iterator;
import java.util.LinkedList;
import java.util.List;
import java.util.Map;
import java.util.Properties;
import java.util.Set;
import java.util.concurrent.ConcurrentHashMap;
import java.util.logging.Level;
import java.util.logging.Logger;

/**
 * ChannelService implementation. <p>
 * 
 * <p>The {@link #ChannelServiceImpl constructor} requires the <a
 * href="../../../app/doc-files/config-properties.html#com.sun.sgs.app.name">
 * <code>com.sun.sgs.app.name</code></a> property. <p>
 *
 * <p>TODO: add summary comment about how the implementation works.
 *
 * <p>TODO: service bindings should be versioned, and old bindings should be
 * converted to the new scheme (or removed if applicable).
 */
public class ChannelServiceImpl
    extends AbstractService implements ChannelManager
{
    /** The name of this class. */
    private static final String CLASSNAME = ChannelServiceImpl.class.getName();

    /** The package name. */
    private static final String PKG_NAME = "com.sun.sgs.impl.service.channel";

    /** The logger for this class. */
    private static final LoggerWrapper logger =
	new LoggerWrapper(Logger.getLogger(PKG_NAME));

    /** The name of the server port property. */
    private static final String SERVER_PORT_PROPERTY =
	PKG_NAME + ".server.port";
	
    /** The default server port. */
    private static final int DEFAULT_SERVER_PORT = 0;

    /** The property name for the maximum number of events to process in a single
     * transaction.
     */
    private static final String EVENTS_PER_TXN_PROPERTY =
	PKG_NAME + ".events.per.txn";

    /** The default events per transaction. */
    private static final int DEFAULT_EVENTS_PER_TXN = 1;
    
    /** The name of the write buffer size property. */
    private static final String WRITE_BUFFER_SIZE_PROPERTY =
        PKG_NAME + ".buffer.write.max";

    /** The default write buffer size: {@value #DEFAULT_WRITE_BUFFER_SIZE} */
    private static final int DEFAULT_WRITE_BUFFER_SIZE = 128 * 1024;

    /** The write buffer size for new channels. */
    private final int writeBufferSize;
    
    /** The transaction context map. */
    private static TransactionContextMap<Context> contextMap = null;

    /** The transaction context factory. */
    private final TransactionContextFactory<Context> contextFactory;
    
    /** List of contexts that have been prepared (non-readonly) or committed. */
    private final List<Context> contextList = new LinkedList<Context>();

    /** The client session service. */
    private final ClientSessionService sessionService;

    /** The exporter for the ChannelServer. */
    private final Exporter<ChannelServer> exporter;

    /** The ChannelServer remote interface implementation. */
    private final ChannelServerImpl serverImpl;
	
    /** The proxy for the ChannelServer. */
    private final ChannelServer serverProxy;

    /** The ID for the local node. */
    private final long localNodeId;

    /** The lists of channel tasks, keyed by channel ID. */
    private final Map<BigInteger, List<Runnable>> channelTasksMap =
	Collections.synchronizedMap(new HashMap<BigInteger, List<Runnable>>());

    /** The thread to process tasks in the {@code channelTasksMap}. */
    private final Thread taskHandlerThread = new TaskHandlerThread();

    /** The lock for notifying the {@code taskHandlerThread} . */
    private final Object taskHandlerLock = new Object();

    /** The local channel membership lists, keyed by channel ID. */
    private final ConcurrentHashMap<BigInteger, Set<BigInteger>>
	localChannelMembersMap =
	    new ConcurrentHashMap<BigInteger, Set<BigInteger>>();

    /** The map of channel coordinator task queues, keyed by channel ID. */
    private final ConcurrentHashMap<BigInteger, NonDurableTaskQueue>
	coordinatorTaskQueues =
	    new ConcurrentHashMap<BigInteger, NonDurableTaskQueue>();

    /** The maximum number of channel events to sevice per transaction. */
    final int eventsPerTxn;

    /**
     * Constructs an instance of this class with the specified {@code
     * properties}, {@code systemRegistry}, and {@code txnProxy}.
     *
     * @param	properties service properties
     * @param	systemRegistry system registry
     * @param	txnProxy transaction proxy
     *
     * @throws Exception if a problem occurs when creating the service
     */
    public ChannelServiceImpl(Properties properties,
			      ComponentRegistry systemRegistry,
			      TransactionProxy txnProxy)
	throws Exception
    {
	super(properties, systemRegistry, txnProxy, logger);
	
	logger.log(
	    Level.CONFIG, "Creating ChannelServiceImpl properties:{0}",
	    properties);
	PropertiesWrapper wrappedProps = new PropertiesWrapper(properties);

	try {
	    synchronized (ChannelServiceImpl.class) {
		if (contextMap == null) {
		    contextMap = new TransactionContextMap<Context>(txnProxy);
		}
	    }
	    contextFactory = new ContextFactory(contextMap);
	    WatchdogService watchdogService =
		txnProxy.getService(WatchdogService.class);
	    sessionService = txnProxy.getService(ClientSessionService.class);
	    localNodeId = watchdogService.getLocalNodeId();

<<<<<<< HEAD
            writeBufferSize = wrappedProps.getIntProperty(
                WRITE_BUFFER_SIZE_PROPERTY, DEFAULT_WRITE_BUFFER_SIZE,
                8192, Integer.MAX_VALUE);
=======
	    /*
	     * Get the property for controlling channel event processing.
	     */
	    eventsPerTxn = wrappedProps.getIntProperty(
		EVENTS_PER_TXN_PROPERTY, DEFAULT_EVENTS_PER_TXN,
		0, Integer.MAX_VALUE);
>>>>>>> febea3c0
	    
	    /*
	     * Export the ChannelServer.
	     */
	    int serverPort = wrappedProps.getIntProperty(
		SERVER_PORT_PROPERTY, DEFAULT_SERVER_PORT, 0, 65535);
	    serverImpl = new ChannelServerImpl();
	    exporter = new Exporter<ChannelServer>(ChannelServer.class);
	    try {
		int port = exporter.export(serverImpl, serverPort);
		serverProxy = exporter.getProxy();
		logger.log(
		    Level.CONFIG,
		    "ChannelServer export successful. port:{0,number,#}", port);
	    } catch (Exception e) {
		try {
		    exporter.unexport();
		} catch (RuntimeException re) {
		}
		throw e;
	    }

	    /*
	     * Store the ChannelServer proxy in the data store.
	     */
	    taskScheduler.runTransactionalTask(
		new AbstractKernelRunnable() {
		    public void run() {
			dataService.setServiceBinding(
			    getChannelServerKey(localNodeId),
			    new ChannelServerWrapper(serverProxy));
		    }},
		taskOwner);

	    /*
	     * Add listeners for handling recovery and for receiving
	     * notification of client session disconnection.
	     */
	    watchdogService.addRecoveryListener(
		new ChannelServiceRecoveryListener());

            sessionService.registerSessionDisconnectListener(
                new ChannelSessionDisconnectListener());

            taskHandlerThread.start();

	} catch (Exception e) {
	    if (logger.isLoggable(Level.CONFIG)) {
		logger.logThrow(
		    Level.CONFIG, e, "Failed to create ChannelServiceImpl");
	    }
	    throw e;
	}
    }
 
    /* -- Implement AbstractService methods -- */

    /** {@inheritDoc} */
    protected void doReady() {
    }

    /** {@inheritDoc} */
    protected void doShutdown() {
	logger.log(Level.FINEST, "shutdown");
	
	try {
	    exporter.unexport();
	} catch (RuntimeException e) {
	    logger.logThrow(Level.FINEST, e, "unexport server throws");
	    // swallow exception
	}

	taskHandlerThread.interrupt();
    }
    
    /* -- Implement ChannelManager -- */

    /** {@inheritDoc} */
    public Channel createChannel(Delivery delivery) {
	try {
	    Channel channel =
	        ChannelImpl.newInstance(delivery, writeBufferSize);
	    return channel;
	    
	} catch (RuntimeException e) {
	    logger.logThrow(Level.FINEST, e, "createChannel:{0} throws");
	    throw e;
	}
    }

    /* -- Implement ChannelServer -- */

    private final class ChannelServerImpl implements ChannelServer {

	/** {@inheritDoc}
	 *
	 * The service event queue request is enqueued in the given
	 * channel's coordinator task queue so that the requests can be
	 * performed serially, rather than concurrently.  If tasks to
	 * service a given channel's event queue were processed
	 * concurrently, there would be many transaction conflicts because
	 * servicing a channel event accesses a single per-channel data
	 * structure (the channel's event queue).
	 */
	public void serviceEventQueue(final byte[] channelId) {
	    callStarted();
	    try {
		if (logger.isLoggable(Level.FINEST)) {
		    logger.log(Level.FINEST, "serviceEventQueue channelId:{0}",
			       HexDumper.toHexString(channelId));
		}

		BigInteger channelIdRef = new BigInteger(1, channelId);
		NonDurableTaskQueue taskQueue =
		    coordinatorTaskQueues.get(channelIdRef);
		if (taskQueue == null) {
		    NonDurableTaskQueue newTaskQueue =
			new NonDurableTaskQueue(txnProxy, taskScheduler,
						taskOwner);
		    taskQueue = coordinatorTaskQueues.
			putIfAbsent(channelIdRef, newTaskQueue);
		    if (taskQueue == null) {
			taskQueue = newTaskQueue;
		    }
		}
		taskQueue.addTask(new AbstractKernelRunnable() {
		    public void run() {
			ChannelImpl.serviceEventQueue(channelId);
		    }});
					  
	    } finally {
		callFinished();
	    }
	}

	/** {@inheritDoc}
	 *
	 * Reads the local membership list for the specified
	 * {@code channelId}, and updates the local membership cache
	 * for that channel.
	 */
	public void refresh(byte[] channelId) {
	    callStarted();
	    if (logger.isLoggable(Level.FINE)) {
		logger.log(Level.FINE, "refreshing channelId:{0}",
			   HexDumper.toHexString(channelId));
	    }
	    try {
		BigInteger channelRefId = new BigInteger(1, channelId);
		GetLocalMembersTask getMembersTask =
		    new GetLocalMembersTask(channelRefId);
		try {
		    taskScheduler.runTransactionalTask(
			getMembersTask, taskOwner);
		} catch (Exception e) {
		}
		Set<BigInteger> newLocalMembers =
		    Collections.synchronizedSet(getMembersTask.getLocalMembers());
		if (logger.isLoggable(Level.FINEST)) {
		    logger.log(Level.FINEST, "newLocalMembers for channel:{0}",
			       HexDumper.toHexString(channelId));
		    for (BigInteger sessionRefId : newLocalMembers) {
			logger.log(
			   Level.FINEST, "member:{0}",
			   HexDumper.toHexString(sessionRefId.toByteArray()));
		    }
		}
		localChannelMembersMap.put(channelRefId, newLocalMembers);
		
	    } finally {
		callFinished();
	    }
	}
	
	/** {@inheritDoc}
	 *
	 * Adds the specified {@code sessionId} to the per-channel cache
	 * for the given channel's local member sessions.
	 */
	public void join(byte[] channelId, byte[] sessionId) {
	    callStarted();
	    try {
		if (logger.isLoggable(Level.FINEST)) {
		    logger.log(Level.FINEST, "join channelId:{0} sessionId:{1}",
			       HexDumper.toHexString(channelId),
			       HexDumper.toHexString(sessionId));
		}
		BigInteger channelRefId = new BigInteger(1, channelId);
		Set<BigInteger> localMembers =
		    localChannelMembersMap.get(channelRefId);
		if (localMembers == null) {
		    Set<BigInteger> newLocalMembers =
			Collections.synchronizedSet(new HashSet<BigInteger>());
		    localMembers = localChannelMembersMap.
			putIfAbsent(channelRefId, newLocalMembers);
		    if (localMembers == null) {
			localMembers = newLocalMembers;
		    }
		}
		localMembers.add(new BigInteger(1, sessionId));

	    } finally {
		callFinished();
	    }
	}
	
	/** {@inheritDoc}
	 *
	 * Removes the specified {@code sessionId} from the per-channel
	 * cache for the given channel's local member sessions.
	 */
	public void leave(byte[] channelId, byte[] sessionId) {
	    callStarted();
	    try {
		if (logger.isLoggable(Level.FINEST)) {
		    logger.log(
			Level.FINEST, "leave channelId:{0} sessionId:{1}",
			HexDumper.toHexString(channelId),
			HexDumper.toHexString(sessionId));
		}
		BigInteger channelRefId = new BigInteger(1, channelId);
		Set<BigInteger> localMembers;
		localMembers = localChannelMembersMap.get(channelRefId);
		if (localMembers == null) {
		    return;
		}
		localMembers.remove(new BigInteger(1, sessionId));
		
	    } finally {
		callFinished();
	    }
	}

	/** {@inheritDoc}
	 *
	 * Removes all session IDs from the per-channel cache for the given
	 * channel's local member sessions.
	 */
	public void leaveAll(byte[] channelId) {
	    callStarted();
	    try {
		if (logger.isLoggable(Level.FINEST)) {
		    logger.log(Level.FINEST, "leaveAll channelId:{0}",
			       HexDumper.toHexString(channelId));
		}
		BigInteger channelRefId = new BigInteger(1, channelId);
		Set<BigInteger> localMembers;
		localMembers = localChannelMembersMap.get(channelRefId);
		if (localMembers == null) {
		    return;
		}
		// TBD: remove the entry instead of clearing the membership?
		localMembers.clear();
		
	    } finally {
		callFinished();
	    }
	}

	/** {@inheritDoc}
	 *
	 * Sends the given {@code message} to all local members of the
	 * specified channel.
	 *
	 * TBD: (optimization) this method should handle sending multiple
	 * messages to a given channel.
	 */
	public void send(byte[] channelId, byte[] message) {
	    callStarted();
	    try {
		if (logger.isLoggable(Level.FINEST)) {
		    logger.log(Level.FINEST, "send channelId:{0} message:{1}",
			       HexDumper.toHexString(channelId),
			       HexDumper.format(message, 0x50));
		}
		/*
		 * TBD: (optimization) this should enqueue the send
		 * request and return immediately so that the
		 * coordinator can receive the acknowledgment and
		 * continue processing of the event queue.  Right now,
		 * process the send request inline here.
		 */
		BigInteger channelRefId = new BigInteger(1, channelId);
		Set<BigInteger> localMembers =
		    localChannelMembersMap.get(channelRefId);
		if (localMembers == null) {
		    // TBD: there should be local channel members.
		    // What error should be reported here?
		    return;
		}

		ByteBuffer buf = ByteBuffer.wrap(message);
		for (BigInteger sessionRefId : localMembers) {
		    sessionService.sendProtocolMessageNonTransactional(
 			sessionRefId, buf.asReadOnlyBuffer(), Delivery.RELIABLE);
		}

	    } finally {
		callFinished();
	    }
	}
	
	/** {@inheritDoc}
	 *
	 * Removes the specified channel from the per-channel cache of
	 * local members.
	 */
	public void close(byte[] channelId) {
	    callStarted();
	    try {
		BigInteger channelRefId = new BigInteger(1, channelId);
		localChannelMembersMap.remove(channelRefId);
		coordinatorTaskQueues.remove(channelRefId);

	    } finally {
		callFinished();
	    }
	}
    }

    private class GetLocalMembersTask extends AbstractKernelRunnable {

	private final BigInteger channelRefId;
	private Set<BigInteger> localMembers = null;
	
	/**
	 * Constructs an instance with the given {@code nodeId}.
	 */
	GetLocalMembersTask(BigInteger channelRefId) {
	    this.channelRefId = channelRefId;
	}

	/** {@inheritDoc} */
	public synchronized void run() {
	    localMembers = ChannelImpl.getSessionRefIdsForNode(
		dataService, channelRefId, localNodeId);
	}

	/**
	 * Returns the session IDs for local members of the channel
	 * specified during construction, or {@code null}, if the
	 * {@code run} method has not successfully completed.
	 */
	synchronized Set<BigInteger> getLocalMembers() {
	    return localMembers;
	}
	
    }

    /* -- Implement TransactionContextFactory -- */
       
    private class ContextFactory extends TransactionContextFactory<Context> {
	ContextFactory(TransactionContextMap<Context> contextMap) {
	    super(contextMap, CLASSNAME);
	}
	
	public Context createContext(Transaction txn) {
	    return new Context(txn);
	}
    }

    /**
     * Iterates through the context list, in order, to flush any
     * committed changes.  During iteration, this method invokes
     * {@code flush} on the {@code Context} returned by {@code next}.
     * Iteration ceases when either a context's {@code flush} method
     * returns {@code false} (indicating that the transaction
     * associated with the context has not yet committed) or when
     * there are no more contexts in the context list.
     */
    private void flushContexts() {
	synchronized (contextList) {
	    Iterator<Context> iter = contextList.iterator();
	    while (iter.hasNext()) {
		Context context = iter.next();
		if (context.flush()) {
		    iter.remove();
		} else {
		    break;
		}
	    }
	}
    }

    /**
     * Returns the currently active transaction, or throws {@code
     * TransactionNotActiveException} if no transaction is active.
     */
    static Transaction getTransaction() {
	return txnProxy.getCurrentTransaction();
    }

    /**
     * Checks that the specified context is currently active, throwing
     * TransactionNotActiveException if it isn't.
     */
    static void checkTransaction(Transaction txn) {
	Transaction currentTxn = txnProxy.getCurrentTransaction();
	if (currentTxn != txn) {
	    throw new TransactionNotActiveException(
 		"mismatched transaction; expected " + currentTxn + ", got " +
		txn);
	}
    }

    /**
     * Adds the specified {@code task} to the task list of the given {@code
     * channelId}.
     */
    static void addChannelTask(BigInteger channelId, Runnable task) {
	Context context =
	    getChannelService().contextFactory.joinTransaction();
	context.addTask(channelId, task);
    }

    /* -- Implement TransactionContext -- */

    /**
     * This transaction context maintains a per-channel list of
     * non-transactional tasks to perform when the transaction commits. A
     * task is added to the context by a {@code ChannelImpl} via the {@code
     * addChannelTask} method.  Such non-transactional tasks include
     * sending a notification to a channel server to modify the channel
     * membership list, or forwarding a send request to a set of channel
     * servers.
     */
    final class Context extends TransactionContext {

	private final Map<BigInteger, List<Runnable>> internalTaskLists =
	    new HashMap<BigInteger, List<Runnable>>();

	/**
	 * Constructs a context with the specified transaction. 
	 */
	private Context(Transaction txn) {
	    super(txn);
	}

	/**
	 * Adds the specified {@code task} to the task list of the given
	 * {@code channelId}.  If the transaction commits, the task will be
	 * added to the task handler's per-channel map of tasks to service.
	 * The tasks are serviced by the TaskHandlerThread.
	 */
	public void addTask(BigInteger channelId, Runnable task) {
	    List<Runnable> taskList = internalTaskLists.get(channelId);
	    if (taskList == null) {
		taskList = new LinkedList<Runnable>();
		internalTaskLists.put(channelId, taskList);
	    }
	    taskList.add(task);
	}
	

	/* -- transaction participant methods -- */

	/**
	 * Marks this transaction as prepared, and if there are
	 * pending changes, adds this context to the context list and
	 * returns {@code false}.  Otherwise, if there are no pending
	 * changes returns {@code true} indicating readonly status.
	 */
        public boolean prepare() {
	    isPrepared = true;
	    boolean readOnly = internalTaskLists.isEmpty();
	    if (! readOnly) {
		synchronized (contextList) {
		    contextList.add(this);
		}
	    } else {
		isCommitted = true;
	    }
            return readOnly;
        }

	/**
	 * Removes the context from the context list containing pending
	 * updates, and flushes all committed contexts preceding prepared
	 * ones.
	 */
	public void abort(boolean retryable) {
	    synchronized (contextList) {
		contextList.remove(this);
	    }
	    flushContexts();
	}

	/**
	 * Marks this transaction as committed and flushes all
	 * committed contexts preceding prepared ones.
	 */
	public void commit() {
	    isCommitted = true;
	    flushContexts();
        }

	/**
	 * If the context is committed, flushes channel tasks (enqueued
	 * during this transaction) to the task handler's map, notifies
	 * the task handler that there are tasks to process, and
	 * returns true; otherwise returns false.
	 */
	private boolean flush() {
	    if (isCommitted) {
		for (BigInteger channelId : internalTaskLists.keySet()) {
		    flushTasks(
			channelId, internalTaskLists.get(channelId));
		}
		synchronized (taskHandlerLock) {
		    taskHandlerLock.notifyAll();
		}
		return true;
	    } else {
		return false;
	    }
	}
    }

    /**
     * Adds the tasks in the specified {@code taskList} to the
     * task handler's per-channel map of tasks to process.  The tasks will
     * be serviced by the TaskHandlerThread.  This method is invoked when a
     * context is flushed during transaction commit.
     */
    private void flushTasks(
	BigInteger channelId, List<Runnable> taskList)
	
    {
	synchronized (channelTasksMap) {
	    List<Runnable> prevTaskList = channelTasksMap.get(channelId);
	    if (prevTaskList != null) {
		prevTaskList.addAll(taskList);
	    } else {
		channelTasksMap.put(channelId, taskList);
	    }
	}
    }

    /* -- Implement TaskHandlerThread -- */

    /**
     * Thread for processing channel tasks. A channel task is enqueued
     * when a channel processes a channel event.  A typical channel
     * task sends a message to one or more channel servers to notify
     * the server(s) of a channel state change or that a message needs
     * to be sent to the channel members connected to that channel
     * server's node.
     *
     * Currently, the table is serviced by a single thread, but in the
     * future, it could be serviced by more than one thread.
     */
    private final class TaskHandlerThread extends Thread {
	
	/** Constructs an instance of this class as a daemon thread. */
	TaskHandlerThread() {
	    super(CLASSNAME + "$TaskHandlerThread");
	    setDaemon(true);
	}

	/** {@inheritDoc} */
	public void run() {

	    while (! shuttingDown()) {
		/*
		 * Wait for channel tasks to show up.
		 */
		synchronized (taskHandlerLock) {
		    while (channelTasksMap.isEmpty()) {
			try {
			    taskHandlerLock.wait();
			} catch (InterruptedException e) {
			    return;
			}
		    }
		}

		/*
		 * Get snapshot of current channel IDs with tasks.
		 */
		Set<BigInteger> channelIds = new HashSet<BigInteger>();
		synchronized (channelTasksMap) {
		    channelIds.addAll(channelTasksMap.keySet());
		}
		
		/*
		 * Process tasks for each channel, removing task list
		 * from the table before processing.
		 */
		for (BigInteger channelId : channelIds) {
		    List<Runnable> taskList =
			channelTasksMap.remove(channelId);
		    if (taskList == null) continue;
		    for (Runnable task : taskList) {
			try {
			    task.run();
			} catch (Exception e) {
			    logger.logThrow(
				Level.WARNING, e, "processing task:{0} throws",
				task);
			    // TBD: abandon the rest of the tasks here?
			}
		    }
		}
	    }
	}
    }
    
    /* -- Implement ClientSessionDisconnectListener -- */

    private final class ChannelSessionDisconnectListener
	implements ClientSessionDisconnectListener
    {
        /**
         * {@inheritDoc}
	 */
	public void disconnected(final BigInteger sessionRefId) {
	    /*
	     * Schedule a transactional task to remove the
	     * disconnected session from all channels that it is
	     * currently a member of.
	     */
	    taskScheduler.scheduleTask(
 		 new TransactionRunner(
		    new AbstractKernelRunnable() {
			public void run() {
			    ChannelImpl.removeSessionFromAllChannels(
				localNodeId, sessionRefId.toByteArray());
			    }
		    }),
		 taskOwner);
	}
    }

    /* -- Other methods and classes -- */

    /**
     * Returns the channel service.
     */
    static ChannelServiceImpl getChannelService() {
	return txnProxy.getService(ChannelServiceImpl.class);
    }
    
    /**
     * Returns the client session service.
     */
    static ClientSessionService getClientSessionService() {
	return txnProxy.getService(ClientSessionService.class);
    }

    /**
     * Returns the task service.
     */
    static TaskService getTaskService() {
	return txnProxy.getService(TaskService.class);
    }

    /**
     * Returns the watchdog service.
     */
    static WatchdogService getWatchdogService() {
	return txnProxy.getService(WatchdogService.class);
    }

    /**
     * Returns the local node ID.
     */
    static long getLocalNodeId() {
	return txnProxy.getService(WatchdogService.class).getLocalNodeId();
    }

    /**
     * Returns the key for accessing the {@code ChannelServer}
     * instance (which is wrapped in a {@code ChannelServerWrapper})
     * for the specified {@code nodeId}.
     */
    private static String getChannelServerKey(long nodeId) {
	return PKG_NAME + ".server." + nodeId;
    }

    /**
     * Returns the {@code ChannelServer} for the given {@code nodeId},
     * or {@code null} if no channel server exists for the given
     * {@code nodeId}.  If the specified {@code nodeId} is the local
     * node's ID, then this method returns a reference to the server
     * implementation object, rather than the proxy.
     *
     */
    ChannelServer getChannelServer(long nodeId) {
	if (nodeId == localNodeId) {
	    return serverImpl;
	} else {
	    String channelServerKey = getChannelServerKey(nodeId);
	    try {
		return
		    ((ChannelServerWrapper) getDataService().getServiceBinding(
			channelServerKey)).get();
	    } catch (NameNotBoundException e) {
		return null;
	    } catch (ObjectNotFoundException e) {
		logger.logThrow(
		    Level.SEVERE, e,
		    "ChannelServerWrapper binding:{0} exists, " +
		    "but object removed", channelServerKey);
		throw e;
	    }
	}
    }

    /**
     * The {@code RecoveryListener} for handling requests to recover
     * for a failed {@code ChannelService}.
     */
    private class ChannelServiceRecoveryListener
	implements RecoveryListener
    {
	/** {@inheritDoc} */
	public void recover(Node node, RecoveryCompleteFuture future) {
	    final long nodeId = node.getId();
	    final TaskService taskService = getTaskService();
	    try {
		if (logger.isLoggable(Level.INFO)) {
		    logger.log(Level.INFO, "Node:{0} recovering for node:{1}",
			       localNodeId, nodeId);
		}

		/*
		 * Schedule persistent tasks to perform recovery.
		 */
		taskScheduler.runTransactionalTask(
		    new AbstractKernelRunnable() {
			public void run() {
			    /*
			     * Reassign each failed coordinator to a new node.
			     */
			    taskService.scheduleTask(
				new ReassignChannelCoordinatorsTask(nodeId));
			    /*
			     * For each session on the failed node, remove the
			     * session from all channels it is a member of.
			     */
			    taskService.scheduleTask(
 				new RemoveSessionsFromAllChannelsTask(nodeId));
			    /*
			     * Remove binding to channel server proxy for
			     * failed node, and remove proxy's wrapper.
			     */
			    taskService.scheduleTask(
				new RemoveChannelServerProxyTask(nodeId));
			}
		    },
		    taskOwner);
		
		future.done();

	    } catch (Exception e) {
		logger.logThrow(
 		    Level.WARNING, e,
		    "Recovering for failed node:{0} throws", nodeId);
		// TBD: what should it do if it can't recover?
	    }
	}
    }

    /**
     * A persistent task to reassign failed channel coordinators to another
     * node. In a single task, only one failed coordinator is reassigned.
     * A task for one coordinator schedules a task for the next
     * reassignment, if there are coordinators left to be reassigned.
     */
    private static class ReassignChannelCoordinatorsTask
	implements Task, Serializable
    {
	/** The serialVersionUID for this class. */
	private final static long serialVersionUID = 1L;

	/** The node ID. */
	private final long nodeId;

	/**
	 * Constructs an instance of this class with the specified
	 * {@code nodeId}.
	 */
	ReassignChannelCoordinatorsTask(long nodeId) {
	    this.nodeId = nodeId;
	}

	/**
	 * Reassigns the next coordinator on the node (specified during
	 * contruction) to another node (with locally connected session
	 * members) or to this node if there are no member sessions.
	 */
	public void run() {
	    boolean moreCoordinators =
		ChannelImpl.reassignNextCoordinator(getDataService(), nodeId);
	    if (moreCoordinators) {
		getTaskService().scheduleTask(this);
	    }
	}
    }

    /**
     * A persistent task to remove all sessions on a given node from
     * all channels those sessions are a member of.  In a single task,
     * only one session is removed from all channels.  A task for one
     * session schedules a task for the next session to be removed if
     * there are sessions left to be removed.
     */
    private static class RemoveSessionsFromAllChannelsTask
	 implements Task, Serializable
    {
	/** The serialVersionUID for this class. */
	private final static long serialVersionUID = 1L;

	/** The node ID. */
	private final long nodeId;

	/**
	 * Constructs an instance of this class with the specified
	 * {@code nodeId}.
	 */
	RemoveSessionsFromAllChannelsTask(long nodeId) {
	    this.nodeId = nodeId;
	}

	/**
	 * Removes the next session on the node (specified during
	 * construction) from all channels that it is a member of, and
	 * if there are more sessions left, schedules this task to
	 * remove the next session from all channels.
	 */
	public void run() {
	    boolean moreSessions =
		ChannelImpl.removeNextSessionFromAllChannels(
		    getDataService(), nodeId);
	    if (moreSessions) {
		getTaskService().scheduleTask(this);
	    }
	}
    }
    
    /**
     * A persistent task to remove the channel server proxy for a specified
     * node.
     */
    private static class RemoveChannelServerProxyTask
	 implements Task, Serializable
    {
	/** The serialVersionUID for this class. */
	private final static long serialVersionUID = 1L;

	/** The node ID. */
	private final long nodeId;

	/**
	 * Constructs an instance of this class with the specified
	 * {@code nodeId}.
	 */
	RemoveChannelServerProxyTask(long nodeId) {
	    this.nodeId = nodeId;
	}

	/**
	 * Removes the channel server proxy and binding for the node
	 * specified during construction.
	 */
	public void run() {
	    String channelServerKey = getChannelServerKey(nodeId);
	    DataService dataService = getDataService();
	    try {
		ChannelServerWrapper proxyWrapper =
		    (ChannelServerWrapper) dataService.getServiceBinding(
			channelServerKey);
		dataService.removeObject(proxyWrapper);
	    } catch (NameNotBoundException e) {
		// already removed
		return;
	    } catch (ObjectNotFoundException e) {
	    }
	    dataService.removeServiceBinding(channelServerKey);
	}
    }
}<|MERGE_RESOLUTION|>--- conflicted
+++ resolved
@@ -196,18 +196,15 @@
 	    sessionService = txnProxy.getService(ClientSessionService.class);
 	    localNodeId = watchdogService.getLocalNodeId();
 
-<<<<<<< HEAD
             writeBufferSize = wrappedProps.getIntProperty(
                 WRITE_BUFFER_SIZE_PROPERTY, DEFAULT_WRITE_BUFFER_SIZE,
                 8192, Integer.MAX_VALUE);
-=======
 	    /*
 	     * Get the property for controlling channel event processing.
 	     */
 	    eventsPerTxn = wrappedProps.getIntProperty(
 		EVENTS_PER_TXN_PROPERTY, DEFAULT_EVENTS_PER_TXN,
 		0, Integer.MAX_VALUE);
->>>>>>> febea3c0
 	    
 	    /*
 	     * Export the ChannelServer.
