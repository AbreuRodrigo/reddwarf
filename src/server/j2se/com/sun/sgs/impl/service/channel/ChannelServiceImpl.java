package com.sun.sgs.impl.service.channel;

import com.sun.sgs.app.Channel;
import com.sun.sgs.app.ChannelListener;
import com.sun.sgs.app.ChannelManager;
import com.sun.sgs.app.ClientSession;
import com.sun.sgs.app.Delivery;
import com.sun.sgs.app.ManagedObject;
import com.sun.sgs.app.ManagedReference;
import com.sun.sgs.app.NameExistsException;
import com.sun.sgs.app.NameNotBoundException;
import com.sun.sgs.app.TransactionNotActiveException;
import com.sun.sgs.impl.kernel.StandardProperties;
import com.sun.sgs.impl.util.HexDumper;
import com.sun.sgs.impl.util.LoggerWrapper;
import com.sun.sgs.impl.util.MessageBuffer;
import com.sun.sgs.impl.util.NonDurableTaskScheduler;
import com.sun.sgs.kernel.ComponentRegistry;
import com.sun.sgs.kernel.KernelRunnable;
import com.sun.sgs.kernel.TaskScheduler;
import com.sun.sgs.protocol.simple.SimpleSgsProtocol;
import com.sun.sgs.service.ClientSessionService;
import com.sun.sgs.service.DataService;
import com.sun.sgs.service.NonDurableTransactionParticipant;
import com.sun.sgs.service.ProtocolMessageListener;
import com.sun.sgs.service.Service;
import com.sun.sgs.service.SgsClientSession;
import com.sun.sgs.service.TaskService;
import com.sun.sgs.service.Transaction;
import com.sun.sgs.service.TransactionProxy;
import java.io.Serializable;
import java.util.ArrayList;
import java.util.HashMap;
import java.util.HashSet;
import java.util.List;
import java.util.Map;
import java.util.Properties;
import java.util.Set;
import java.util.WeakHashMap;
import java.util.concurrent.atomic.AtomicLong;
import java.util.logging.Level;
import java.util.logging.Logger;

/**
 * Simple ChannelService implementation.
 */
public class ChannelServiceImpl
    implements ChannelManager, Service, NonDurableTransactionParticipant
{
    /** The name of this class. */
    private static final String CLASSNAME = ChannelServiceImpl.class.getName();

    /** The prefix of each per-session key for its channel membership list. */
    private static final String SESSION_PREFIX = CLASSNAME + ".session.";
    
    /** The logger for this class. */
    private static final LoggerWrapper logger =
	new LoggerWrapper(Logger.getLogger(CLASSNAME));

    /** Provides transaction and other information for the current thread. */
    private static final ThreadLocal<Context> currentContext =
	new ThreadLocal<Context>();
    
    /** The name of this application. */
    private final String appName;

    /** Synchronize on this object before accessing the txnProxy. */
    private final Object lock = new Object();

    /** The listener that receives incoming channel protocol messages. */
    private final ProtocolMessageListener protocolMessageListener;
    
    /** The transaction proxy, or null if configure has not been called. */    
    private TransactionProxy txnProxy;

    /** The data service. */
    private DataService dataService;

    /** The client session service. */
    private ClientSessionService sessionService;

    /** The task scheduler. */
    private TaskScheduler taskScheduler;

    /** The task scheduler for non-durable tasks. */
    NonDurableTaskScheduler nonDurableTaskScheduler;

    /** Map (with weak keys) of client sessions to queues, each containing
     * channel messages sent by the session.
     */
    private final WeakHashMap<SgsClientSession, MessageQueue> messageQueues =
	new WeakHashMap<SgsClientSession, MessageQueue>();
    
    /** The sequence number for channel messages originating from the server. */
    private AtomicLong sequenceNumber = new AtomicLong(0);

    /**
     * Constructs an instance of this class with the specified properties.
     *
     * @param properties service properties
     * @param systemRegistry system registry
     */
    public ChannelServiceImpl(
	Properties properties, ComponentRegistry systemRegistry)
    {
	if (logger.isLoggable(Level.CONFIG)) {
	    logger.log(
		Level.CONFIG, "Creating ChannelServiceImpl properties:{0}",
		properties);
	}
	try {
	    if (systemRegistry == null) {
		throw new NullPointerException("null systemRegistry");
	    }
	    appName = properties.getProperty(StandardProperties.APP_NAME);
	    if (appName == null) {
		throw new IllegalArgumentException(
		    "The " + StandardProperties.APP_NAME +
		    " property must be specified");
	    }	
	    protocolMessageListener = new ChannelProtocolMessageListener();
	    taskScheduler = systemRegistry.getComponent(TaskScheduler.class);

	} catch (RuntimeException e) {
	    if (logger.isLoggable(Level.CONFIG)) {
		logger.logThrow(
		    Level.CONFIG, e, "Failed to create ChannelServiceImpl");
	    }
	    throw e;
	}
    }
 
    /* -- Implement Service -- */

    /** {@inheritDoc} */
    public String getName() {
	return toString();
    }

    /** {@inheritDoc} */
    public void configure(ComponentRegistry registry, TransactionProxy proxy) {

	if (logger.isLoggable(Level.CONFIG)) {
	    logger.log(Level.CONFIG, "Configuring ChannelServiceImpl");
	}

	try {
	    if (registry == null) {
		throw new NullPointerException("null registry");
	    } else if (proxy == null) {
		throw new NullPointerException("null transaction proxy");
	    }
	    synchronized (lock) {
		if (txnProxy != null) {
		    throw new IllegalStateException("Already configured");
		}
		txnProxy = proxy;
		dataService = registry.getComponent(DataService.class);
		sessionService =
		    registry.getComponent(ClientSessionService.class);
		nonDurableTaskScheduler =
		    new NonDurableTaskScheduler(
			taskScheduler, proxy.getCurrentOwner(),
			registry.getComponent(TaskService.class));
	    }

	    /*
	     * Create and store new channel table if one does not
	     * already exist in the data store.  If one already
	     * exists, then remove all sessions from all channels
	     * since all previously stored sessions have been
	     * disconnected.
	     */
	    try {
		dataService.getServiceBinding(
		    ChannelTable.NAME, ChannelTable.class);
		Context context = checkContext();
		context.removeAllSessionsFromChannels();
		removeChannelSets();
	    } catch (NameNotBoundException e) {
		dataService.setServiceBinding(
		    ChannelTable.NAME, new ChannelTable());
	    }
	    sessionService.registerProtocolMessageListener(
		SimpleSgsProtocol.CHANNEL_SERVICE, protocolMessageListener);
	    
	} catch (RuntimeException e) {
	    if (logger.isLoggable(Level.CONFIG)) {
		logger.logThrow(
		    Level.CONFIG, e,
		    "Failed to configure ChannelServiceImpl");
	    }
	    throw e;
	}
    }

    /** {@inheritDoc} */
    public boolean shutdown() {
        // FIXME implement this
        return false;
    }

    /* -- Implement ChannelManager -- */

    /** {@inheritDoc} */
    public Channel createChannel(String name,
				 ChannelListener listener,
				 Delivery delivery)
    {
	try {
	    if (name == null) {
		throw new NullPointerException("null name");
	    }
	    if (listener != null && !(listener instanceof Serializable)) {
		throw new IllegalArgumentException(
		    "listener is not serializable");
	    }
	    Context context = checkContext();
	    Channel channel = context.createChannel(name, listener, delivery);
	    if (logger.isLoggable(Level.FINEST)) {
		logger.log(
		    Level.FINEST, "createChannel name:{0} returns {1}",
		    name, channel);
	    }
	    return channel;
	    
	} catch (RuntimeException e) {
	    if (logger.isLoggable(Level.FINEST)) {
		logger.logThrow(
		    Level.FINEST, e, "createChannel name:{0} throws", name);
	    }
	    throw e;
	}
    }

    /** {@inheritDoc} */
    public Channel getChannel(String name) {
	try {
	    if (name == null) {
		throw new NullPointerException("null name");
	    }
	    Context context = checkContext();
	    Channel channel = context.getChannel(name);
	    if (logger.isLoggable(Level.FINEST)) {
		logger.log(
		    Level.FINEST, "getChannel name:{0} returns {1}",
		    name, channel);
	    }
	    return channel;
	    
	} catch (RuntimeException e) {
	    if (logger.isLoggable(Level.FINEST)) {
		logger.logThrow(
		    Level.FINEST, e, "getChannel name:{0} throws", name);
	    }
	    throw e;
	}
    }

    /* -- Implement NonDurableTransactionParticipant -- */
       
    /** {@inheritDoc} */
    public boolean prepare(Transaction txn) throws Exception {
	try {
	    checkTransaction(txn);
            boolean readOnly = currentContext.get().prepare();
	    if (readOnly) {
		currentContext.set(null);
	    }
	    if (logger.isLoggable(Level.FINE)) {
		logger.log(Level.FINER, "prepare txn:{0} returns {1}",
			   txn, readOnly);
	    }
	    
	    return readOnly;
	    
	} catch (RuntimeException e) {
	    if (logger.isLoggable(Level.FINER)) {
		logger.logThrow(Level.FINER, e, "prepare txn:{0} throws", txn);
	    }
	    throw e;
	}
    }

    /** {@inheritDoc} */
    public void commit(Transaction txn) {
	try {
	    checkTransaction(txn);
	    currentContext.get().commit();
	    currentContext.set(null);
	    if (logger.isLoggable(Level.FINER)) {
		logger.log(Level.FINER, "commit txn:{0} returns", txn);
	    }
	} catch (RuntimeException e) {
	    if (logger.isLoggable(Level.FINER)) {
		logger.logThrow(Level.FINER, e, "commit txn:{0} throws", txn);
	    }
	    throw e;
	}
    }

    /** {@inheritDoc} */
    public void prepareAndCommit(Transaction txn) throws Exception {
        if (!prepare(txn)) {
            commit(txn);
        }
    }

    /** {@inheritDoc} */
    public void abort(Transaction txn) {
	try {
	    checkTransaction(txn);
<<<<<<< HEAD
            // FIXME: should this call currentContext.get().abort() ? -JM
=======
	    currentContext.get().abort();
>>>>>>> c8455853
	    currentContext.set(null);
	    if (logger.isLoggable(Level.FINER)) {
		logger.log(Level.FINER, "abort txn:{0} returns", txn);
	    }
	} catch (RuntimeException e) {
	    if (logger.isLoggable(Level.FINER)) {
		logger.logThrow(Level.FINER, e, "abort txn:{0} throws", txn);
	    }
	    throw e;
	}
    }

    /* -- other methods -- */

    /**
     * Checks the specified transaction, throwing {@code
     * IllegalStateException} if the current context is {@code null}
     * or if the specified transaction is not equal to the transaction
     * in the current context.  If the specified transaction does not
     * match the current context's transaction, then sets the current
     * context to (@code null}.
     */
    private void checkTransaction(Transaction txn) {
        if (txn == null) {
            throw new NullPointerException("null transaction");
        }
        Context context = currentContext.get();
        if (context == null) {
            throw new IllegalStateException("null context");
        }
        if (!txn.equals(context.txn)) {
            currentContext.set(null);
            throw new IllegalStateException(
                "Wrong transaction: Expected " + context.txn + ", found " + txn);
        }
    }

   /**
     * Obtains information associated with the current transaction,
     * throwing a TransactionNotActiveException exception if there is
     * no current transaction, and throwing IllegalStateException if
     * there is a problem with the state of the transaction or if this
     * service has not been configured with a transaction proxy.
     */
    private Context checkContext() {
	Transaction txn;
	synchronized (lock) {
	    if (txnProxy == null) {
		throw new IllegalStateException("Not configured");
	    }
	    txn = txnProxy.getCurrentTransaction();
	}
	if (txn == null) {
	    throw new TransactionNotActiveException(
		"No transaction is active");
	}
	Context context = currentContext.get();
	if (context == null) {
	    if (logger.isLoggable(Level.FINER)) {
		logger.log(Level.FINER, "join txn:{0}", txn);
	    }
	    txn.join(this);
	    context = new Context(txn);
	    currentContext.set(context);
	    context.initialize();
	} else if (!txn.equals(context.txn)) {
	    currentContext.set(null);
	    throw new IllegalStateException(
		"Wrong transaction: Expected " + context.txn +
		", found " + txn);
	}
	return context;
    }

    /**
     * Returns the context associated with the current transaction in
     * this thread.
     */
    static Context getContext() {
	return currentContext.get();
    }

    /**
     * Checks that the specified context is currently active, throwing
     * TransactionNotActiveException if it isn't.
     */
    static void checkContext(Context context) {
	if (context != currentContext.get()) {
	    throw new TransactionNotActiveException(
		"No transaction is active");
	}
    }

    /* -- Implement ProtocolMessageListener -- */

    private final class ChannelProtocolMessageListener
	implements ProtocolMessageListener
    {
	/** {@inheritDoc} */
	public void receivedMessage(SgsClientSession session, byte[] message) {
	    try {
		MessageBuffer buf = new MessageBuffer(message);
	    
		buf.getByte(); // discard version
		
		/*
		 * Handle service id.
		 */
		byte serviceId = buf.getByte();

		if (serviceId != SimpleSgsProtocol.CHANNEL_SERVICE) {
		    if (logger.isLoggable(Level.SEVERE)) {
			logger.log(
                            Level.SEVERE,
			    "expected channel service ID, got: {0}",
			    serviceId);
		    }
		    return;
		}

		/*
		 * Handle op code.
		 */
		
		byte opcode = buf.getByte();

		switch (opcode) {
		    
		case SimpleSgsProtocol.CHANNEL_SEND_REQUEST:
		    String name = buf.getString();
                    long seq = buf.getLong(); // TODO Check sequence num
		    short numRecipients = buf.getShort();
		    if (numRecipients < 0) {
			if (logger.isLoggable(Level.WARNING)) {
			    logger.log(
			    	Level.WARNING,
				"receivedMessage: bad CHANNEL_SEND_REQUEST " +
				"(negative number of recipients) " +
				"numRecipents:{0} session:{1}",
				numRecipients, session);
			}
			return;
		    }

		    Set<byte[]> sessions = new HashSet<byte[]>();
		    if (numRecipients > 0) {
			for (int i = 0; i < numRecipients; i++) {
			    short idLength = buf.getShort();
			    byte[] sessionId = buf.getBytes(idLength);
			    sessions.add(sessionId);
			}
		    }
		    
		    short msgSize = buf.getShort();
		    byte[] channelMessage = buf.getBytes(msgSize);

		    MessageQueue queue = getMessageQueue(session);
		    queue.addMessage(name, sessions, channelMessage, seq);

		    break;
		    
		default:
		    if (logger.isLoggable(Level.SEVERE)) {
			logger.log(
			    Level.SEVERE,
			    "receivedMessage session:{0} message:{1} " +
			    "unknown opcode:{2}",
			    session, HexDumper.format(message), opcode);
		    }
		    break;
		}

		if (logger.isLoggable(Level.FINEST)) {
		    logger.log(
			Level.FINEST,
			"receivedMessage session:{0} message:{1} returns",
			session, HexDumper.format(message));
		}
		
	    } catch (RuntimeException e) {
		if (logger.isLoggable(Level.SEVERE)) {
		    logger.logThrow(
			Level.SEVERE, e,
			"receivedMessage session:{0} message:{1} throws",
			session, HexDumper.format(message));
		}
	    }
	}

	/** {@inheritDoc} */
	public void disconnected(final SgsClientSession session) {
	    nonDurableTaskScheduler.scheduleTask(
		new KernelRunnable() {
		    public void run() {
			Context context = checkContext();
			Set<Channel> channels = context.removeSession(session);
			for (Channel channel : channels) {
			    channel.leave(session);
			}
		    }},
                session.getIdentity());
	}
    }

    /**
     * Returns the message queue for the specified {@code session}.
     * If a queue does not already exist, one is created and returned.
     */
    private MessageQueue getMessageQueue(SgsClientSession session) {
	synchronized (messageQueues) {
	    MessageQueue queue = messageQueues.get(session);
	    if (queue == null) {
		queue = new MessageQueue(session.getSessionId());
		messageQueues.put(session, queue);
	    }
	    return queue;
	}
    }
    
    /**
     * Stores information relating to a specific transaction operating on
     * channels.
     *
     * <p>This context maintains an internal table that maps (for the
     * channels used in the context's associated transaction) channel name
     * to channel implementation.  To create, obtain, or remove a channel
     * within a transaction, the {@code createChannel},
     * {@code getChannel}, or {@code removeChannel} methods
     * (respectively) must be called on the context so that the proper
     * channel instances are used.
     */
    final class Context {

	/** The transaction. */
	final Transaction txn;

	/** The channel service. */
	final ChannelServiceImpl channelService;

	/** Table of all channels, obtained from the data service. */
	private ChannelTable table = null;

	/**
	 * Map of channel name to transient channel impl (for those
	 * channels used during this context's associated
	 * transaction).
	 */
	private final Map<String,Channel> internalTable =
	    new HashMap<String,Channel>();

	/**
	 * List of message queues being processed during this
	 * transaction.  These queues need to participate in the
	 * transaction commit or abort.
	 */
	private final List<MessageQueue> queuesBeingProcessed =
	    new ArrayList<MessageQueue>();

	/**
	 * Constructs a context with the specified transaction.  The
	 * {@code initialize} method must be invoked on this context
	 * before invoking any other methods.
	 */
	private Context(Transaction txn) {
	    assert txn != null;
	    this.txn = txn;
	    this.channelService = ChannelServiceImpl.this;
	}

	/**
	 * Initializes this context's channel table to the table
	 * retrieved from the data store.
	 */
	private void initialize() {
	    this.table = dataService.getServiceBinding(
		ChannelTable.NAME, ChannelTable.class);
	}

	/* -- ChannelManager methods -- */

	/**
	 * Creates a channel with the specified name, listener, and
	 * delivery requirement.
	 */
	private Channel createChannel(String name,
				      ChannelListener listener,
				      Delivery delivery)
	{
	    assert name != null;
	    checkInitialized();
	    if (table.get(name) != null) {
		throw new NameExistsException(name);
	    }

	    ChannelState channelState =
		new ChannelState(name, listener, delivery);
	    ManagedReference ref =
		dataService.createReference(channelState);
	    dataService.markForUpdate(table);
	    table.put(name, ref);
	    Channel channel = new ChannelImpl(this, channelState);
	    internalTable.put(name, channel);
	    return channel;
	}

	/**
	 * Returns a channel with the specified name.
	 */
	private Channel getChannel(String name) {
	    assert name != null;
	    checkInitialized();
	    Channel channel = internalTable.get(name);
	    if (channel == null) {
		ManagedReference ref = table.get(name);
		if (ref == null) {
		    throw new NameNotBoundException(name);
		}
		ChannelState channelState = ref.get(ChannelState.class);
		channel = new ChannelImpl(this, channelState);
		internalTable.put(name, channel);
	    }
	    return channel;
	}

	/* -- other methods -- */

	private void checkInitialized() {
	    if (table == null) {
		throw new IllegalStateException("context not initialized");
	    }
	}
	
	/**
	 * Removes the channel with the specified name.  This method is
	 * called when the 'close' method is invoked on a 'ChannelImpl'.
	 */
	void removeChannel(String name) {
	    assert name != null;
	    checkInitialized();
	    if (table.get(name) != null) {
		dataService.markForUpdate(table);
		table.remove(name);
		internalTable.remove(name);
	    }
	}

	/**
	 * Adds {@code channel} to the set of channels for the given
	 * client {@code session}.  The {@code ChannelSet} for a
	 * session is bound to a name composed of the channel
	 * service's class name followed by ".session." followed by
	 * the hex representation of the session's identifier.
	 */
	void joinChannel(ClientSession session, Channel channel) {
	    checkInitialized();
	    String key = getSessionKey(session);
	    try {
		ChannelSet set =
		    dataService.getServiceBinding(key, ChannelSet.class);
		dataService.markForUpdate(set);
		set.add(channel);
	    } catch (NameNotBoundException e) {
		ChannelSet set = new ChannelSet();
		set.add(channel);
		dataService.setServiceBinding(key, set);
	    }
	}

	/**
	 * Removes {@code channel} from the set of channels for the
	 * given client {@code session}.
	 */
	void leaveChannel(ClientSession session, Channel channel) {
	    checkInitialized();
	    String key = getSessionKey(session);
	    try {
		ChannelSet set =
		    dataService.getServiceBinding(key, ChannelSet.class);
		dataService.markForUpdate(set);
		set.remove(channel);
	    } catch (NameNotBoundException e) {
		// ignore
	    }
	}

	/**
	 * Removes the given {@code session}'s channel set and binding
	 * from the data store, returning a set containing the
	 * channels that the session is still a member of.
	 */
	private Set<Channel> removeSession(ClientSession session) {
	    checkInitialized();
	    String key = getSessionKey(session);
	    try {
		ChannelSet set =
		    dataService.getServiceBinding(key, ChannelSet.class);
		Set<Channel> channels = set.removeAll();
		dataService.removeServiceBinding(key);
		dataService.removeObject(set);
		return channels;
	    } catch (NameNotBoundException e) {
		return new HashSet<Channel>();
	    }
	}

	/**
	 * Removes all sessions from all channels.  This method is
	 * invoked when this service is configured (if a previous
	 * channel table exists) to remove all sessions (which are now
	 * disconnected) from all channels in the channel table.
	 */
	private void removeAllSessionsFromChannels() {
	    checkInitialized();
	    for (ManagedReference ref : table.getAll()) {
		ChannelState channelState = ref.get(ChannelState.class);
		dataService.markForUpdate(channelState);
		channelState.removeAllSessions();
	    }
	}

	private boolean prepare() {
	    return queuesBeingProcessed.isEmpty();
	}

	private void commit() {
	    for (MessageQueue queue : queuesBeingProcessed) {
		queue.commit();
	    }
	}

	private void abort() {
	    for (MessageQueue queue : queuesBeingProcessed) {
		queue.abort();
	    }
	}

	private void processingQueue(MessageQueue queue) {
	    queuesBeingProcessed.add(queue);
	}
	
	/**
	 * Returns a service of the given {@code type}.
	 */
	<T extends Service> T getService(Class<T> type) {
	    checkInitialized();
	    return txnProxy.getService(type);
	}

	/**
	 * Returns the next sequence number for messages originating
	 * from this service.
	 */
	long nextSequenceNumber() {
	    checkInitialized();
	    return sequenceNumber.getAndIncrement();
	}
    }

    /**
     * Returns a session key for the given {@code session}.
     */
    private static String getSessionKey(ClientSession session) {
	byte[] sessionId = session.getSessionId();
	return SESSION_PREFIX + HexDumper.toHexString(sessionId);
    }

    /**
     * Returns true if the specified {@code key} has the prefix of a
     * session key.
     */
    private static boolean isSessionKey(String key) {
	return key.regionMatches(
	    0, SESSION_PREFIX, 0, SESSION_PREFIX.length());
    }

    /**
     * Contains a set of channels (names) that a session is a member of.
     */
    private static class ChannelSet implements ManagedObject, Serializable {
	private final static long serialVersionUID = 1L;

	private final HashSet<String> set = new HashSet<String>();

	ChannelSet() {
	}

	void add(Channel channel) {
	    set.add(channel.getName());
	}

	void remove(Channel channel) {
	    set.remove(channel.getName());
	}
	
	Set<Channel> removeAll() {
	    Set<Channel> channels = new HashSet<Channel>();
	    for (String name : set) {
		try {
		    channels.add(getContext().getChannel(name));
		} catch (NameNotBoundException e) {
		    // ignore
		}
	    }
	    set.clear();
	    return channels;
	}
    }
    
    /**
     * Removes all channel sets from the data store.  This method is
     * invoked when this service is configured to schedule a task to
     * remove any existing channel sets since their corresponding
     * sessions are disconnected.
     */
    private void removeChannelSets() {
	String key = SESSION_PREFIX;
	
	for (;;) {
	    key = dataService.nextServiceBoundName(key);
	    
	    if (key == null || ! isSessionKey(key)) {
		break;
	    }
	    
	    logger.log(Level.FINEST, "removeChannelSets key: {0}", key);

	    nonDurableTaskScheduler.scheduleTaskOnCommit(
		new RemoveChannelSetsTask(key));
	}
    }

    /**
     * Task (transactional) for removing all channel sets from data store.
     */
    private class RemoveChannelSetsTask implements KernelRunnable {

	private final String key;

	RemoveChannelSetsTask(String key) {
	    this.key = key;
	}

	/** {@inheritDoc} */
	public void run() throws Exception {
	    try {
		logger.log(
		    Level.FINEST, "RemoveChannelSetsTask.run key: {0}", key);
		ChannelSet set =
		    dataService.getServiceBinding(key, ChannelSet.class);
		dataService.removeServiceBinding(key);
		dataService.removeObject(set);
		logger.log(
		    Level.FINEST,
		    "RemoveChannelSetsTask.run key: {0} returns", key);
	    } catch (Exception e) {
		logger.logThrow(
		    Level.FINEST, e,
		    "RemoveChannelSetsTask.run key: {0} throws", key);
		throw e;
	    }
	}
    }

    /**
     * Contains a queue of channel messages, in order, for a specific
     * sending client session.  This class also serves as a task to
     * process enqueued messages, by forwarding each message to the
     * appropriate channel to send.
     *
     * When the transaction associated with the executing task
     * commits, a new task is scheduled if there are more messages to
     * process.
     */
    private class MessageQueue implements KernelRunnable {

	/** The sending session's ID (for the messages enqueued). */
	private final byte[] senderId;
	
	/** List of messages to send. */
	private List<MessageInfo> messages =
	    new ArrayList<MessageInfo>();
	
	/** List of messages being processed. */
	private List<MessageInfo> processingMessages = null;
	
	/** Tracks whether a task is scheduled to process messages. */
	private boolean scheduledTask = false;

	/**
	 * Constructs an instance with the specified {@code senderId}.
	 */
	MessageQueue(byte[] senderId) {
	    this.senderId = senderId;
	}

	/**
	 * Adds the specified {@code message} to be sent to the
	 * channel {@code name} to this message queue.
	 */
	synchronized void addMessage(String name,
				     Set<byte[]> recipientIds,
				     byte[] message,
				     long seq)
	{
	    messages.add(new MessageInfo(name, recipientIds, message, seq));
	    if (! scheduledTask) {
		nonDurableTaskScheduler.scheduleTask(this);
		scheduledTask = true;
	    }
	}

	/**
	 * When transaction commits, resets the list of messages that
	 * have been processed, and if there are more messages to
	 * process, schedules a task to process those messages.
	 */
	synchronized void commit() {
	    processingMessages = null;
	    if (messages.isEmpty()) {
		scheduledTask = false;
	    } else {
		nonDurableTaskScheduler.scheduleTask(this);
	    }
	}

	/**
	 * If transaction aborts, all messages that were being
	 * processed are moved back to the head of the message queue.
	 */
	synchronized void abort() {
	    if (processingMessages == null) {
		return;
	    } else if (! messages.isEmpty()) {
		processingMessages.addAll(messages);
	    }
	    messages = processingMessages;
	    processingMessages = null;
	}

	/**
	 * {@inheritDoc}
	 * <p>
	 * Processes any messages that have been enqueued by
	 * forwarding each message to the appropriate channel for
	 * distribution.
	 */
	public void run() {
	    Context context = checkContext();
	    synchronized (this) {
		if (messages.isEmpty()) {
		    return;
		}
		processingMessages = messages;
		messages = new ArrayList<MessageInfo>();
	    }
	    context.processingQueue(this);
	    
	    for (MessageInfo info : processingMessages) {
		if (logger.isLoggable(Level.FINEST)) {
		    logger.log(
		    	Level.FINEST,
			"processing name:{0}, message:{1}",
			info.name, HexDumper.format(info.message));
		}

		try {
		    ChannelImpl channel =
			(ChannelImpl) context.getChannel(info.name);
		    channel.forwardMessageAndNotifyListeners(
			senderId, info.recipientIds, info.message, info.seq);
		} catch (NameNotBoundException e) {
		    // skip channel if it no longer exists...
		    if (logger.isLoggable(Level.FINER)) {
			logger.logThrow(
                            Level.FINER, e,
			    "nonexistent channel name:{0}, message:{1} throws",
			    info.name, HexDumper.format(info.message));
		    }
		    
		} catch (RuntimeException e) {
		    if (logger.isLoggable(Level.FINER)) {
			logger.logThrow(
                            Level.FINER, e,
			    "processing name:{0}, message:{1} throws",
			    info.name, HexDumper.format(info.message));
		    }
		    throw e;
		}
            }
	}
    }

    /**
     * Contains information about a channel message to be sent.
     */
    private static class MessageInfo {

	/** Channel name. */
	final String name;
	/** Recipients. */
	Set<byte[]> recipientIds;
	/** Message content. */
	final byte[] message;
	/** Sequence number. */
	final long seq;

	MessageInfo(String name,
		    Set<byte[]> recipientIds,
		    byte[] message,
		    long seq)
        {
            this.name = name;
            this.recipientIds = recipientIds;
            this.message = message;
            this.seq = seq;
        }
    }
}<|MERGE_RESOLUTION|>--- conflicted
+++ resolved
@@ -310,11 +310,7 @@
     public void abort(Transaction txn) {
 	try {
 	    checkTransaction(txn);
-<<<<<<< HEAD
-            // FIXME: should this call currentContext.get().abort() ? -JM
-=======
 	    currentContext.get().abort();
->>>>>>> c8455853
 	    currentContext.set(null);
 	    if (logger.isLoggable(Level.FINER)) {
 		logger.log(Level.FINER, "abort txn:{0} returns", txn);
@@ -515,7 +511,7 @@
 			    channel.leave(session);
 			}
 		    }},
-                session.getIdentity());
+		session.getIdentity());
 	}
     }
 
