--- conflicted
+++ resolved
@@ -4,25 +4,14 @@
 import com.sun.sgs.app.Channel;
 import com.sun.sgs.app.ChannelListener;
 import com.sun.sgs.app.ChannelManager;
-import com.sun.sgs.app.ClientSession;
 import com.sun.sgs.app.Delivery;
 import com.sun.sgs.app.NameNotBoundException;
 import com.sun.sgs.app.TransactionNotActiveException;
-<<<<<<< HEAD
-import com.sun.sgs.auth.Identity;
-import com.sun.sgs.impl.kernel.TaskOwnerImpl;
-import com.sun.sgs.impl.service.session.MessageBuffer;
-=======
->>>>>>> bb0cfdad
 import com.sun.sgs.impl.service.session.SgsProtocol;
 import com.sun.sgs.impl.util.LoggerWrapper;
 import com.sun.sgs.impl.util.MessageBuffer;
 import com.sun.sgs.impl.util.NonDurableTaskScheduler;
 import com.sun.sgs.kernel.ComponentRegistry;
-<<<<<<< HEAD
-import com.sun.sgs.kernel.KernelAppContext;
-=======
->>>>>>> bb0cfdad
 import com.sun.sgs.kernel.KernelRunnable;
 import com.sun.sgs.kernel.TaskScheduler;
 import com.sun.sgs.service.ClientSessionService;
@@ -34,14 +23,9 @@
 import com.sun.sgs.service.TaskService;
 import com.sun.sgs.service.Transaction;
 import com.sun.sgs.service.TransactionProxy;
-import com.sun.sgs.service.TransactionRunner;
-
 import java.io.Serializable;
 import java.util.ArrayList;
-<<<<<<< HEAD
-=======
 import java.util.Collection;
->>>>>>> bb0cfdad
 import java.util.LinkedList;
 import java.util.List;
 import java.util.Properties;
@@ -49,15 +33,11 @@
 import java.util.logging.Level;
 import java.util.logging.Logger;
 
-import javax.security.auth.login.AppConfigurationEntry;
-import javax.security.auth.login.LoginException;
-
 /**
  * Simple ChannelService implementation.
  */
 public class ChannelServiceImpl
-    implements ChannelManager, Service, ServiceListener,
-        NonDurableTransactionParticipant
+    implements ChannelManager, Service, NonDurableTransactionParticipant
 {
 
     /** The property that specifies the application name. */
@@ -86,9 +66,6 @@
     /** The transaction proxy, or null if configure has not been called. */    
     private TransactionProxy txnProxy;
 
-    /** The Identity representing this application. */ 
-    Identity appIdentity;
-
     /** The data service. */
     private DataService dataService;
 
@@ -99,12 +76,6 @@
     private TaskService taskService;
 
     /** The task scheduler. */
-<<<<<<< HEAD
-    final TaskScheduler taskScheduler;
-    
-    /** The kernel context for tasks. */
-    KernelAppContext kernelAppContext;
-=======
     private TaskScheduler taskScheduler;
 
     /** The task scheduler for non-durable tasks. */
@@ -112,10 +83,12 @@
     
     /** The sequence number for channel messages originating from the server. */
     private AtomicLong sequenceNumber = new AtomicLong(0);
->>>>>>> bb0cfdad
 
     /**
      * Constructs an instance of this class with the specified properties.
+     *
+     * @param properties service properties
+     * @param systemRegistry system registry
      */
     public ChannelServiceImpl(
 	Properties properties, ComponentRegistry systemRegistry)
@@ -134,15 +107,9 @@
 		throw new IllegalArgumentException(
 		    "The " + APP_NAME_PROPERTY +
 		    " property must be specified");
-<<<<<<< HEAD
-	    }
-            
-            taskScheduler = systemRegistry.getComponent(TaskScheduler.class);
-=======
 	    }	
 	    protocolMessageListener = new ChannelProtocolMessageListener();
 	    taskScheduler = systemRegistry.getComponent(TaskScheduler.class);
->>>>>>> bb0cfdad
 
 	} catch (RuntimeException e) {
 	    if (logger.isLoggable(Level.CONFIG)) {
@@ -179,8 +146,6 @@
 		    throw new IllegalStateException("Already configured");
 		}
 		this.txnProxy = proxy;
-                appIdentity = proxy.getCurrentOwner().getIdentity();
-                kernelAppContext = proxy.getCurrentOwner().getContext();
 		dataService = registry.getComponent(DataService.class);
 		taskService = registry.getComponent(TaskService.class);
 		sessionService = registry.getComponent(ClientSessionService.class);
@@ -199,17 +164,8 @@
 		dataService.setServiceBinding(
 		    ChannelTable.NAME, new ChannelTable());
 	    }
-<<<<<<< HEAD
-            
-            /*
-             * Set ourselves as the handler of ChannelService messages
-             */
-            sessionService.registerServiceListener(
-                    SgsProtocol.CHANNEL_SERVICE, this);
-=======
 	    sessionService.registerServiceListener(
 		SgsProtocol.CHANNEL_SERVICE, protocolMessageListener);
->>>>>>> bb0cfdad
 	    
 	} catch (RuntimeException e) {
 	    if (logger.isLoggable(Level.CONFIG)) {
@@ -277,18 +233,175 @@
 	}
     }
 
-<<<<<<< HEAD
+    /* -- Implement NonDurableTransactionParticipant -- */
+       
+    /** {@inheritDoc} */
+    public boolean prepare(Transaction txn) throws Exception {
+	try {
+	    boolean prepared = true; // nothing to do on commit (yet).
+	    handleTransaction(txn, prepared);
+	    if (logger.isLoggable(Level.FINE)) {
+		logger.log(Level.FINER, "prepare txn:{0} returns {1}",
+			   txn, true);
+	    }
+	    
+	    return true;
+	} catch (RuntimeException e) {
+	    if (logger.isLoggable(Level.FINER)) {
+		logger.logThrow(Level.FINER, e, "prepare txn:{0} throws", txn);
+	    }
+	    throw e;
+	}
+    }
+
+    /** {@inheritDoc} */
+    public void commit(Transaction txn) {
+	try {
+	    handleTransaction(txn, true);
+	    currentContext.set(null);
+	    if (logger.isLoggable(Level.FINER)) {
+		logger.log(Level.FINER, "commit txn:{0} returns", txn);
+	    }
+	} catch (RuntimeException e) {
+	    if (logger.isLoggable(Level.FINER)) {
+		logger.logThrow(Level.FINER, e, "commit txn:{0} throws", txn);
+	    }
+	    throw e;
+	}
+    }
+
+    /** {@inheritDoc} */
+    public void prepareAndCommit(Transaction txn) throws Exception {
+	try {
+	    handleTransaction(txn, true);
+	    currentContext.set(null);
+	    if (logger.isLoggable(Level.FINER)) {
+		logger.log(Level.FINER, "prepareAndCommit txn:{0} returns", txn);
+	    }
+	} catch (RuntimeException e) {
+	    if (logger.isLoggable(Level.FINER)) {
+		logger.logThrow(
+		    Level.FINER, e, "prepareAndCommit txn:{0} throws", txn);
+	    }
+	    throw e;
+	}
+    }
+
+    /** {@inheritDoc} */
+    public void abort(Transaction txn) {
+	try {
+	    handleTransaction(txn, true);
+	    if (logger.isLoggable(Level.FINER)) {
+		logger.log(Level.FINER, "abort txn:{0} returns", txn);
+	    }
+	} catch (RuntimeException e) {
+	    if (logger.isLoggable(Level.FINER)) {
+		logger.logThrow(Level.FINER, e, "abort txn:{0} throws", txn);
+	    }
+	    throw e;
+	}
+    }
+
+    /* -- other methods -- */
+
+    /**
+     * Checks the specified transaction, throwing IllegalStateException
+     * if the current context is null or if the specified transaction is
+     * not equal to the transaction in the current context. If
+     * 'nullifyContext' is 'true' or if the specified transaction does
+     * not match the current context's transaction, then sets the
+     * current context to null.
+     */
+    private void handleTransaction(Transaction txn, boolean nullifyContext) {
+	if (txn == null) {
+	    throw new NullPointerException("null transaction");
+	}
+	Context context = currentContext.get();
+	if (context == null) {
+	    throw new IllegalStateException("null context");
+	}
+	if (!txn.equals(context.txn)) {
+	    currentContext.set(null);
+	    throw new IllegalStateException(
+		"Wrong transaction: Expected " + context.txn + ", found " + txn);
+	}
+	if (nullifyContext) {
+	    currentContext.set(null);
+	}
+    }
+
+   /**
+     * Obtains information associated with the current transaction, throwing a
+     * TransactionNotActiveException exception if there is no current
+     * transaction, and throwing IllegalStateException if there is a problem
+     * with the state of the transaction or if this service has not been
+     * configured with a transaction proxy.
+     */
+    private Context checkContext() {
+	Transaction txn;
+	synchronized (lock) {
+	    if (txnProxy == null) {
+		throw new IllegalStateException("Not configured");
+	    }
+	    txn = txnProxy.getCurrentTransaction();
+	}
+	if (txn == null) {
+	    throw new TransactionNotActiveException(
+		"No transaction is active");
+	}
+	Context context = currentContext.get();
+	if (context == null) {
+	    if (logger.isLoggable(Level.FINER)) {
+		logger.log(Level.FINER, "join txn:{0}", txn);
+	    }
+	    txn.join(this);
+	    context =
+		new Context(dataService, taskService, sessionService, this, txn);
+	    currentContext.set(context);
+	} else if (!txn.equals(context.txn)) {
+	    currentContext.set(null);
+	    throw new IllegalStateException(
+		"Wrong transaction: Expected " + context.txn +
+		", found " + txn);
+	}
+	return context;
+    }
+
+    /**
+     * Returns the next sequence number for messages originating from
+     * this service.
+     */
+    long nextSequenceNumber() {
+	return sequenceNumber.getAndIncrement();
+    }
+    
+
+    static Context getContext() {
+	return currentContext.get();
+    }
+
+    /**
+     * Checks that the specified context is currently active, throwing
+     * TransactionNotActiveException if it isn't.
+     */
+    static void checkContext(Context context) {
+	if (context != currentContext.get()) {
+	    throw new TransactionNotActiveException(
+		"No transaction is active");
+	}
+    }
+
     /* -- Implement ServiceListener -- */
 
-    /** {@inheritDoc} */
+    // TODO remove this, it's old.  See the new code
+    // below in ChannelProtocolMessageListener inner class -JM
+/*
     public void receivedMessage(SgsClientSession sender, byte[] message) {
         MessageBuffer msg = new MessageBuffer(message);
         msg.getByte(); // discard version, it was already checked.
         
 
-        /*
-         * Handle service id.
-         */
+        // Handle service id.
         byte serviceId = msg.getByte();
 
         if (serviceId != SgsProtocol.CHANNEL_SERVICE) {
@@ -301,9 +414,7 @@
             return;
         }
 
-        /*
-         * Handle op code.
-         */
+        // Handle op code.
         byte opcode = msg.getByte();
 
         switch (opcode) {
@@ -358,177 +469,7 @@
             break;
         }
     }
-
-    /**
-     * Submits a non-durable task.
-     */
-    private void scheduleTask(KernelRunnable task) {
-        taskScheduler.scheduleTask(
-                task,
-                new TaskOwnerImpl(appIdentity, kernelAppContext));
-    }
-=======
->>>>>>> bb0cfdad
-
-    /* -- Implement NonDurableTransactionParticipant -- */
-       
-    /** {@inheritDoc} */
-    public boolean prepare(Transaction txn) throws Exception {
-	try {
-	    boolean prepared = true; // nothing to do on commit (yet).
-	    handleTransaction(txn, prepared);
-	    if (logger.isLoggable(Level.FINE)) {
-		logger.log(Level.FINER, "prepare txn:{0} returns {1}",
-			   txn, true);
-	    }
-	    
-	    return true;
-	} catch (RuntimeException e) {
-	    if (logger.isLoggable(Level.FINER)) {
-		logger.logThrow(Level.FINER, e, "prepare txn:{0} throws", txn);
-	    }
-	    throw e;
-	}
-    }
-
-    /** {@inheritDoc} */
-    public void commit(Transaction txn) {
-	try {
-	    handleTransaction(txn, true);
-	    currentContext.set(null);
-	    if (logger.isLoggable(Level.FINER)) {
-		logger.log(Level.FINER, "commit txn:{0} returns", txn);
-	    }
-	} catch (RuntimeException e) {
-	    if (logger.isLoggable(Level.FINER)) {
-		logger.logThrow(Level.FINER, e, "commit txn:{0} throws", txn);
-	    }
-	    throw e;
-	}
-    }
-
-    /** {@inheritDoc} */
-    public void prepareAndCommit(Transaction txn) throws Exception {
-	try {
-	    handleTransaction(txn, true);
-	    currentContext.set(null);
-	    if (logger.isLoggable(Level.FINER)) {
-		logger.log(Level.FINER, "prepareAndCommit txn:{0} returns", txn);
-	    }
-	} catch (RuntimeException e) {
-	    if (logger.isLoggable(Level.FINER)) {
-		logger.logThrow(
-		    Level.FINER, e, "prepareAndCommit txn:{0} throws", txn);
-	    }
-	    throw e;
-	}
-    }
-
-    /** {@inheritDoc} */
-    public void abort(Transaction txn) {
-	try {
-	    handleTransaction(txn, true);
-	    if (logger.isLoggable(Level.FINER)) {
-		logger.log(Level.FINER, "abort txn:{0} returns", txn);
-	    }
-	} catch (RuntimeException e) {
-	    if (logger.isLoggable(Level.FINER)) {
-		logger.logThrow(Level.FINER, e, "abort txn:{0} throws", txn);
-	    }
-	    throw e;
-	}
-    }
-
-    /* -- other methods -- */
-
-    /**
-     * Checks the specified transaction, throwing IllegalStateException
-     * if the current context is null or if the specified transaction is
-     * not equal to the transaction in the current context. If
-     * 'nullifyContext' is 'true' or if the specified transaction does
-     * not match the current context's transaction, then sets the
-     * current context to null.
-     */
-    private void handleTransaction(Transaction txn, boolean nullifyContext) {
-	if (txn == null) {
-	    throw new NullPointerException("null transaction");
-	}
-	Context context = currentContext.get();
-	if (context == null) {
-	    throw new IllegalStateException("null context");
-	}
-	if (!txn.equals(context.txn)) {
-	    currentContext.set(null);
-	    throw new IllegalStateException(
-		"Wrong transaction: Expected " + context.txn + ", found " + txn);
-	}
-	if (nullifyContext) {
-	    currentContext.set(null);
-	}
-    }
-
-   /**
-     * Obtains information associated with the current transaction, throwing a
-     * TransactionNotActiveException exception if there is no current
-     * transaction, and throwing IllegalStateException if there is a problem
-     * with the state of the transaction or if this service has not been
-     * configured with a transaction proxy.
-     */
-    private Context checkContext() {
-	Transaction txn;
-	synchronized (lock) {
-	    if (txnProxy == null) {
-		throw new IllegalStateException("Not configured");
-	    }
-	    txn = txnProxy.getCurrentTransaction();
-	}
-	if (txn == null) {
-	    throw new TransactionNotActiveException(
-		"No transaction is active");
-	}
-	Context context = currentContext.get();
-	if (context == null) {
-	    if (logger.isLoggable(Level.FINER)) {
-		logger.log(Level.FINER, "join txn:{0}", txn);
-	    }
-	    txn.join(this);
-	    context =
-		new Context(dataService, taskService, sessionService, this, txn);
-	    currentContext.set(context);
-	} else if (!txn.equals(context.txn)) {
-	    currentContext.set(null);
-	    throw new IllegalStateException(
-		"Wrong transaction: Expected " + context.txn +
-		", found " + txn);
-	}
-	return context;
-    }
-
-    /**
-     * Returns the next sequence number for messages originating from
-     * this service.
-     */
-    long nextSequenceNumber() {
-	return sequenceNumber.getAndIncrement();
-    }
-    
-
-    static Context getContext() {
-	return currentContext.get();
-    }
-
-    /**
-     * Checks that the specified context is currently active, throwing
-     * TransactionNotActiveException if it isn't.
-     */
-    static void checkContext(Context context) {
-	if (context != currentContext.get()) {
-	    throw new TransactionNotActiveException(
-		"No transaction is active");
-	}
-    }
-
-    /* -- Implement ServiceListener -- */
+*/
 
     private final class ChannelProtocolMessageListener
 	implements ServiceListener
