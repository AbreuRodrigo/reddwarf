--- conflicted
+++ resolved
@@ -877,15 +877,15 @@
      * implementation object, rather than the proxy.
      *
      */
-<<<<<<< HEAD
     ChannelServer getChannelServer(long nodeId) {
 	if (nodeId == localNodeId) {
 	    return serverImpl;
 	} else {
 	    String channelServerKey = getChannelServerKey(nodeId);
 	    try {
-		return dataService.getServiceBinding(
-		    channelServerKey, ChannelServerWrapper.class).get();
+		return
+		    ((ChannelServerWrapper) getDataService().getServiceBinding(
+			channelServerKey)).get();
 	    } catch (NameNotBoundException e) {
 		return null;
 	    } catch (ObjectNotFoundException e) {
@@ -895,25 +895,6 @@
 		    "but object removed", channelServerKey);
 		throw e;
 	    }
-=======
-    static ChannelServer getChannelServer(long nodeId) {
-	// TBD: if the nodeId is the local nodeId, then this method
-	// should return a reference to the local channel server impl,
-	// rather than the channel server proxy. -- ann (12/11/07)
-	String channelServerKey =
-	    ChannelServiceImpl.getChannelServerKey(nodeId);
-	try {
-	    return ((ChannelServerWrapper) getDataService().getServiceBinding(
-			channelServerKey)).get();
-	} catch (NameNotBoundException e) {
-	    return null;
-	} catch (ObjectNotFoundException e) {
-	    logger.logThrow(
-		Level.SEVERE, e,
-		"ChannelServerWrapper binding:{0} exists, " +
-		"but object removed", channelServerKey);
-	    throw e;
->>>>>>> f70f6bce
 	}
     }
 
