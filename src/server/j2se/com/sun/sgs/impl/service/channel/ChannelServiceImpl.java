package com.sun.sgs.impl.service.channel;

import com.sun.sgs.app.Channel;
import com.sun.sgs.app.ChannelListener;
import com.sun.sgs.app.ChannelManager;
import com.sun.sgs.app.ClientSession;
import com.sun.sgs.app.Delivery;
import com.sun.sgs.app.ManagedObject;
import com.sun.sgs.app.ManagedReference;
import com.sun.sgs.app.NameExistsException;
import com.sun.sgs.app.NameNotBoundException;
import com.sun.sgs.app.TransactionNotActiveException;
import com.sun.sgs.impl.kernel.StandardProperties;
import com.sun.sgs.impl.util.HexDumper;
import com.sun.sgs.impl.util.LoggerWrapper;
import com.sun.sgs.impl.util.MessageBuffer;
import com.sun.sgs.impl.util.NonDurableTaskScheduler;
import com.sun.sgs.kernel.ComponentRegistry;
import com.sun.sgs.kernel.KernelRunnable;
import com.sun.sgs.kernel.TaskScheduler;
import com.sun.sgs.protocol.simple.SimpleSgsProtocol;
import com.sun.sgs.service.ClientSessionService;
import com.sun.sgs.service.DataService;
import com.sun.sgs.service.NonDurableTransactionParticipant;
import com.sun.sgs.service.ProtocolMessageListener;
import com.sun.sgs.service.Service;
import com.sun.sgs.service.SgsClientSession;
import com.sun.sgs.service.TaskService;
import com.sun.sgs.service.Transaction;
import com.sun.sgs.service.TransactionProxy;
import java.io.Serializable;
import java.util.ArrayList;
import java.util.HashMap;
import java.util.HashSet;
import java.util.List;
import java.util.Map;
import java.util.Properties;
import java.util.Set;
import java.util.WeakHashMap;
import java.util.concurrent.atomic.AtomicLong;
import java.util.logging.Level;
import java.util.logging.Logger;

/**
 * Simple ChannelService implementation.
 */
public class ChannelServiceImpl
    implements ChannelManager, Service, NonDurableTransactionParticipant
{
    /** The name of this class. */
    private static final String CLASSNAME = ChannelServiceImpl.class.getName();

    /** The prefix of each per-session key for its channel membership list. */
    private static final String SESSION_PREFIX = CLASSNAME + ".session.";
    
    /** The logger for this class. */
    private static final LoggerWrapper logger =
	new LoggerWrapper(Logger.getLogger(CLASSNAME));

    /** Provides transaction and other information for the current thread. */
    private static final ThreadLocal<Context> currentContext =
	new ThreadLocal<Context>();
    
    /** The name of this application. */
    private final String appName;

    /** Synchronize on this object before accessing the txnProxy. */
    private final Object lock = new Object();

    /** The listener that receives incoming channel protocol messages. */
    private final ProtocolMessageListener protocolMessageListener;
    
    /** The transaction proxy, or null if configure has not been called. */    
    private TransactionProxy txnProxy;

    /** The data service. */
    private DataService dataService;

    /** The client session service. */
    private ClientSessionService sessionService;

    /** The task scheduler. */
    private TaskScheduler taskScheduler;

    /** The task scheduler for non-durable tasks. */
    NonDurableTaskScheduler nonDurableTaskScheduler;

    /** Map (with weak keys) of client sessions to queues, each containing
     * channel messages sent by the session.
     */
    private final WeakHashMap<SgsClientSession, MessageQueue> messageQueues =
	new WeakHashMap<SgsClientSession, MessageQueue>();
    
    /** The sequence number for channel messages originating from the server. */
    private AtomicLong sequenceNumber = new AtomicLong(0);

    /**
     * Constructs an instance of this class with the specified properties.
     *
     * @param properties service properties
     * @param systemRegistry system registry
     */
    public ChannelServiceImpl(
	Properties properties, ComponentRegistry systemRegistry)
    {
	if (logger.isLoggable(Level.CONFIG)) {
	    logger.log(
		Level.CONFIG, "Creating ChannelServiceImpl properties:{0}",
		properties);
	}
	try {
	    if (systemRegistry == null) {
		throw new NullPointerException("null systemRegistry");
	    }
	    appName = properties.getProperty(StandardProperties.APP_NAME);
	    if (appName == null) {
		throw new IllegalArgumentException(
		    "The " + StandardProperties.APP_NAME +
		    " property must be specified");
	    }	
	    protocolMessageListener = new ChannelProtocolMessageListener();
	    taskScheduler = systemRegistry.getComponent(TaskScheduler.class);

	} catch (RuntimeException e) {
	    if (logger.isLoggable(Level.CONFIG)) {
		logger.logThrow(
		    Level.CONFIG, e, "Failed to create ChannelServiceImpl");
	    }
	    throw e;
	}
    }
 
    /* -- Implement Service -- */

    /** {@inheritDoc} */
    public String getName() {
	return toString();
    }

    /** {@inheritDoc} */
    public void configure(ComponentRegistry registry, TransactionProxy proxy) {

	if (logger.isLoggable(Level.CONFIG)) {
	    logger.log(Level.CONFIG, "Configuring ChannelServiceImpl");
	}

	try {
	    if (registry == null) {
		throw new NullPointerException("null registry");
	    } else if (proxy == null) {
		throw new NullPointerException("null transaction proxy");
	    }
	    synchronized (lock) {
		if (txnProxy != null) {
		    throw new IllegalStateException("Already configured");
		}
		txnProxy = proxy;
		dataService = registry.getComponent(DataService.class);
		sessionService =
		    registry.getComponent(ClientSessionService.class);
		nonDurableTaskScheduler =
		    new NonDurableTaskScheduler(
			taskScheduler, proxy.getCurrentOwner(),
			registry.getComponent(TaskService.class));
	    }

	    /*
	     * Create and store new channel table if one does not
	     * already exist in the data store.  If one already
	     * exists, then remove all sessions from all channels
	     * since all previously stored sessions have been
	     * disconnected.
	     */
	    try {
		dataService.getServiceBinding(
		    ChannelTable.NAME, ChannelTable.class);
		Context context = checkContext();
		context.removeAllSessionsFromChannels();
		removeChannelSets();
	    } catch (NameNotBoundException e) {
		dataService.setServiceBinding(
		    ChannelTable.NAME, new ChannelTable());
	    }
	    sessionService.registerProtocolMessageListener(
		SimpleSgsProtocol.CHANNEL_SERVICE, protocolMessageListener);
	    
	} catch (RuntimeException e) {
	    if (logger.isLoggable(Level.CONFIG)) {
		logger.logThrow(
		    Level.CONFIG, e,
		    "Failed to configure ChannelServiceImpl");
	    }
	    throw e;
	}
    }

    /** {@inheritDoc} */
    public boolean shutdown() {
        // FIXME implement this
        return false;
    }

    /* -- Implement ChannelManager -- */

    /** {@inheritDoc} */
    public Channel createChannel(String name,
				 ChannelListener listener,
				 Delivery delivery)
    {
	try {
	    if (name == null) {
		throw new NullPointerException("null name");
	    }
	    if (listener != null && !(listener instanceof Serializable)) {
		throw new IllegalArgumentException(
		    "listener is not serializable");
	    }
	    Context context = checkContext();
	    Channel channel = context.createChannel(name, listener, delivery);
	    if (logger.isLoggable(Level.FINEST)) {
		logger.log(
		    Level.FINEST, "createChannel name:{0} returns {1}",
		    name, channel);
	    }
	    return channel;
	    
	} catch (RuntimeException e) {
	    if (logger.isLoggable(Level.FINEST)) {
		logger.logThrow(
		    Level.FINEST, e, "createChannel name:{0} throws", name);
	    }
	    throw e;
	}
    }

    /** {@inheritDoc} */
    public Channel getChannel(String name) {
	try {
	    if (name == null) {
		throw new NullPointerException("null name");
	    }
	    Context context = checkContext();
	    Channel channel = context.getChannel(name);
	    if (logger.isLoggable(Level.FINEST)) {
		logger.log(
		    Level.FINEST, "getChannel name:{0} returns {1}",
		    name, channel);
	    }
	    return channel;
	    
	} catch (RuntimeException e) {
	    if (logger.isLoggable(Level.FINEST)) {
		logger.logThrow(
		    Level.FINEST, e, "getChannel name:{0} throws", name);
	    }
	    throw e;
	}
    }

    /* -- Implement NonDurableTransactionParticipant -- */
       
    /** {@inheritDoc} */
    public boolean prepare(Transaction txn) throws Exception {
	try {
	    checkTransaction(txn);
            boolean readOnly = currentContext.get().prepare();
	    if (readOnly) {
		currentContext.set(null);
	    }
	    if (logger.isLoggable(Level.FINE)) {
		logger.log(Level.FINER, "prepare txn:{0} returns {1}",
			   txn, readOnly);
	    }
	    
	    return readOnly;
	    
	} catch (RuntimeException e) {
	    if (logger.isLoggable(Level.FINER)) {
		logger.logThrow(Level.FINER, e, "prepare txn:{0} throws", txn);
	    }
	    throw e;
	}
    }

    /** {@inheritDoc} */
    public void commit(Transaction txn) {
	try {
	    checkTransaction(txn);
	    currentContext.get().commit();
	    currentContext.set(null);
	    if (logger.isLoggable(Level.FINER)) {
		logger.log(Level.FINER, "commit txn:{0} returns", txn);
	    }
	} catch (RuntimeException e) {
	    if (logger.isLoggable(Level.FINER)) {
		logger.logThrow(Level.FINER, e, "commit txn:{0} throws", txn);
	    }
	    throw e;
	}
    }

    /** {@inheritDoc} */
    public void prepareAndCommit(Transaction txn) throws Exception {
        if (!prepare(txn)) {
            commit(txn);
        }
    }

    /** {@inheritDoc} */
    public void abort(Transaction txn) {
	try {
	    checkTransaction(txn);
	    currentContext.set(null);
	    if (logger.isLoggable(Level.FINER)) {
		logger.log(Level.FINER, "abort txn:{0} returns", txn);
	    }
	} catch (RuntimeException e) {
	    if (logger.isLoggable(Level.FINER)) {
		logger.logThrow(Level.FINER, e, "abort txn:{0} throws", txn);
	    }
	    throw e;
	}
    }

    /* -- other methods -- */

    /**
     * Checks the specified transaction, throwing {@code
     * IllegalStateException} if the current context is {@code null}
     * or if the specified transaction is not equal to the transaction
     * in the current context.  If the specified transaction does not
     * match the current context's transaction, then sets the current
     * context to (@code null}.
     */
    private void checkTransaction(Transaction txn) {
        if (txn == null) {
            throw new NullPointerException("null transaction");
        }
        Context context = currentContext.get();
        if (context == null) {
            throw new IllegalStateException("null context");
        }
        if (!txn.equals(context.txn)) {
            currentContext.set(null);
            throw new IllegalStateException(
                "Wrong transaction: Expected " + context.txn + ", found " + txn);
        }
    }

   /**
     * Obtains information associated with the current transaction,
     * throwing a TransactionNotActiveException exception if there is
     * no current transaction, and throwing IllegalStateException if
     * there is a problem with the state of the transaction or if this
     * service has not been configured with a transaction proxy.
     */
    private Context checkContext() {
	Transaction txn;
	synchronized (lock) {
	    if (txnProxy == null) {
		throw new IllegalStateException("Not configured");
	    }
	    txn = txnProxy.getCurrentTransaction();
	}
	if (txn == null) {
	    throw new TransactionNotActiveException(
		"No transaction is active");
	}
	Context context = currentContext.get();
	if (context == null) {
	    if (logger.isLoggable(Level.FINER)) {
		logger.log(Level.FINER, "join txn:{0}", txn);
	    }
	    txn.join(this);
	    context = new Context(txn);
	    currentContext.set(context);
	    context.initialize();
	} else if (!txn.equals(context.txn)) {
	    currentContext.set(null);
	    throw new IllegalStateException(
		"Wrong transaction: Expected " + context.txn +
		", found " + txn);
	}
	return context;
    }

    /**
     * Returns the context associated with the current transaction in
     * this thread.
     */
    static Context getContext() {
	return currentContext.get();
    }

    /**
     * Checks that the specified context is currently active, throwing
     * TransactionNotActiveException if it isn't.
     */
    static void checkContext(Context context) {
	if (context != currentContext.get()) {
	    throw new TransactionNotActiveException(
		"No transaction is active");
	}
    }

    /* -- Implement ProtocolMessageListener -- */

    private final class ChannelProtocolMessageListener
	implements ProtocolMessageListener
    {
	/** {@inheritDoc} */
	public void receivedMessage(SgsClientSession session, byte[] message) {
	    try {
		MessageBuffer buf = new MessageBuffer(message);
	    
		buf.getByte(); // discard version
		
		/*
		 * Handle service id.
		 */
		byte serviceId = buf.getByte();

		if (serviceId != SimpleSgsProtocol.CHANNEL_SERVICE) {
		    if (logger.isLoggable(Level.SEVERE)) {
			logger.log(
                            Level.SEVERE,
			    "expected channel service ID, got: {0}",
			    serviceId);
		    }
		    return;
		}

		/*
		 * Handle op code.
		 */
		
		byte opcode = buf.getByte();

		switch (opcode) {
		    
		case SimpleSgsProtocol.CHANNEL_SEND_REQUEST:
		    String name = buf.getString();
                    long seq = buf.getLong(); // TODO Check sequence num
		    short numRecipients = buf.getShort();
		    if (numRecipients < 0) {
			if (logger.isLoggable(Level.WARNING)) {
			    logger.log(
			    	Level.WARNING,
				"receivedMessage: bad CHANNEL_SEND_REQUEST " +
				"(negative number of recipients) " +
				"numRecipents:{0} session:{1}",
				numRecipients, session);
			}
			return;
		    }

		    Set<byte[]> sessions = new HashSet<byte[]>();
		    if (numRecipients > 0) {
			for (int i = 0; i < numRecipients; i++) {
			    short idLength = buf.getShort();
			    byte[] sessionId = buf.getBytes(idLength);
			    sessions.add(sessionId);
			}
		    }
		    
		    short msgSize = buf.getShort();
		    byte[] channelMessage = buf.getBytes(msgSize);
<<<<<<< HEAD
                    long seq = nextSequenceNumber(session);
		    byte[] senderId = session.getSessionId();

                    // Forward message to receiving clients
		    nonDurableTaskScheduler.scheduleTask(
                        new ForwardingTask(
                            name, senderId, sessions, channelMessage, seq),
                            session.getIdentity());
                    
                    // Notify listeners in the app in a transaction
		    nonDurableTaskScheduler.scheduleTask(
			new NotifyTask(
			    name, senderId, channelMessage),
                        session.getIdentity());
=======

		    MessageQueue queue = getMessageQueue(session);
		    queue.addMessage(name, sessions, channelMessage, seq);
>>>>>>> 0cda6e62
		    
		    break;
		    
		default:
		    if (logger.isLoggable(Level.SEVERE)) {
			logger.log(
			    Level.SEVERE,
			    "receivedMessage session:{0} message:{1} " +
			    "unknown opcode:{2}",
			    session, HexDumper.format(message), opcode);
		    }
		    break;
		}

		if (logger.isLoggable(Level.FINEST)) {
		    logger.log(
			Level.FINEST,
			"receivedMessage session:{0} message:{1} returns",
			session, HexDumper.format(message));
		}
		
	    } catch (RuntimeException e) {
		if (logger.isLoggable(Level.SEVERE)) {
		    logger.logThrow(
			Level.SEVERE, e,
			"receivedMessage session:{0} message:{1} throws",
			session, HexDumper.format(message));
		}
	    }
	}

	/** {@inheritDoc} */
	public void disconnected(final SgsClientSession session) {
	    nonDurableTaskScheduler.scheduleTask(
		new KernelRunnable() {
		    public void run() {
			Context context = checkContext();
			Set<Channel> channels = context.removeSession(session);
			for (Channel channel : channels) {
			    channel.leave(session);
			}
		    }},
                session.getIdentity());
	}
    }

    /**
     * Returns the message queue for the specified {@code session}.
     * If a queue does not already exist, one is created and returned.
     */
    private MessageQueue getMessageQueue(SgsClientSession session) {
	synchronized (messageQueues) {
	    MessageQueue queue = messageQueues.get(session);
	    if (queue == null) {
		queue = new MessageQueue(session.getSessionId());
		messageQueues.put(session, queue);
	    }
	    return queue;
	}
    }
    
    /**
     * Stores information relating to a specific transaction operating on
     * channels.
     *
     * <p>This context maintains an internal table that maps (for the
     * channels used in the context's associated transaction) channel name
     * to channel implementation.  To create, obtain, or remove a channel
     * within a transaction, the {@code createChannel},
     * {@code getChannel}, or {@code removeChannel} methods
     * (respectively) must be called on the context so that the proper
     * channel instances are used.
     */
    final class Context {

	/** The transaction. */
	final Transaction txn;

	/** The channel service. */
	final ChannelServiceImpl channelService;

	/** Table of all channels, obtained from the data service. */
	private ChannelTable table = null;

	/**
	 * Map of channel name to transient channel impl (for those
	 * channels used during this context's associated
	 * transaction).
	 */
	private final Map<String,Channel> internalTable =
	    new HashMap<String,Channel>();

	/**
	 * List of message queues being processed during this
	 * transaction.  These queues need to participate in the
	 * transaction commit or abort.
	 */
	private final List<MessageQueue> queuesBeingProcessed =
	    new ArrayList<MessageQueue>();

	/**
	 * Constructs a context with the specified transaction.  The
	 * {@code initialize} method must be invoked on this context
	 * before invoking any other methods.
	 */
	private Context(Transaction txn) {
	    assert txn != null;
	    this.txn = txn;
	    this.channelService = ChannelServiceImpl.this;
	}

	/**
	 * Initializes this context's channel table to the table
	 * retrieved from the data store.
	 */
	private void initialize() {
	    this.table = dataService.getServiceBinding(
		ChannelTable.NAME, ChannelTable.class);
	}

	/* -- ChannelManager methods -- */

	/**
	 * Creates a channel with the specified name, listener, and
	 * delivery requirement.
	 */
	private Channel createChannel(String name,
				      ChannelListener listener,
				      Delivery delivery)
	{
	    assert name != null;
	    checkInitialized();
	    if (table.get(name) != null) {
		throw new NameExistsException(name);
	    }

	    ChannelState channelState =
		new ChannelState(name, listener, delivery);
	    ManagedReference ref =
		dataService.createReference(channelState);
	    dataService.markForUpdate(table);
	    table.put(name, ref);
	    Channel channel = new ChannelImpl(this, channelState);
	    internalTable.put(name, channel);
	    return channel;
	}

	/**
	 * Returns a channel with the specified name.
	 */
	private Channel getChannel(String name) {
	    assert name != null;
	    checkInitialized();
	    Channel channel = internalTable.get(name);
	    if (channel == null) {
		ManagedReference ref = table.get(name);
		if (ref == null) {
		    throw new NameNotBoundException(name);
		}
		ChannelState channelState = ref.get(ChannelState.class);
		channel = new ChannelImpl(this, channelState);
		internalTable.put(name, channel);
	    }
	    return channel;
	}

	/* -- other methods -- */

	private void checkInitialized() {
	    if (table == null) {
		throw new IllegalStateException("context not initialized");
	    }
	}
	
	/**
	 * Removes the channel with the specified name.  This method is
	 * called when the 'close' method is invoked on a 'ChannelImpl'.
	 */
	void removeChannel(String name) {
	    assert name != null;
	    checkInitialized();
	    if (table.get(name) != null) {
		dataService.markForUpdate(table);
		table.remove(name);
		internalTable.remove(name);
	    }
	}

	/**
	 * Adds {@code channel} to the set of channels for the given
	 * client {@code session}.  The {@code ChannelSet} for a
	 * session is bound to a name composed of the channel
	 * service's class name followed by ".session." followed by
	 * the hex representation of the session's identifier.
	 */
	void joinChannel(ClientSession session, Channel channel) {
	    checkInitialized();
	    String key = getSessionKey(session);
	    try {
		ChannelSet set =
		    dataService.getServiceBinding(key, ChannelSet.class);
		dataService.markForUpdate(set);
		set.add(channel);
	    } catch (NameNotBoundException e) {
		ChannelSet set = new ChannelSet();
		set.add(channel);
		dataService.setServiceBinding(key, set);
	    }
	}

	/**
	 * Removes {@code channel} from the set of channels for the
	 * given client {@code session}.
	 */
	void leaveChannel(ClientSession session, Channel channel) {
	    checkInitialized();
	    String key = getSessionKey(session);
	    try {
		ChannelSet set =
		    dataService.getServiceBinding(key, ChannelSet.class);
		dataService.markForUpdate(set);
		set.remove(channel);
	    } catch (NameNotBoundException e) {
		// ignore
	    }
	}

	/**
	 * Removes the given {@code session}'s channel set and binding
	 * from the data store, returning a set containing the
	 * channels that the session is still a member of.
	 */
	private Set<Channel> removeSession(ClientSession session) {
	    checkInitialized();
	    String key = getSessionKey(session);
	    try {
		ChannelSet set =
		    dataService.getServiceBinding(key, ChannelSet.class);
		Set<Channel> channels = set.removeAll();
		dataService.removeServiceBinding(key);
		dataService.removeObject(set);
		return channels;
	    } catch (NameNotBoundException e) {
		return new HashSet<Channel>();
	    }
	}

	/**
	 * Removes all sessions from all channels.  This method is
	 * invoked when this service is configured (if a previous
	 * channel table exists) to remove all sessions (which are now
	 * disconnected) from all channels in the channel table.
	 */
	private void removeAllSessionsFromChannels() {
	    checkInitialized();
	    for (ManagedReference ref : table.getAll()) {
		ChannelState channelState = ref.get(ChannelState.class);
		dataService.markForUpdate(channelState);
		channelState.removeAllSessions();
	    }
	}

	private boolean prepare() {
	    return queuesBeingProcessed.isEmpty();
	}

	private void commit() {
	    for (MessageQueue queue : queuesBeingProcessed) {
		queue.commit();
	    }
	}

	private void abort() {
	    for (MessageQueue queue : queuesBeingProcessed) {
		queue.abort();
	    }
	}

	private void processingQueue(MessageQueue queue) {
	    queuesBeingProcessed.add(queue);
	}
	
	/**
	 * Returns a service of the given {@code type}.
	 */
	<T extends Service> T getService(Class<T> type) {
	    checkInitialized();
	    return txnProxy.getService(type);
	}

	/**
	 * Returns the next sequence number for messages originating
	 * from this service.
	 */
	long nextSequenceNumber() {
	    checkInitialized();
	    return sequenceNumber.getAndIncrement();
	}
    }

    /**
     * Returns a session key for the given {@code session}.
     */
    private static String getSessionKey(ClientSession session) {
	byte[] sessionId = session.getSessionId();
	return SESSION_PREFIX + HexDumper.toHexString(sessionId);
    }

    /**
     * Returns true if the specified {@code key} has the prefix of a
     * session key.
     */
    private static boolean isSessionKey(String key) {
	return key.regionMatches(
	    0, SESSION_PREFIX, 0, SESSION_PREFIX.length());
    }

    /**
     * Contains a set of channels (names) that a session is a member of.
     */
    private static class ChannelSet implements ManagedObject, Serializable {
	private final static long serialVersionUID = 1L;

	private final HashSet<String> set = new HashSet<String>();

	ChannelSet() {
	}

	void add(Channel channel) {
	    set.add(channel.getName());
	}

	void remove(Channel channel) {
	    set.remove(channel.getName());
	}
	
	Set<Channel> removeAll() {
	    Set<Channel> channels = new HashSet<Channel>();
	    for (String name : set) {
		try {
		    channels.add(getContext().getChannel(name));
		} catch (NameNotBoundException e) {
		    // ignore
		}
	    }
	    set.clear();
	    return channels;
	}
    }
    
    /**
     * Removes all channel sets from the data store.  This method is
     * invoked when this service is configured to schedule a task to
     * remove any existing channel sets since their corresponding
     * sessions are disconnected.
     */
    private void removeChannelSets() {
	String key = SESSION_PREFIX;
	
	for (;;) {
	    key = dataService.nextServiceBoundName(key);
	    
	    if (key == null || ! isSessionKey(key)) {
		break;
	    }
	    
	    logger.log(Level.FINEST, "removeChannelSets key: {0}", key);

	    nonDurableTaskScheduler.scheduleTaskOnCommit(
		new RemoveChannelSetsTask(key));
	}
    }

    /**
     * Task (transactional) for removing all channel sets from data store.
     */
    private class RemoveChannelSetsTask implements KernelRunnable {

	private final String key;

	RemoveChannelSetsTask(String key) {
	    this.key = key;
	}

	/** {@inheritDoc} */
	public void run() throws Exception {
	    try {
		logger.log(
		    Level.FINEST, "RemoveChannelSetsTask.run key: {0}", key);
		ChannelSet set =
		    dataService.getServiceBinding(key, ChannelSet.class);
		dataService.removeServiceBinding(key);
		dataService.removeObject(set);
		logger.log(
		    Level.FINEST,
		    "RemoveChannelSetsTask.run key: {0} returns", key);
	    } catch (Exception e) {
		logger.logThrow(
		    Level.FINEST, e,
		    "RemoveChannelSetsTask.run key: {0} throws", key);
		throw e;
	    }
	}
    }

    /**
     * Contains a queue of channel messages, in order, for a specific
     * sending client session.  This class also serves as a task to
     * process enqueued messages, by forwarding each message to the
     * appropriate channel to send.
     *
     * When the transaction associated with the executing task
     * commits, a new task is scheduled if there are more messages to
     * process.
     */
    private class MessageQueue implements KernelRunnable {

	/** The sending session's ID (for the messages enqueued). */
	private final byte[] senderId;
	
	/** List of messages to send. */
	private List<MessageInfo> messages =
	    new ArrayList<MessageInfo>();
	
	/** List of messages being processed. */
	private List<MessageInfo> processingMessages = null;
	
	/** Tracks whether a task is scheduled to process messages. */
	private boolean scheduledTask = false;

	/**
	 * Constructs an instance with the specified {@code senderId}.
	 */
	MessageQueue(byte[] senderId) {
	    this.senderId = senderId;
	}

	/**
	 * Adds the specified {@code message} to be sent to the
	 * channel {@code name} to this message queue.
	 */
	synchronized void addMessage(String name,
				     Set<byte[]> recipientIds,
				     byte[] message,
				     long seq)
	{
	    messages.add(new MessageInfo(name, recipientIds, message, seq));
	    if (! scheduledTask) {
		nonDurableTaskScheduler.scheduleTask(this);
		scheduledTask = true;
	    }
	}

	/**
	 * When transaction commits, resets the list of messages that
	 * have been processed, and if there are more messages to
	 * process, schedules a task to process those messages.
	 */
	synchronized void commit() {
	    processingMessages = null;
	    if (messages.isEmpty()) {
		scheduledTask = false;
	    } else {
		nonDurableTaskScheduler.scheduleTask(this);
	    }
	}

	/**
	 * If transaction aborts, all messages that were being
	 * processed are moved back to the head of the message queue.
	 */
	synchronized void abort() {
	    if (processingMessages == null) {
		return;
	    } else if (! messages.isEmpty()) {
		processingMessages.addAll(messages);
	    }
	    messages = processingMessages;
	    processingMessages = null;
	}

	/**
	 * {@inheritDoc}
	 * <p>
	 * Processes any messages that have been enqueued by
	 * forwarding each message to the appropriate channel for
	 * distribution.
	 */
	public void run() {
	    Context context = checkContext();
	    synchronized (this) {
		if (messages.isEmpty()) {
		    return;
		}
		processingMessages = messages;
		messages = new ArrayList<MessageInfo>();
	    }
	    context.processingQueue(this);
	    
	    for (MessageInfo info : processingMessages) {
		if (logger.isLoggable(Level.FINEST)) {
		    logger.log(
		    	Level.FINEST,
			"processing name:{0}, message:{1}",
			info.name, HexDumper.format(info.message));
		}

		try {
		    ChannelImpl channel =
			(ChannelImpl) context.getChannel(info.name);
		    channel.forwardMessageAndNotifyListeners(
			senderId, info.recipientIds, info.message, info.seq);
		} catch (NameNotBoundException e) {
		    // skip channel if it no longer exists...
		    if (logger.isLoggable(Level.FINER)) {
			logger.logThrow(
                            Level.FINER, e,
			    "nonexistent channel name:{0}, message:{1} throws",
			    info.name, HexDumper.format(info.message));
		    }
		    
		} catch (RuntimeException e) {
		    if (logger.isLoggable(Level.FINER)) {
			logger.logThrow(
                            Level.FINER, e,
			    "processing name:{0}, message:{1} throws",
			    info.name, HexDumper.format(info.message));
		    }
		    throw e;
		}
            }
	}
    }

    /**
     * Contains information about a channel message to be sent.
     */
    private static class MessageInfo {

	/** Channel name. */
	final String name;
	/** Recipients. */
	Set<byte[]> recipientIds;
	/** Message content. */
	final byte[] message;
	/** Sequence number. */
	final long seq;

	MessageInfo(String name,
		    Set<byte[]> recipientIds,
		    byte[] message,
		    long seq)
        {
            this.name = name;
            this.recipientIds = recipientIds;
            this.message = message;
            this.seq = seq;
        }
    }
}<|MERGE_RESOLUTION|>--- conflicted
+++ resolved
@@ -257,6 +257,7 @@
 	}
     }
 
+
     /* -- Implement NonDurableTransactionParticipant -- */
        
     /** {@inheritDoc} */
@@ -303,8 +304,8 @@
     public void prepareAndCommit(Transaction txn) throws Exception {
         if (!prepare(txn)) {
             commit(txn);
-        }
-    }
+	    }
+	    }
 
     /** {@inheritDoc} */
     public void abort(Transaction txn) {
@@ -333,19 +334,19 @@
      * context to (@code null}.
      */
     private void checkTransaction(Transaction txn) {
-        if (txn == null) {
-            throw new NullPointerException("null transaction");
-        }
-        Context context = currentContext.get();
-        if (context == null) {
-            throw new IllegalStateException("null context");
-        }
-        if (!txn.equals(context.txn)) {
-            currentContext.set(null);
-            throw new IllegalStateException(
-                "Wrong transaction: Expected " + context.txn + ", found " + txn);
-        }
-    }
+	if (txn == null) {
+	    throw new NullPointerException("null transaction");
+	}
+	Context context = currentContext.get();
+	if (context == null) {
+	    throw new IllegalStateException("null context");
+	}
+	if (!txn.equals(context.txn)) {
+	    currentContext.set(null);
+	    throw new IllegalStateException(
+		"Wrong transaction: Expected " + context.txn + ", found " + txn);
+	}
+	}
 
    /**
      * Obtains information associated with the current transaction,
@@ -462,30 +463,12 @@
 			    sessions.add(sessionId);
 			}
 		    }
-		    
 		    short msgSize = buf.getShort();
 		    byte[] channelMessage = buf.getBytes(msgSize);
-<<<<<<< HEAD
-                    long seq = nextSequenceNumber(session);
-		    byte[] senderId = session.getSessionId();
-
-                    // Forward message to receiving clients
-		    nonDurableTaskScheduler.scheduleTask(
-                        new ForwardingTask(
-                            name, senderId, sessions, channelMessage, seq),
-                            session.getIdentity());
-                    
-                    // Notify listeners in the app in a transaction
-		    nonDurableTaskScheduler.scheduleTask(
-			new NotifyTask(
-			    name, senderId, channelMessage),
-                        session.getIdentity());
-=======
-
-		    MessageQueue queue = getMessageQueue(session);
+
+                    MessageQueue queue = getMessageQueue(session);
 		    queue.addMessage(name, sessions, channelMessage, seq);
->>>>>>> 0cda6e62
-		    
+
 		    break;
 		    
 		default:
@@ -530,7 +513,7 @@
                 session.getIdentity());
 	}
     }
-
+    
     /**
      * Returns the message queue for the specified {@code session}.
      * If a queue does not already exist, one is created and returned.
@@ -904,7 +887,7 @@
 
 	/** The sending session's ID (for the messages enqueued). */
 	private final byte[] senderId;
-	
+
 	/** List of messages to send. */
 	private List<MessageInfo> messages =
 	    new ArrayList<MessageInfo>();
@@ -985,12 +968,12 @@
 	    context.processingQueue(this);
 	    
 	    for (MessageInfo info : processingMessages) {
-		if (logger.isLoggable(Level.FINEST)) {
-		    logger.log(
-		    	Level.FINEST,
+                if (logger.isLoggable(Level.FINEST)) {
+                    logger.log(
+                        Level.FINEST,
 			"processing name:{0}, message:{1}",
 			info.name, HexDumper.format(info.message));
-		}
+                }
 
 		try {
 		    ChannelImpl channel =
@@ -1006,19 +989,19 @@
 			    info.name, HexDumper.format(info.message));
 		    }
 		    
-		} catch (RuntimeException e) {
-		    if (logger.isLoggable(Level.FINER)) {
-			logger.logThrow(
-                            Level.FINER, e,
+	    } catch (RuntimeException e) {
+		if (logger.isLoggable(Level.FINER)) {
+		    logger.logThrow(
+			Level.FINER, e,
 			    "processing name:{0}, message:{1} throws",
 			    info.name, HexDumper.format(info.message));
-		    }
-		    throw e;
 		}
-            }
-	}
-    }
-
+		throw e;
+	    }
+	}
+    }
+    }
+    
     /**
      * Contains information about a channel message to be sent.
      */
@@ -1034,14 +1017,14 @@
 	final long seq;
 
 	MessageInfo(String name,
-		    Set<byte[]> recipientIds,
-		    byte[] message,
-		    long seq)
+                Set<byte[]> recipientIds,
+                byte[] message,
+                long seq)
         {
             this.name = name;
             this.recipientIds = recipientIds;
             this.message = message;
             this.seq = seq;
         }
-    }
-}+                }
+                }