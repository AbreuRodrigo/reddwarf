/*
 * Copyright 2007 Sun Microsystems, Inc.
 *
 * This file is part of Project Darkstar Server.
 *
 * Project Darkstar Server is free software: you can redistribute it
 * and/or modify it under the terms of the GNU General Public License
 * version 2 as published by the Free Software Foundation and
 * distributed hereunder to you.
 *
 * Project Darkstar Server is distributed in the hope that it will be useful,
 * but WITHOUT ANY WARRANTY; without even the implied warranty of
 * MERCHANTABILITY or FITNESS FOR A PARTICULAR PURPOSE.  See the
 * GNU General Public License for more details.
 *
 * You should have received a copy of the GNU General Public License
 * along with this program.  If not, see <http://www.gnu.org/licenses/>.
 */

package com.sun.sgs.impl.service.channel;

import com.sun.sgs.app.Channel;
import com.sun.sgs.app.ChannelManager;
import com.sun.sgs.app.Delivery;
import com.sun.sgs.app.NameNotBoundException;
import com.sun.sgs.app.ObjectNotFoundException;
import com.sun.sgs.app.TransactionNotActiveException;
import com.sun.sgs.impl.sharedutil.HexDumper;
import com.sun.sgs.impl.sharedutil.LoggerWrapper;
import com.sun.sgs.impl.sharedutil.PropertiesWrapper;
import com.sun.sgs.impl.util.AbstractKernelRunnable;
import com.sun.sgs.impl.util.AbstractService;
import com.sun.sgs.impl.util.Exporter;
import com.sun.sgs.impl.util.NonDurableTaskQueue;
import com.sun.sgs.impl.util.TransactionContext;
import com.sun.sgs.impl.util.TransactionContextFactory;
import com.sun.sgs.impl.util.TransactionContextMap;
import com.sun.sgs.kernel.ComponentRegistry;
import com.sun.sgs.service.ClientSessionDisconnectListener;
import com.sun.sgs.service.ClientSessionService;
import com.sun.sgs.service.Node;
import com.sun.sgs.service.RecoveryCompleteFuture;
import com.sun.sgs.service.RecoveryListener;
import com.sun.sgs.service.TaskService;
import com.sun.sgs.service.Transaction;
import com.sun.sgs.service.TransactionProxy;
import com.sun.sgs.service.TransactionRunner;
import com.sun.sgs.service.WatchdogService;
import java.math.BigInteger;
<<<<<<< HEAD
import java.nio.BufferOverflowException;
=======
import java.nio.ByteBuffer;
>>>>>>> e104f48a
import java.util.Collections;
import java.util.HashMap;
import java.util.HashSet;
import java.util.Iterator;
import java.util.LinkedList;
import java.util.List;
import java.util.Map;
import java.util.Properties;
import java.util.Set;
import java.util.concurrent.ConcurrentHashMap;
import java.util.logging.Level;
import java.util.logging.Logger;

/**
 * ChannelService implementation. <p>
 * 
 * <p>The {@link #ChannelServiceImpl constructor} requires the <a
 * href="../../../app/doc-files/config-properties.html#com.sun.sgs.app.name">
 * <code>com.sun.sgs.app.name</code></a> property. <p>
 *
 * <p>TODO: add summary comment about how the implementation works.
 *
 * <p>TODO: service bindings should be versioned, and old bindings should be
 * converted to the new scheme (or removed if applicable).
 */
public class ChannelServiceImpl
    extends AbstractService implements ChannelManager
{
    /** The name of this class. */
    private static final String CLASSNAME = ChannelServiceImpl.class.getName();

    /** The package name. */
    private static final String PKG_NAME = "com.sun.sgs.impl.service.channel";

    /** The logger for this class. */
    private static final LoggerWrapper logger =
	new LoggerWrapper(Logger.getLogger(PKG_NAME));

    /** The name of the server port property. */
    private static final String SERVER_PORT_PROPERTY =
	PKG_NAME + ".server.port";
	
    /** The default server port. */
    private static final int DEFAULT_SERVER_PORT = 0;
    
    /** The transaction context map. */
    private static TransactionContextMap<Context> contextMap = null;

    /** The transaction context factory. */
    private final TransactionContextFactory<Context> contextFactory;
    
    /** List of contexts that have been prepared (non-readonly) or committed. */
    private final List<Context> contextList = new LinkedList<Context>();

    /** The client session service. */
    private final ClientSessionService sessionService;

    /** The exporter for the ChannelServer. */
    private final Exporter<ChannelServer> exporter;

    /** The ChannelServer remote interface implementation. */
    private final ChannelServerImpl serverImpl;
	
    /** The proxy for the ChannelServer. */
    private final ChannelServer serverProxy;

    /** The ID for the local node. */
    private final long localNodeId;

    /** The lists of channel tasks, keyed by channel ID. */
    private final Map<BigInteger, List<Runnable>> channelTasksMap =
	Collections.synchronizedMap(new HashMap<BigInteger, List<Runnable>>());

    /** The thread to process tasks in the {@code channelTasksMap}. */
    private final Thread taskHandlerThread = new TaskHandlerThread();

    /** The lock for notifying the {@code taskHandlerThread} . */
    private final Object taskHandlerLock = new Object();

    /** The local channel membership lists, keyed by channel ID. */
    private final ConcurrentHashMap<BigInteger, Set<BigInteger>>
	localChannelMembersMap =
	    new ConcurrentHashMap<BigInteger, Set<BigInteger>>();

    /** The map of channel coordinator task queues, keyed by channel ID. */
    private final ConcurrentHashMap<BigInteger, NonDurableTaskQueue>
	coordinatorTaskQueues =
	    new ConcurrentHashMap<BigInteger, NonDurableTaskQueue>();

    /**
     * Constructs an instance of this class with the specified {@code
     * properties}, {@code systemRegistry}, and {@code txnProxy}.
     *
     * @param	properties service properties
     * @param	systemRegistry system registry
     * @param	txnProxy transaction proxy
     *
     * @throws Exception if a problem occurs when creating the service
     */
    public ChannelServiceImpl(Properties properties,
			      ComponentRegistry systemRegistry,
			      TransactionProxy txnProxy)
	throws Exception
    {
	super(properties, systemRegistry, txnProxy, logger);
	
	logger.log(
	    Level.CONFIG, "Creating ChannelServiceImpl properties:{0}",
	    properties);
	PropertiesWrapper wrappedProps = new PropertiesWrapper(properties);

	try {
	    synchronized (ChannelServiceImpl.class) {
		if (contextMap == null) {
		    contextMap = new TransactionContextMap<Context>(txnProxy);
		}
	    }
	    contextFactory = new ContextFactory(contextMap);
	    WatchdogService watchdogService =
		txnProxy.getService(WatchdogService.class);
	    sessionService = txnProxy.getService(ClientSessionService.class);
	    localNodeId = watchdogService.getLocalNodeId();
	    
	    /*
	     * Export the ChannelServer.
	     */
	    int serverPort = wrappedProps.getIntProperty(
		SERVER_PORT_PROPERTY, DEFAULT_SERVER_PORT, 0, 65535);
	    serverImpl = new ChannelServerImpl();
	    exporter = new Exporter<ChannelServer>(ChannelServer.class);
	    try {
		int port = exporter.export(serverImpl, serverPort);
		serverProxy = exporter.getProxy();
		logger.log(
		    Level.CONFIG,
		    "ChannelServer export successful. port:{0,number,#}", port);
	    } catch (Exception e) {
		try {
		    exporter.unexport();
		} catch (RuntimeException re) {
		}
		throw e;
	    }

	    /*
	     * Store the ChannelServer proxy in the data store.
	     */
	    taskScheduler.runTransactionalTask(
		new AbstractKernelRunnable() {
		    public void run() {
			dataService.setServiceBinding(
			    getChannelServerKey(localNodeId),
			    new ChannelServerWrapper(serverProxy));
		    }},
		taskOwner);

	    /*
	     * Add listeners for handling recovery and for receiving
	     * notification of client session disconnection.
	     */
	    watchdogService.addRecoveryListener(
		new ChannelServiceRecoveryListener());

            sessionService.registerSessionDisconnectListener(
                new ChannelSessionDisconnectListener());

            taskHandlerThread.start();

	} catch (Exception e) {
	    if (logger.isLoggable(Level.CONFIG)) {
		logger.logThrow(
		    Level.CONFIG, e, "Failed to create ChannelServiceImpl");
	    }
	    throw e;
	}
    }
 
    /* -- Implement AbstractService methods -- */

    /** {@inheritDoc} */
    protected void doReady() {
    }

    /** {@inheritDoc} */
    protected void doShutdown() {
	logger.log(Level.FINEST, "shutdown");
	
	try {
	    exporter.unexport();
	} catch (RuntimeException e) {
	    logger.logThrow(Level.FINEST, e, "unexport server throws");
	    // swallow exception
	}

	taskHandlerThread.interrupt();
    }
    
    /* -- Implement ChannelManager -- */

    /** {@inheritDoc} */
    public Channel createChannel(Delivery delivery) {
	try {
	    Channel channel = ChannelImpl.newInstance(delivery);
	    return channel;
	    
	} catch (RuntimeException e) {
	    logger.logThrow(Level.FINEST, e, "createChannel:{0} throws");
	    throw e;
	}
    }

    /* -- Implement ChannelServer -- */

    private final class ChannelServerImpl implements ChannelServer {

	/** {@inheritDoc}
	 *
	 * The service event queue request is enqueued in the given
	 * channel's coordinator task queue so that the requests can be
	 * performed serially, rather than concurrently.  If tasks to
	 * service a given channel's event queue were processed
	 * concurrently, there would be many transaction conflicts because
	 * servicing a channel event accesses a single per-channel data
	 * structure (the channel's event queue).
	 */
	public void serviceEventQueue(final byte[] channelId) {
	    callStarted();
	    try {
		if (logger.isLoggable(Level.FINEST)) {
		    logger.log(Level.FINEST, "serviceEventQueue channelId:{0}",
			       HexDumper.toHexString(channelId));
		}

		BigInteger channelIdRef = new BigInteger(1, channelId);
		NonDurableTaskQueue taskQueue =
		    coordinatorTaskQueues.get(channelIdRef);
		if (taskQueue == null) {
		    NonDurableTaskQueue newTaskQueue =
			new NonDurableTaskQueue(txnProxy, taskScheduler,
						taskOwner);
		    taskQueue = coordinatorTaskQueues.
			putIfAbsent(channelIdRef, newTaskQueue);
		    if (taskQueue == null) {
			taskQueue = newTaskQueue;
		    }
		}
		taskQueue.addTask(new AbstractKernelRunnable() {
		    public void run() {
			Context context = contextFactory.joinTransaction();
			ChannelImpl.serviceEventQueue(channelId, context);
		    }});
					  
	    } finally {
		callFinished();
	    }
	}

	/** {@inheritDoc}
	 *
	 * TBD: This method is not yet implemented, but will be when
	 * channel coordinator recovery is implemented.
	 */
	public void refresh(byte[] channelId) {
	    callStarted();
	    try {
		throw new AssertionError("not implemented");
	    } finally {
		callFinished();
	    }
	}
	
	/** {@inheritDoc}
	 *
	 * Adds the specified {@code sessionId} to the per-channel cache
	 * for the given channel's local member sessions.
	 */
	public void join(byte[] channelId, byte[] sessionId) {
	    callStarted();
	    try {
		if (logger.isLoggable(Level.FINEST)) {
		    logger.log(Level.FINEST, "join channelId:{0} sessionId:{1}",
			       HexDumper.toHexString(channelId),
			       HexDumper.toHexString(sessionId));
		}
		BigInteger channelRefId = new BigInteger(1, channelId);
		Set<BigInteger> localMembers =
		    localChannelMembersMap.get(channelRefId);
		if (localMembers == null) {
		    Set<BigInteger> newLocalMembers =
			Collections.synchronizedSet(new HashSet<BigInteger>());
		    localMembers = localChannelMembersMap.
			putIfAbsent(channelRefId, newLocalMembers);
		    if (localMembers == null) {
			localMembers = newLocalMembers;
		    }
		}
		localMembers.add(new BigInteger(1, sessionId));

	    } finally {
		callFinished();
	    }
	}
	
	/** {@inheritDoc}
	 *
	 * Removes the specified {@code sessionId} from the per-channel
	 * cache for the given channel's local member sessions.
	 */
	public void leave(byte[] channelId, byte[] sessionId) {
	    callStarted();
	    try {
		if (logger.isLoggable(Level.FINEST)) {
		    logger.log(
			Level.FINEST, "leave channelId:{0} sessionId:{1}",
			HexDumper.toHexString(channelId),
			HexDumper.toHexString(sessionId));
		}
		BigInteger channelRefId = new BigInteger(1, channelId);
		Set<BigInteger> localMembers;
		localMembers = localChannelMembersMap.get(channelRefId);
		if (localMembers == null) {
		    return;
		}
		localMembers.remove(new BigInteger(1, sessionId));
		
	    } finally {
		callFinished();
	    }
	}

	/** {@inheritDoc}
	 *
	 * Removes all session IDs from the per-channel cache for the given
	 * channel's local member sessions.
	 */
	public void leaveAll(byte[] channelId) {
	    callStarted();
	    try {
		if (logger.isLoggable(Level.FINEST)) {
		    logger.log(Level.FINEST, "leaveAll channelId:{0}",
			       HexDumper.toHexString(channelId));
		}
		BigInteger channelRefId = new BigInteger(1, channelId);
		Set<BigInteger> localMembers;
		localMembers = localChannelMembersMap.get(channelRefId);
		if (localMembers == null) {
		    return;
		}
		// TBD: remove the entry instead of clearing the membership?
		localMembers.clear();
		
	    } finally {
		callFinished();
	    }
	}

	/** {@inheritDoc}
	 *
	 * Sends the given {@code message} to all local members of the
	 * specified channel.
	 *
	 * TBD: (optimization) this method should handle sending multiple
	 * messages to a given channel.
	 */
	public void send(byte[] channelId, byte[] message) {
	    callStarted();
	    try {
		if (logger.isLoggable(Level.FINEST)) {
		    logger.log(Level.FINEST, "send channelId:{0} message:{1}",
			       HexDumper.toHexString(channelId),
			       HexDumper.format(message));
		}
		/*
		 * TBD: (optimization) this should enqueue the send
		 * request and return immediately so that the
		 * coordinator can receive the acknowledgment and
		 * continue processing of the event queue.  Right now,
		 * process the send request inline here.
		 */
		BigInteger channelRefId = new BigInteger(1, channelId);
		Set<BigInteger> localMembers =
		    localChannelMembersMap.get(channelRefId);
		if (localMembers == null) {
		    // TBD: there should be local channel members.
		    // What error should be reported here?
		    return;
		}

		for (BigInteger sessionRefId : localMembers) {
		    sessionService.sendProtocolMessageNonTransactional(
 			sessionRefId, ByteBuffer.wrap(message), Delivery.RELIABLE);
		}

	    } finally {
		callFinished();
	    }
	}
	
	/** {@inheritDoc}
	 *
	 * Removes the specified channel from the per-channel cache of
	 * local members.
	 */
	public void close(byte[] channelId) {
	    callStarted();
	    try {
		BigInteger channelRefId = new BigInteger(1, channelId);
		localChannelMembersMap.remove(channelRefId);
		coordinatorTaskQueues.remove(channelRefId);

	    } finally {
		callFinished();
	    }
	}
    }

    /* -- Implement TransactionContextFactory -- */
       
    private class ContextFactory extends TransactionContextFactory<Context> {
	ContextFactory(TransactionContextMap<Context> contextMap) {
	    super(contextMap);
	}
	
	public Context createContext(Transaction txn) {
	    return new Context(txn);
	}
    }

    /**
     * Iterates through the context list, in order, to flush any
     * committed changes.  During iteration, this method invokes
     * {@code flush} on the {@code Context} returned by {@code next}.
     * Iteration ceases when either a context's {@code flush} method
     * returns {@code false} (indicating that the transaction
     * associated with the context has not yet committed) or when
     * there are no more contexts in the context list.
     */
    private void flushContexts() {
	synchronized (contextList) {
	    Iterator<Context> iter = contextList.iterator();
	    while (iter.hasNext()) {
		Context context = iter.next();
		if (context.flush()) {
		    iter.remove();
		} else {
		    break;
		}
	    }
	}
    }

    /**
     * Returns the currently active transaction, or throws {@code
     * TransactionNotActiveException} if no transaction is active.
     */
    static Transaction getTransaction() {
	return txnProxy.getCurrentTransaction();
    }

    /**
     * Checks that the specified context is currently active, throwing
     * TransactionNotActiveException if it isn't.
     */
<<<<<<< HEAD
    private synchronized static TransactionContextMap<Context> getContextMap()
    {
	if (contextMap == null) {
	    throw new IllegalStateException("Service not configured");
	}
	return contextMap;
    }
    
    /* -- Implement ProtocolMessageListener -- */

    private final class ChannelProtocolMessageListener
	implements ProtocolMessageListener
    {
	/** {@inheritDoc} */
	public boolean receivedMessage(
            SgsClientSession session, byte[] message)
        {
	    MessageBuffer buf = new MessageBuffer(message);
            byte opcode = buf.getByte();

	    switch (opcode) {

	    case SimpleSgsProtocol.CHANNEL_SEND_REQUEST:
	        return handleChannelSendRequest(session, buf);

	    default:
	        if (logger.isLoggable(Level.SEVERE)) {
	            logger.log(
	                Level.SEVERE,
	                "receivedMessage session:{0} message:{1} " +
	                "unknown opcode:{2}",
	                session, HexDumper.format(message), opcode);
	        }
	        throw new RuntimeException("bad channel opcode: " + opcode);
	    }
	}

	/** {@inheritDoc} */
	public void disconnected(final SgsClientSession session) {
	    nonDurableTaskScheduler.scheduleTask(
		new AbstractKernelRunnable() {
		    public void run() {
			Context context = contextFactory.joinTransaction();
			Set<Channel> channels = context.removeSession(session);
			for (Channel channel : channels) {
			    channel.leave(session);
			}
		    }},
		session.getIdentity());
	}
    }

    /**
     * Handles a CHANNEL_SEND_REQUEST protocol message (in the given
     * {@code buf} and sent by the given {@code sender}), forwarding
     * the channel message (encapsulated in {@code buf}) to the
     * appropriate recipients.  When this method is invoked, the
     * specified message buffer's current position points to the
     * channel ID in the protocol message.  The operation code has
     * already been processed by the caller.
     */
    private boolean handleChannelSendRequest(
	SgsClientSession sender, MessageBuffer buf)
    {
	CompactId channelId = CompactId.getCompactId(buf);
	CachedChannelState cachedState = channelStateCache.get(channelId);
	if (cachedState == null) {
	    // TBD: is this the right logging level?
	    logger.log(
		Level.WARNING,
		"non-existent channel:{0}, dropping message", channelId);
	    return true;
	}

	// Ensure that sender is a channel member before continuing.
	if (!cachedState.hasSession(sender)) {
	    if (logger.isLoggable(Level.WARNING)) {
		logger.log(
		    Level.WARNING,
		    "send attempt on channel:{0} by non-member session:{1}, " +
		    "dropping message", channelId, sender);
	    }
            return true;
	}
	
	long seq = buf.getLong(); // TODO Check sequence num
	short numRecipients = buf.getShort();
	if (numRecipients < 0) {
	    if (logger.isLoggable(Level.WARNING)) {
		logger.log(
		    Level.WARNING,
		    "bad CHANNEL_SEND_REQUEST " +
		    "(negative number of recipients) " +
		    "numRecipents:{0} session:{1}",
		    numRecipients, sender);
	    }
            return true;
	}

	Set<ClientSession> recipients = new HashSet<ClientSession>();
	if (numRecipients == 0) {
	    // Recipients are all member sessions
	    recipients = cachedState.sessions;
	} else {
	    // Look up recipient sessions and check for channel membership
	    for (int i = 0; i < numRecipients; i++) {
		CompactId recipientId = CompactId.getCompactId(buf);
		SgsClientSession recipient =
		    sessionService.getClientSession(recipientId.getId());
		if (recipient != null && cachedState.hasSession(recipient)) {
		    recipients.add(recipient);
		}
	    }
	}

	byte[] channelMessage = buf.getByteArray();
	byte[] protocolMessage =
	    getChannelMessage(
		channelId, ((ClientSessionImpl) sender).getCompactSessionId(),
		channelMessage, seq);
	
	if (logger.isLoggable(Level.FINEST)) {
	    logger.log(
		Level.FINEST,
		"name:{0}, message:{1}",
		cachedState.name, HexDumper.format(channelMessage));
	}

        Map<ClientSessionImpl, Object> sendReservations =
            new HashMap<ClientSessionImpl, Object>();

	ClientSessionId senderId = sender.getSessionId();
	for (ClientSession session : recipients) {
	    // Send channel protocol message, skipping the sender
	    if (! senderId.equals(session.getSessionId())) {
                ClientSessionImpl sgsSession = (ClientSessionImpl) session;
                try {
                    if (! sgsSession.isConnected())
                        continue;

                    Object reservation = sgsSession.reserveProtocolMessage(
                        protocolMessage, cachedState.delivery);
                    sendReservations.put(sgsSession, reservation);
                } catch (BufferOverflowException e) {
                    // Can't get the reservation for this session.
                    // TODO use a policy here
                    // For now, forcibly disconnect the slow recipient
                    sgsSession.disconnected();

                    // TODO for this disconnect-recipient policy, it might
                    // be better to check whether *all* recipients are full
                    // and in that case disconnect the sender.
                }
	    }
        }

        for (Map.Entry<ClientSessionImpl, Object> entry :
                    sendReservations.entrySet())
        {
            entry.getKey().invokeReservation(entry.getValue());
        }

	if (cachedState.hasChannelListeners) {
	    NonDurableTaskQueue queue = getTaskQueue(sender);
	    // Notify listeners in the app in a transaction
	    queue.addTask(
		new NotifyTask(cachedState.name, channelId,
			       senderId, channelMessage));

            // TODO make read-resume part of the NotifyTask activity,
            // and return false here.
            return true;
	}

        // If there are no listeners, resume reading immediately.
        //
        // TODO this needs to depend on the policy (to be defined above)
        // regarding recipients that cannot grant a send reservation.
        return true;
    }
    
=======
    static void checkTransaction(Transaction txn) {
	Transaction currentTxn = txnProxy.getCurrentTransaction();
	if (currentTxn != txn) {
	    throw new TransactionNotActiveException(
 		"mismatched transaction; expected " + currentTxn + ", got " +
		txn);
	}
    }

    /* -- Implement TransactionContext -- */

>>>>>>> e104f48a
    /**
     * This transaction context maintains a per-channel list of
     * non-transactional tasks to perform when the transaction commits. A
     * task is added to the context by a {@code ChannelImpl} via the {@code
     * addChannelTask} method.  Such non-transactional tasks include
     * sending a notification to a channel server to modify the channel
     * membership list, or forwarding a send request to a set of channel
     * servers.
     */
    final class Context extends TransactionContext {

	private final Map<BigInteger, List<Runnable>> internalTaskLists =
	    new HashMap<BigInteger, List<Runnable>>();

	/**
	 * Constructs a context with the specified transaction. 
	 */
	private Context(Transaction txn) {
	    super(txn);
	}

	/**
	 * Adds the specified {@code task} to the task list of the given
	 * {@code channelId}.  If the transaction commits, the task will be
	 * added to the task handler's per-channel map of tasks to service.
	 * The tasks are serviced by the TaskHandlerThread.
	 */
	public void addChannelTask(BigInteger channelId, Runnable task) {
	    List<Runnable> taskList = internalTaskLists.get(channelId);
	    if (taskList == null) {
		taskList = new LinkedList<Runnable>();
		internalTaskLists.put(channelId, taskList);
	    }
	    taskList.add(task);
	}
	

	/* -- transaction participant methods -- */
<<<<<<< HEAD
	
=======

>>>>>>> e104f48a
	/**
	 * Marks this transaction as prepared, and if there are
	 * pending changes, adds this context to the context list and
	 * returns {@code false}.  Otherwise, if there are no pending
	 * changes returns {@code true} indicating readonly status.
	 */
        public boolean prepare() {
	    isPrepared = true;
	    boolean readOnly = internalTaskLists.isEmpty();
	    if (! readOnly) {
		synchronized (contextList) {
		    contextList.add(this);
		}
	    } else {
		isCommitted = true;
	    }
            return readOnly;
        }

	/**
	 * Removes the context from the context list containing pending
	 * updates, and flushes all committed contexts preceding prepared
	 * ones.
	 */
	public void abort(boolean retryable) {
	    synchronized (contextList) {
		contextList.remove(this);
	    }
	    flushContexts();
	}

	/**
	 * Marks this transaction as committed and flushes all
	 * committed contexts preceding prepared ones.
	 */
	public void commit() {
	    isCommitted = true;
	    flushContexts();
        }

	/**
	 * If the context is committed, flushes channel tasks (enqueued
	 * during this transaction) to the task handler's map, notifies
	 * the task handler that there are tasks to process, and
	 * returns true; otherwise returns false.
	 */
	private boolean flush() {
	    if (isCommitted) {
		for (BigInteger channelId : internalTaskLists.keySet()) {
		    addChannelTasks(
			channelId, internalTaskLists.get(channelId));
		}
		synchronized (taskHandlerLock) {
		    taskHandlerLock.notifyAll();
		}
		return true;
	    } else {
		return false;
	    }
	}
    }

    /**
     * Adds the tasks in the specified {@code taskList} to the
     * task handler's per-channel map of tasks to process.  The tasks will
     * be serviced by the TaskHandlerThread.  This method is invoked when a
     * context is flushed during transaction commit.
     */
    private void addChannelTasks(
	BigInteger channelId, List<Runnable> taskList)
	
    {
	synchronized (channelTasksMap) {
	    List<Runnable> prevTaskList = channelTasksMap.get(channelId);
	    if (prevTaskList != null) {
		prevTaskList.addAll(taskList);
	    } else {
		channelTasksMap.put(channelId, taskList);
	    }
	}
    }

    /* -- Implement TaskHandlerThread -- */

    /**
     * Thread for processing channel tasks. A channel task is enqueued
     * when a channel processes a channel event.  A typical channel
     * task sends a message to one or more channel servers to notify
     * the server(s) of a channel state change or that a message needs
     * to be sent to the channel members connected to that channel
     * server's node.
     *
     * Currently, the table is serviced by a single thread, but in the
     * future, it could be serviced by more than one thread.
     */
    private final class TaskHandlerThread extends Thread {
	
	/** Constructs an instance of this class as a daemon thread. */
	TaskHandlerThread() {
	    super(CLASSNAME + "$TaskHandlerThread");
	    setDaemon(true);
	}

	/** {@inheritDoc} */
	public void run() {

	    while (! shuttingDown()) {
		/*
		 * Wait for channel tasks to show up.
		 */
		synchronized (taskHandlerLock) {
		    while (channelTasksMap.isEmpty()) {
			try {
			    taskHandlerLock.wait();
			} catch (InterruptedException e) {
			    return;
			}
		    }
		}

		/*
		 * Get snapshot of current channel IDs with tasks.
		 */
		Set<BigInteger> channelIds = new HashSet<BigInteger>();
		synchronized (channelTasksMap) {
		    channelIds.addAll(channelTasksMap.keySet());
		}
		
		/*
		 * Process tasks for each channel, removing task list
		 * from the table before processing.
		 */
		for (BigInteger channelId : channelIds) {
		    List<Runnable> taskList =
			channelTasksMap.remove(channelId);
		    if (taskList == null) continue;
		    for (Runnable task : taskList) {
			try {
			    task.run();
			} catch (Exception e) {
			    logger.logThrow(
				Level.WARNING, e, "processing task:{0} throws",
				task);
			    // TBD: abandon the rest of the tasks here?
			}
		    }
		}
	    }
	}
    }
    
    /* -- Implement ClientSessionDisconnectListener -- */

    private final class ChannelSessionDisconnectListener
	implements ClientSessionDisconnectListener
    {
        /**
         * {@inheritDoc}
	 */
	public void disconnected(final BigInteger sessionRefId) {
	    /*
	     * Schedule a transactional task to remove the
	     * disconnected session from all channels that it is
	     * currently a member of.
	     */
	    taskScheduler.scheduleTask(
 		 new TransactionRunner(
		    new AbstractKernelRunnable() {
			public void run() {
			    ChannelImpl.removeSessionFromAllChannels(
				localNodeId, sessionRefId.toByteArray());
			    }
		    }),
		 taskOwner);
	}
    }

    /* -- Other methods and classes -- */
    
    /**
     * Returns the client session service.
     */
    static ClientSessionService getClientSessionService() {
	return txnProxy.getService(ClientSessionService.class);
    }

    /**
     * Returns the task service.
     */
    static TaskService getTaskService() {
	return txnProxy.getService(TaskService.class);
    }

    /**
     * Returns the local node ID.
     */
    static long getLocalNodeId() {
	return txnProxy.getService(WatchdogService.class).getLocalNodeId();
    }

    /**
     * Returns the key for accessing the {@code ChannelServer}
     * instance (which is wrapped in a {@code ChannelServerWrapper})
     * for the specified {@code nodeId}.
     */
    private static String getChannelServerKey(long nodeId) {
	return PKG_NAME + ".server." + nodeId;
    }

    /**
     * Returns the {@code ChannelServer} for the given {@code nodeId}.
     */
    static ChannelServer getChannelServer(long nodeId) {
	// TBD: if the nodeId is the local nodeId, then this method
	// should return a reference to the local channel server impl,
	// rather than the channel server proxy. -- ann (12/11/07)
	String channelServerKey =
	    ChannelServiceImpl.getChannelServerKey(nodeId);
	try {
	    return getDataService().getServiceBinding(
		channelServerKey, ChannelServerWrapper.class).get();
	} catch (NameNotBoundException e) {
	    logger.logThrow(
		Level.SEVERE, e,
		"ChannelServerWrapper binding:{0} doesn't exist",
		channelServerKey);
	    throw e;
	} catch (ObjectNotFoundException e) {
	    logger.logThrow(
		Level.SEVERE, e,
		"ChannelServerWrapper binding:{0} exists, " +
		"but object removed", channelServerKey);
	    throw e;
	}
    }

    /**
     * Removes channel server proxy and binding for the specified node.
     */
    private void removeChannelServerProxy(long nodeId) {
	String channelServerKey = getChannelServerKey(nodeId);
	try {
	    ChannelServerWrapper proxyWrapper =
		dataService.getServiceBinding(
		    channelServerKey, ChannelServerWrapper.class);
	    dataService.removeObject(proxyWrapper);
	} catch (NameNotBoundException e) {
	    // already removed
	    return;
	} catch (ObjectNotFoundException e) {
	}
	dataService.removeServiceBinding(channelServerKey);
    }
<<<<<<< HEAD

=======
    
>>>>>>> e104f48a
    /**
     * The {@code RecoveryListener} for handling requests to recover
     * for a failed {@code ChannelService}.
     *
     * TBD: recovery also needs to re-assign channel coordinators assigned
     * to the failed node.
     */
    private class ChannelServiceRecoveryListener
	implements RecoveryListener
    {
	/** {@inheritDoc}
	 *
	 * TBD: Recovery (due to being possibly-lengthy) should not be
	 * performed in this remote method.  Recovery operations should
	 * be performed in a separate thread.
	 *
	 * TODO: use persistent tasks instead?
	 */
	public void recover(Node node, RecoveryCompleteFuture future) {
	    final long nodeId = node.getId();
	    try {
		if (logger.isLoggable(Level.INFO)) {
		    logger.log(Level.INFO, "Node:{0} recovering for node:{0}",
			       localNodeId, nodeId);
		}
		/*
		 * For each session on the failed node, remove the
		 * given session from all channels it is a member of.
		 *
		 * TODO:  This transactional task may take too long.  It
		 * probably should be broken up into more tasks.
		 */
		GetNodeSessionIdsTask task = new GetNodeSessionIdsTask(nodeId);
		taskScheduler.runTransactionalTask(task, taskOwner);
		
		for (final byte[] sessionId : task.getSessionIds()) {
		    if (logger.isLoggable(Level.FINEST)) {
			logger.log(
			    Level.FINEST,
			    "Removing session:{0} from all channels",
			    HexDumper.toHexString(sessionId));
		    }

		    /*
		     * TODO:  This transactional task may take too long.  It
		     * probably should be broken up into more tasks.
		     */
		    taskScheduler.runTransactionalTask(
			new AbstractKernelRunnable() {
			    public void run() {
				ChannelImpl.removeSessionFromAllChannels(
				    nodeId, sessionId);
			    }
			},
			taskOwner);
		}
		/*
		 * Remove binding to channel server proxy for failed
		 * node, and remove proxy's wrapper.
		 */
		taskScheduler.runTransactionalTask(
		    new AbstractKernelRunnable() {
			public void run() {
			    removeChannelServerProxy(nodeId);
			}
		    },
		    taskOwner);
		
		future.done();

	    } catch (Exception e) {
		logger.logThrow(
 		    Level.WARNING, e,
		    "Recovering for failed node:{0} throws", nodeId);
		// TBD: what should it do if it can't recover?
	    }
	}
    }

    /**
     * Task to obtain all sessions on a given node that are members
     * of any channel.  This is used by the {@code
     * ChannelServiceRecoveryListener} for obtaining all failed
     * sessions that need to be removed from channels.
     */
    private class GetNodeSessionIdsTask extends AbstractKernelRunnable {

	private final long nodeId;
	private Set<byte[]> sessionIds = new HashSet<byte[]>();
	
	GetNodeSessionIdsTask(long nodeId) {
	    this.nodeId = nodeId;
	}

	/** {@inheritDoc} */
	public void run() {
	    Iterator<byte[]> iter =
		ChannelImpl.getSessionIdsAnyChannel(dataService, nodeId);
	    while (iter.hasNext()) {
		sessionIds.add(iter.next());
	    }
	}

	Set<byte[]> getSessionIds() {
	    return sessionIds;
	}
    }
}<|MERGE_RESOLUTION|>--- conflicted
+++ resolved
@@ -47,11 +47,8 @@
 import com.sun.sgs.service.TransactionRunner;
 import com.sun.sgs.service.WatchdogService;
 import java.math.BigInteger;
-<<<<<<< HEAD
 import java.nio.BufferOverflowException;
-=======
 import java.nio.ByteBuffer;
->>>>>>> e104f48a
 import java.util.Collections;
 import java.util.HashMap;
 import java.util.HashSet;
@@ -515,189 +512,6 @@
      * Checks that the specified context is currently active, throwing
      * TransactionNotActiveException if it isn't.
      */
-<<<<<<< HEAD
-    private synchronized static TransactionContextMap<Context> getContextMap()
-    {
-	if (contextMap == null) {
-	    throw new IllegalStateException("Service not configured");
-	}
-	return contextMap;
-    }
-    
-    /* -- Implement ProtocolMessageListener -- */
-
-    private final class ChannelProtocolMessageListener
-	implements ProtocolMessageListener
-    {
-	/** {@inheritDoc} */
-	public boolean receivedMessage(
-            SgsClientSession session, byte[] message)
-        {
-	    MessageBuffer buf = new MessageBuffer(message);
-            byte opcode = buf.getByte();
-
-	    switch (opcode) {
-
-	    case SimpleSgsProtocol.CHANNEL_SEND_REQUEST:
-	        return handleChannelSendRequest(session, buf);
-
-	    default:
-	        if (logger.isLoggable(Level.SEVERE)) {
-	            logger.log(
-	                Level.SEVERE,
-	                "receivedMessage session:{0} message:{1} " +
-	                "unknown opcode:{2}",
-	                session, HexDumper.format(message), opcode);
-	        }
-	        throw new RuntimeException("bad channel opcode: " + opcode);
-	    }
-	}
-
-	/** {@inheritDoc} */
-	public void disconnected(final SgsClientSession session) {
-	    nonDurableTaskScheduler.scheduleTask(
-		new AbstractKernelRunnable() {
-		    public void run() {
-			Context context = contextFactory.joinTransaction();
-			Set<Channel> channels = context.removeSession(session);
-			for (Channel channel : channels) {
-			    channel.leave(session);
-			}
-		    }},
-		session.getIdentity());
-	}
-    }
-
-    /**
-     * Handles a CHANNEL_SEND_REQUEST protocol message (in the given
-     * {@code buf} and sent by the given {@code sender}), forwarding
-     * the channel message (encapsulated in {@code buf}) to the
-     * appropriate recipients.  When this method is invoked, the
-     * specified message buffer's current position points to the
-     * channel ID in the protocol message.  The operation code has
-     * already been processed by the caller.
-     */
-    private boolean handleChannelSendRequest(
-	SgsClientSession sender, MessageBuffer buf)
-    {
-	CompactId channelId = CompactId.getCompactId(buf);
-	CachedChannelState cachedState = channelStateCache.get(channelId);
-	if (cachedState == null) {
-	    // TBD: is this the right logging level?
-	    logger.log(
-		Level.WARNING,
-		"non-existent channel:{0}, dropping message", channelId);
-	    return true;
-	}
-
-	// Ensure that sender is a channel member before continuing.
-	if (!cachedState.hasSession(sender)) {
-	    if (logger.isLoggable(Level.WARNING)) {
-		logger.log(
-		    Level.WARNING,
-		    "send attempt on channel:{0} by non-member session:{1}, " +
-		    "dropping message", channelId, sender);
-	    }
-            return true;
-	}
-	
-	long seq = buf.getLong(); // TODO Check sequence num
-	short numRecipients = buf.getShort();
-	if (numRecipients < 0) {
-	    if (logger.isLoggable(Level.WARNING)) {
-		logger.log(
-		    Level.WARNING,
-		    "bad CHANNEL_SEND_REQUEST " +
-		    "(negative number of recipients) " +
-		    "numRecipents:{0} session:{1}",
-		    numRecipients, sender);
-	    }
-            return true;
-	}
-
-	Set<ClientSession> recipients = new HashSet<ClientSession>();
-	if (numRecipients == 0) {
-	    // Recipients are all member sessions
-	    recipients = cachedState.sessions;
-	} else {
-	    // Look up recipient sessions and check for channel membership
-	    for (int i = 0; i < numRecipients; i++) {
-		CompactId recipientId = CompactId.getCompactId(buf);
-		SgsClientSession recipient =
-		    sessionService.getClientSession(recipientId.getId());
-		if (recipient != null && cachedState.hasSession(recipient)) {
-		    recipients.add(recipient);
-		}
-	    }
-	}
-
-	byte[] channelMessage = buf.getByteArray();
-	byte[] protocolMessage =
-	    getChannelMessage(
-		channelId, ((ClientSessionImpl) sender).getCompactSessionId(),
-		channelMessage, seq);
-	
-	if (logger.isLoggable(Level.FINEST)) {
-	    logger.log(
-		Level.FINEST,
-		"name:{0}, message:{1}",
-		cachedState.name, HexDumper.format(channelMessage));
-	}
-
-        Map<ClientSessionImpl, Object> sendReservations =
-            new HashMap<ClientSessionImpl, Object>();
-
-	ClientSessionId senderId = sender.getSessionId();
-	for (ClientSession session : recipients) {
-	    // Send channel protocol message, skipping the sender
-	    if (! senderId.equals(session.getSessionId())) {
-                ClientSessionImpl sgsSession = (ClientSessionImpl) session;
-                try {
-                    if (! sgsSession.isConnected())
-                        continue;
-
-                    Object reservation = sgsSession.reserveProtocolMessage(
-                        protocolMessage, cachedState.delivery);
-                    sendReservations.put(sgsSession, reservation);
-                } catch (BufferOverflowException e) {
-                    // Can't get the reservation for this session.
-                    // TODO use a policy here
-                    // For now, forcibly disconnect the slow recipient
-                    sgsSession.disconnected();
-
-                    // TODO for this disconnect-recipient policy, it might
-                    // be better to check whether *all* recipients are full
-                    // and in that case disconnect the sender.
-                }
-	    }
-        }
-
-        for (Map.Entry<ClientSessionImpl, Object> entry :
-                    sendReservations.entrySet())
-        {
-            entry.getKey().invokeReservation(entry.getValue());
-        }
-
-	if (cachedState.hasChannelListeners) {
-	    NonDurableTaskQueue queue = getTaskQueue(sender);
-	    // Notify listeners in the app in a transaction
-	    queue.addTask(
-		new NotifyTask(cachedState.name, channelId,
-			       senderId, channelMessage));
-
-            // TODO make read-resume part of the NotifyTask activity,
-            // and return false here.
-            return true;
-	}
-
-        // If there are no listeners, resume reading immediately.
-        //
-        // TODO this needs to depend on the policy (to be defined above)
-        // regarding recipients that cannot grant a send reservation.
-        return true;
-    }
-    
-=======
     static void checkTransaction(Transaction txn) {
 	Transaction currentTxn = txnProxy.getCurrentTransaction();
 	if (currentTxn != txn) {
@@ -709,7 +523,6 @@
 
     /* -- Implement TransactionContext -- */
 
->>>>>>> e104f48a
     /**
      * This transaction context maintains a per-channel list of
      * non-transactional tasks to perform when the transaction commits. A
@@ -748,11 +561,7 @@
 	
 
 	/* -- transaction participant methods -- */
-<<<<<<< HEAD
-	
-=======
-
->>>>>>> e104f48a
+	
 	/**
 	 * Marks this transaction as prepared, and if there are
 	 * pending changes, adds this context to the context list and
@@ -1006,11 +815,7 @@
 	}
 	dataService.removeServiceBinding(channelServerKey);
     }
-<<<<<<< HEAD
-
-=======
-    
->>>>>>> e104f48a
+
     /**
      * The {@code RecoveryListener} for handling requests to recover
      * for a failed {@code ChannelService}.
