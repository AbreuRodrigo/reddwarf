--- conflicted
+++ resolved
@@ -350,26 +350,15 @@
 	boolean modified;
 
 	/**
-<<<<<<< HEAD
-	 * The currently open cursor over the names database, or null.  The
-	 * cursor must be closed before the transaction is prepared, committed,
-	 * or aborted.  Note that the Berkeley DB documentation for prepare
-	 * doesn't say you need to close cursors, but my testing shows that you
-	 * do.  -tjb@sun.com (12/14/2006)
+	 * The currently open cursor over the names database, or null.
 	 */
-	private Cursor namesCursor;
-=======
-	 * The currently open database cursor or null.  The cursor must be
-	 * closed before the transaction is prepared, committed, or aborted.
-	 */
-	private DbCursor cursor;
->>>>>>> 6568bb50
+	private DbCursor namesCursor;
 
 	/** The last key returned by the namesCursor or null. */
 	private String lastNamesCursorKey;
 
 	/** The currently open cursor over the oids database, or null. */
-	private Cursor oidsCursor;
+	private DbCursor oidsCursor;
 
 	/** The last key returned by the oidsCursor or -1. */
 	private long lastOidsCursorKey = -1;
@@ -378,69 +367,38 @@
 	    dbTxn = env.beginTransaction(txn.getTimeout());
 	}
 
-<<<<<<< HEAD
 	/** Prepares the transaction, first closing the cursors, if present. */
-	void prepare(byte[] gid) throws DatabaseException {
+	void prepare(byte[] gid) {
 	    maybeCloseCursors();
-	    bdbTxn.prepare(gid);
-=======
-	/** Prepares the transaction, first closing the cursor, if present. */
-	void prepare(byte[] gid) {
-	    maybeCloseCursor();
 	    dbTxn.prepare(gid);
->>>>>>> 6568bb50
 	}
 
 	/**
 	 * Commits the transaction, first closing the cursors, if present, and
 	 * returning the operations count for this transaction.
 	 */
-<<<<<<< HEAD
-	void commit() throws DatabaseException {
+	void commit() {
 	    maybeCloseCursors();
-	    bdbTxn.commit();
-=======
-	void commit() {
-	    maybeCloseCursor();
 	    dbTxn.commit();
->>>>>>> 6568bb50
 	}
 
 	/**
 	 * Aborts the transaction, first closing the cursors, if present, and
 	 * returning the operations count for this transaction.
 	 */
-<<<<<<< HEAD
-	void abort() throws DatabaseException {
+	void abort() {
 	    maybeCloseCursors();
-	    bdbTxn.abort();
-	}
-
-	/** Returns the next name in the names database. */
-	String nextName(String name, Database names) throws DatabaseException {
-	    if (namesCursor == null) {
-		namesCursor = names.openCursor(bdbTxn, null);
-=======
-	void abort() {
-	    maybeCloseCursor();
 	    dbTxn.abort();
 	}
 
 	/** Returns the next name in the names database. */
 	String nextName(String name, DbDatabase names) {
-	    if (cursor == null) {
-		cursor = names.openCursor(dbTxn);
->>>>>>> 6568bb50
+	    if (namesCursor == null) {
+		namesCursor = names.openCursor(dbTxn);
 	    }
 	    if (name == null) {
-<<<<<<< HEAD
-		OperationStatus status =
-		    namesCursor.getFirst(key, value, null);
-		lastNamesCursorKey = getNextBoundNameResult(null, status, key);
-=======
-		lastCursorKey = cursor.findFirst()
+		lastNamesCursorKey = namesCursor.findFirst()
 		    ? DataEncoding.decodeString(cursor.getKey()) : null;
->>>>>>> 6568bb50
 	    } else {
 		boolean matchesLast = name.equals(lastNamesCursorKey);
 		if (!matchesLast) {
@@ -448,52 +406,30 @@
 		     * The name specified was not the last key returned, so
 		     * search for the specified name
 		     */
-<<<<<<< HEAD
-		    StringBinding.stringToEntry(name, key);
-		    OperationStatus status =
-			namesCursor.getSearchKeyRange(key, value, null);
 		    lastNamesCursorKey =
-			getNextBoundNameResult(name, status, key);
-=======
-		    lastCursorKey =
-			cursor.findNext(DataEncoding.encodeString(name))
+			namesCursor.findNext(DataEncoding.encodeString(name))
 			? DataEncoding.decodeString(cursor.getKey()) : null;
->>>>>>> 6568bb50
 		    /* Record if we found an exact match */
 		    matchesLast = name.equals(lastNamesCursorKey);
 		}
 		if (matchesLast) {
 		    /* The last key was an exact match, so find the next one */
-<<<<<<< HEAD
-		    OperationStatus status =
-			namesCursor.getNext(key, value, null);
-		    lastNamesCursorKey =
-			getNextBoundNameResult(name, status, key);
-=======
-		    lastCursorKey = cursor.findNext()
-			? DataEncoding.decodeString(cursor.getKey()) : null;
->>>>>>> 6568bb50
+		    lastNamesCursorKey = namesCursor.findNext()
+			? DataEncoding.decodeString(namesCursor.getKey())
+			: null;
 		}
 	    }
 	    return lastNamesCursorKey;
 	}
 
 	/** Returns the next object ID in the oids database. */
-	long nextObjectId(long oid, Database oids) throws DatabaseException {
+	long nextObjectId(long oid, DbDatabase oids) {
 	    if (oidsCursor == null) {
-		oidsCursor = oids.openCursor(bdbTxn, null);
-	    }
-	    DatabaseEntry key = new DatabaseEntry();
-	    DatabaseEntry value = new DatabaseEntry();
+		oidsCursor = oids.openCursor(dbTxn);
+	    }
 	    if (oid == -1) {
-		OperationStatus status = oidsCursor.getFirst(key, value, null);
-		if (status == OperationStatus.NOTFOUND) {
-		    lastOidsCursorKey = -1;
-		} else if (status == OperationStatus.SUCCESS) {
-		    lastOidsCursorKey = LongBinding.entryToLong(key);
-		} else {
-		    throw new DataStoreException("");
-		}
+		lastOidsCursorKey = oidsCursor.findFirst()
+		    ? DataEncoding.decodeLong(namesCursor.getKey()) : -1;
 	    } else {
 		boolean matchesLast = (oid == lastOidsCursorKey);
 		if (!matchesLast) {
@@ -501,30 +437,16 @@
 		     * The OID specified was not the last key returned, so
 		     * search for the specified OID
 		     */
-		    LongBinding.longToEntry(oid, key);
-		    OperationStatus status =
-			oidsCursor.getSearchKeyRange(key, value, null);
-		    if (status == OperationStatus.NOTFOUND) {
-			lastOidsCursorKey = -1;
-		    } else if (status == OperationStatus.SUCCESS) {
-			lastOidsCursorKey = LongBinding.entryToLong(key);
-		    } else {
-			throw new DataStoreException("");
-		    }
+		    lastOidsCursorKey =
+			oidsCursor.findNext(DataEncoding.encodeLong(oid))
+			? DataEncoding.decodeLong(namesCursor.getKey()) : -1;
 		    /* Record if we found an exact match */
 		    matchesLast = (oid == lastOidsCursorKey);
 		}
 		if (matchesLast) {
 		    /* The last key was an exact match, so find the next one */
-		    OperationStatus status =
-			oidsCursor.getNext(key, value, null);
-		    if (status == OperationStatus.NOTFOUND) {
-			lastOidsCursorKey = -1;
-		    } else if (status == OperationStatus.SUCCESS) {
-			lastOidsCursorKey = LongBinding.entryToLong(key);
-		    } else {
-			throw new DataStoreException("");
-		    }
+		    lastOidsCursorKey = oidsCursor.findNext()
+			? DataEncoding.decodeLong(oidsCursor.getKey()) : -1;
 		}
 	    }
 	    return lastOidsCursorKey;
@@ -535,22 +457,15 @@
 	 * since the Berkeley DB API doesn't permit closing a cursor after an
 	 * attempt to close it.
 	 */
-<<<<<<< HEAD
 	private void maybeCloseCursors() throws DatabaseException {
 	    if (namesCursor != null) {
-		Cursor c = namesCursor;
+		DbCursor c = namesCursor;
 		namesCursor = null;
 		c.close();
 	    }
 	    if (oidsCursor != null) {
-		Cursor c = oidsCursor;
+		DbCursor c = oidsCursor;
 		oidsCursor = null;
-=======
-	private void maybeCloseCursor() {
-	    if (cursor != null) {
-		DbCursor c = cursor;
-		cursor = null;
->>>>>>> 6568bb50
 		c.close();
 	    }
 	}
