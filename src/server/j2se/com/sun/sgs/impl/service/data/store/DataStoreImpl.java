--- conflicted
+++ resolved
@@ -1169,12 +1169,8 @@
 	} catch (RuntimeException e) {
 	    exception = e;
 	}
-<<<<<<< HEAD
 	throw convertException(
-	    Level.FINEST, exception, "allocateObjects count:" + count);
-=======
-	throw convertException(null, Level.FINER, exception, "shutdown");
->>>>>>> b784eccf
+	    null, Level.FINEST, exception, "allocateObjects count:" + count);
     }
 
     /**
