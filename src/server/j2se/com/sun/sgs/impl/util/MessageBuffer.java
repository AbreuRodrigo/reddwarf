package com.sun.sgs.impl.util;

import java.io.UTFDataFormatException;

/**
 * A buffer for composing/decomposing messages.
 *
 * <p>Strings are encoded in modified UTF-8 format as described in
 * {@link java.io.DataInput}.
 */
public class MessageBuffer {

    private final byte[] buf;

    private final int capacity;

    private int pos = 0;

    private int limit;

    /**
     * Returns the size of the specified string, encoded in modified
     * UTF-8 format.
     *
     * @param str a string
     * @return the size of the specified string, encoded in modified
     * UTF-8 format
     */
    public static int getSize(String str) {
	
	// Note: code adapted from java.io.DataOutputStream.writeUTF
	
	int utfLen = 0;
	
	for (int i = 0; i < str.length(); i++) {
            int c = str.charAt(i);
	    if ((c >= 0x0001) && (c <= 0x007F)) {
		utfLen++;
	    } else if (c > 0x07FF) {
		utfLen += 3;
	    } else {
		utfLen += 2;
	    }
	}

	return utfLen + 2;
    }

    /**
     * Constructs an empty message buffer with the specified capacity.
     *
     * @param capacity the buffer's capacity
     */
    public MessageBuffer(int capacity) {
	this(new byte[capacity]);
	if (capacity == 0) {
	    throw new IllegalArgumentException(
		"capacity must be greater than 0");
	}
	this.limit = 1;
    }

    /**
     * Constructs a message buffer using the specified byte array as
     * the byte array that backs this buffer.  Intializes this
     * buffer's capacity and limit to the length of the specified byte
     * array.
     *
     * @param buf the byte array to back this buffer
     */
    public MessageBuffer(byte[] buf) {
	this.buf = buf;
	this.capacity = buf.length;
	this.limit = buf.length;
    }

    /**
     * Returns the capacity of this buffer.  The capacity is the
     * number of elements this buffer contains.
     *
     * @return this buffer's capacity
     */
    public int capacity() {
	return capacity;
    }

    /**
     * Returns the limit of this buffer.  The limit is the index of
     * the first element that should not be written or read.  The limit
     * is never negative and is never greater than the buffer's
     * capacity.
     *
     * @return this buffer's limit
     */
    public int limit() {
	return limit;
    }

    /**
     * Returns the position of this buffer.  The position is the index
     * of the next element to be written or read.
     *
     * @return this buffer's position
     */
    public int position() {
	return pos;
    }

    /**
     * Sets the position of this buffer to zero, making this buffer
     * ready for re-reading of its elements.
     */
    public void rewind() {
	pos = 0;
    }

    /**
     * Puts the specified byte in this buffer's current position,
     * and advances the buffer's position and limit by one.
     *
     * @param b a byte
     * @return this buffer
     * @throws IndexOutOfBoundsException if adding the byte to the
     * buffer would overflow the buffer
     */
    public MessageBuffer putByte(int b) {
	if (pos == capacity) {
	    throw new IndexOutOfBoundsException();
	}
	buf[pos++] = (byte) b;
	limit =  (pos == capacity ? pos : pos + 1);
	return this;
    }

    /**
     * Puts the bytes from the specified byte array in this buffer,
     * starting at the buffer's current position.  The buffer's
     * position and limit are advanced by the length of the specified
     * byte array.
     *
     * @param bytes a byte array
     * @return this buffer
     * @throws IndexOutOfBoundsException if adding the bytes to this
     * buffer would overflow the buffer
     */
    public MessageBuffer putBytes(byte[] bytes) {
	if (pos + bytes.length > capacity) {
	    throw new IndexOutOfBoundsException();
	}
	for (byte b : bytes) {
	    putByte(b);
	}
	return this;
    }
    
    /**
     * Puts the specified char as a two-byte value (high byte first)
     * starting in the buffer's current position, and advances the
     * buffer's position and limit by two.
     *
     * @param v a char value
     * @return this buffer
     * @throws IndexOutOfBoundsException if adding the char to this
     * buffer would overflow the buffer
     */
    public MessageBuffer putChar(int v) {
	if (pos+2 > capacity) {
	    throw new IndexOutOfBoundsException();
	}
	putByte((v >>> 8) & 0xFF);	
	putByte((v >>> 0) & 0xFF);
	return this;
    }

    /**
     * Puts the specified short as a two-byte value (high byte first)
     * starting in the buffer's current position, and advances the
     * buffer's position and limit by two.
     *
     * @param v a short value
     * @return this buffer
     * @throws IndexOutOfBoundsException if adding the short to this
     * buffer would overflow the buffer
     */
    public MessageBuffer putShort(int v) {
	if (pos+2 > capacity) {
	    throw new IndexOutOfBoundsException();
	}
	putByte((v >>> 8) & 0xFF);	
	putByte((v >>> 0) & 0xFF);
	return this;
    }

    /**
     * Puts the specified int as four bytes (high byte first)
     * starting in the buffer's current position, and advances the
     * buffer's position and limit by 4.
     *
     * @param v an int value
     * @return this buffer
     * @throws IndexOutOfBoundsException if adding the int to this
     * buffer would overflow the buffer
     */
    public MessageBuffer putInt(int v) {
	if (pos+4 > capacity) {
	    throw new IndexOutOfBoundsException();
	}
	putByte((v >>> 24) & 0xff);
	putByte((v >>> 16) & 0xff);
	putByte((v >>> 8) & 0xff);
	putByte((v >>> 0) & 0xff);
	return this;
    }
    
    /**
     * Puts the specified long as eight bytes (high byte first)
     * starting in the buffer's current position, and advances the
     * buffer's position and limit by 8.
     *
     * @param v a long value
     * @return this buffer
     * @throws IndexOutOfBoundsException if adding the long to this
     * buffer would overflow the buffer
     */
    public MessageBuffer putLong(long v) {
	if (pos+8 > capacity) {
	    throw new IndexOutOfBoundsException();
	}
	putByte((byte) (v >>> 56));
	putByte((byte) (v >>> 48));
	putByte((byte) (v >>> 40));
	putByte((byte) (v >>> 32));
	putByte((byte) (v >>> 24));
	putByte((byte) (v >>> 16));
	putByte((byte) (v >>> 8));
	putByte((byte) (v >>> 0));
	return this;
    }
    
    /**
     * Puts the specified string, encoded in modified UTF-8 format,
     * in the buffer starting in the buffer's the current position, and
     * advances the buffer's position and limit by the size of the
     * encoded string.
     *
     * @param str a string
     * @return this buffer
     * @throws IndexOutOfBoundsException if adding the encoded string
     * to this buffer would overflow the buffer
     */
    public MessageBuffer putString(String str) {
	
	// Note: code adapted from java.io.DataOutputStream.writeUTF
	
	int size = getSize(str);
	if (pos+size > capacity) {
	    throw new IndexOutOfBoundsException();
	}

	/*
	 * Put length of modified UTF-8 encoded string, as two bytes.
	 */
	putShort(size - 2);

	/*
	 * Now, encode string, and put in buffer.
	 */
	int strlen = str.length();
        int i = 0;

	
        for (i = 0; i < strlen; i++) {
           char c = str.charAt(i);
           if (!((c >= 0x0001) && (c <= 0x007F))) break;
           buf[pos++] = (byte) c;
        }
	
	for (;i < strlen; i++){
            char c = str.charAt(i);
	    if ((c >= 0x0001) && (c <= 0x007F)) {
		buf[pos++] = (byte) c;
               
	    } else if (c > 0x07FF) {
		buf[pos++] = (byte) (0xE0 | ((c >> 12) & 0x0F));
		buf[pos++] = (byte) (0x80 | ((c >>  6) & 0x3F));
		buf[pos++] = (byte) (0x80 | ((c >>  0) & 0x3F));
	    } else {
		buf[pos++] = (byte) (0xC0 | ((c >>  6) & 0x1F));
		buf[pos++] = (byte) (0x80 | ((c >>  0) & 0x3F));
	    }
	}

	/*
	 * Adjust limit, because we didn't use putByte.
	 */
	limit =  (pos == capacity ? pos : pos + 1);
	
	return this;
    }

    /**
     * Returns the byte in this buffer's current position, and
     * advances the buffer's position by one.
     *
     * @return the byte at the buffer's current position
     * @throws IndexOutOfBoundsException if this buffer's limit has
     * been reached
     */
    public byte getByte() {
	if (pos == limit) {
	    throw new IndexOutOfBoundsException();
	}
	byte b = buf[pos++];
	return b;
    }

    /**
     * Returns a byte array containing the specified number of bytes,
     * starting at this buffer's current position, and advances the
     * buffer's position by the number of bytes obtained.
     *
     * @param size the number of bytes to get from this buffer
     * @return a byte array with the bytes from this buffer
     * @throws IndexOutOfBoundsException if this buffer's limit would
     * be reached as a result of getting the specified number of bytes
     */
    public byte[] getBytes(int size) {
	if (pos+size > limit) {
	    throw new IndexOutOfBoundsException();
	}

	byte[] bytes = new byte[size];
	for (int i = 0; i < size; i++) {
	    bytes[i] = getByte();
	}
	return bytes;
    }

    /**
     * Returns a short value, composed of the next two bytes (high
     * byte first) in this buffer, and advances the buffer's position
     * by two.
     *
     * @return the short value
     * @throws IndexOutOfBoundsException if this buffer's limit would
     * be reached as a result of getting the next two bytes
     */
    public short getShort() {
	if (pos+2 > limit) {
	    throw new IndexOutOfBoundsException();
	}
<<<<<<< HEAD
=======
	
>>>>>>> 2829204d
	return (short) ((getByte() << 8) + (getByte() & 255));
    }

    /**
     * Returns an int value, composed of the next four bytes (high
     * byte first) in this buffer, and advances the buffer's position
     * by 4.
     *
     * @return the int value
     * @throws IndexOutOfBoundsException if this buffer's limit would
     * be reached as a result of getting the next four bytes
     */
    public int getInt() {
	if (pos+4 > limit) {
	    throw new IndexOutOfBoundsException();
	}

	return
	    ((getByte() & 255) << 24) +
	    ((getByte() & 255) << 16) +
	    ((getByte() & 255) << 8) +
	    ((getByte() & 255) << 0);
    }
    
    /**
     * Returns a long value, composed of the next eight bytes (high
     * byte first) in this buffer, and advances the buffer's position
     * by 8.
     *
     * @return the long value
     * @throws IndexOutOfBoundsException if this buffer's limit would
     * be reached as a result of getting the next eight bytes
     */
    public long getLong() {
	if (pos+8 > limit) {
	    throw new IndexOutOfBoundsException();
	}

	return
	    ((long) (getByte() & 255) << 56) +
	    ((long) (getByte() & 255) << 48) +
	    ((long) (getByte() & 255) << 40) +
	    ((long) (getByte() & 255) << 32) +
	    ((long) (getByte() & 255) << 24) +
	    ((long) (getByte() & 255) << 16) +
	    ((long) (getByte() & 255) << 8) +
	    ((long) (getByte() & 255) << 0);
    }
    
    /**
     * Returns a char, composed of the next two bytes (high
     * byte first) in this buffer, and advances the buffer's position
     * by two.
     *
     * @return the char
     * @throws IndexOutOfBoundsException if this buffer's limit would
     * be reached as a result of getting the next two bytes
     */
    public char getChar() {
	if (pos+2 > limit) {
	    throw new IndexOutOfBoundsException();
	}

	return (char) ((getByte() << 8) + (getByte() & 255));
    }

    /**
     * Returns a string that has been encoded in modified UTF-8
     * format, starting at the buffer's current position, and advances
     * the buffer's position by the length of the encoded string.
     *
     * @return the string
     * @throws IndexOutOfBoundsException if this buffer's limit would
     * be reached as a result of getting the encoded string
     */
    public String getString() {

	// Note: code adapted from java.io.DataInputStream.readUTF
	
	if (pos+2 > limit) {
	    throw new IndexOutOfBoundsException();
	}

	int savePos = pos;

	/*
	 * Get length of UTF encoded string.
	 */
	int utfLen = getShort();
	int utfEnd = utfLen + pos;
	if (utfEnd > limit) {
	    pos = savePos;
	    throw new IndexOutOfBoundsException();
	}

	/*
	 * Decode string.
	 */
	char[] chars = new char[utfLen * 2];
        int c, char2, char3;
        int index = 0;

        while (pos < utfEnd) {
            c = buf[pos] & 0xff;      
            if (c > 127) break;
            pos++;
            chars[index++] = (char) c;
        }

	try {
	    while (pos < utfEnd) {
		c = buf[pos] & 0xff;
		
		switch (c >> 4) {
		    
                case 0: case 1: case 2: case 3: case 4: case 5: case 6: case 7:
                    /* 0xxxxxxx*/
                    pos++;
                    chars[index++] = (char) c;
                    break;
		    
                case 12: case 13:
                    /* 110x xxxx   10xx xxxx*/
                    pos += 2;
                    if (pos > utfEnd) {
                        throw new UTFDataFormatException(
			    "malformed input: partial character at end");
		    }
                    char2 = buf[pos-1];
                    if ((char2 & 0xC0) != 0x80) {
                        throw new UTFDataFormatException(
			    "malformed input around byte " + pos);
		    }
                    chars[index++] =
			(char) (((c & 0x1F) << 6) | (char2 & 0x3F));  
                    break;
		    
                case 14:
                    /* 1110 xxxx  10xx xxxx  10xx xxxx */
                    pos += 3;
                    if (pos > utfEnd) {
                        throw new UTFDataFormatException(
			    "malformed input: partial character at end");
		    }
                    char2 = buf[pos-2];
                    char3 = buf[pos-1];
                    if (((char2 & 0xC0) != 0x80) || ((char3 & 0xC0) != 0x80)) {
                        throw new UTFDataFormatException(
			    "malformed input around byte " + (pos-1));
		    }
                    chars[index++] =
			(char) (((c & 0x0F) << 12) |
				((char2 & 0x3F) << 6) |
				((char3 & 0x3F) << 0));
                    break;
		    
                default:
                    /* 10xx xxxx,  1111 xxxx */
                    throw new UTFDataFormatException(
			"malformed input around byte " + pos);
		}
	    }
		
	} catch (UTFDataFormatException e) {
	    // restore position
	    pos = savePos;
	    throw (RuntimeException) (new RuntimeException()).initCause(e);
	}
        // The number of chars produced may be less than utfLen
        return new String(chars, 0, index);
    }

    /**
     * Returns the byte array that backs this buffer.
     *
     * @return the byte array that backs this buffer
     */
    public byte[] getBuffer() {
	return buf;
    }
	
}<|MERGE_RESOLUTION|>--- conflicted
+++ resolved
@@ -349,10 +349,7 @@
 	if (pos+2 > limit) {
 	    throw new IndexOutOfBoundsException();
 	}
-<<<<<<< HEAD
-=======
-	
->>>>>>> 2829204d
+	
 	return (short) ((getByte() << 8) + (getByte() & 255));
     }
 
