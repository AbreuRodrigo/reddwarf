package com.sun.sgs.impl.util;

import com.sun.sgs.kernel.KernelRunnable;
import com.sun.sgs.kernel.TaskOwner;
import com.sun.sgs.kernel.TaskScheduler;
import com.sun.sgs.service.TaskService;
import com.sun.sgs.service.TransactionProxy;
import com.sun.sgs.service.TransactionRunner;

/**
 * Utility class for scheduling non-durable tasks to run either inside
 * or outside of a transaction.
 */
public class NonDurableTaskScheduler {

    private final TaskOwner owner;
    private final TaskScheduler taskScheduler;
    private final TaskService taskService;

    /**
     * Constructs an instance of this class with the specified task
     * scheduler, task owner, and task service.
     *
     * @param taskScheduler a task scheduler
<<<<<<< HEAD
     * @param owner a task owner
=======
     * @param proxy a transaction proxy
>>>>>>> 4bfc04e3
     * @param taskService a task service
     */
    public NonDurableTaskScheduler(
	TaskScheduler taskScheduler,
        TaskOwner owner,
        TaskService taskService)
    {
	if (taskScheduler == null || owner == null || taskService == null) {
	    throw new NullPointerException("null argument");
	}
	this.taskScheduler = taskScheduler;
	this.owner = owner;
	this.taskService = taskService;
    }

    /**
     * Schedules a non-durable, transactional task using the task
     * scheduler and task owner specified during construction.
     *
     * @param task a task
     */
    public void scheduleTask(KernelRunnable task) {
	taskScheduler.scheduleTask(new TransactionRunner(task), owner);
    }

    /**
     * Schedules a non-durable, non-transactional task using the task
     * scheduler and task owner specified during construction.
     *
     * @param task a task
     */
    public void scheduleNonTransactionalTask(KernelRunnable task) {
        taskScheduler.scheduleTask(task, owner);
    }
    
    /**
     * Schedules a non-durable, non-transactional task using the task
     * service specified during construction.
     *
     * @param task a task
     */
    public void scheduleNonTransactionalTaskOnCommit(KernelRunnable task) {
	taskService.scheduleNonDurableTask(task);
    }
}

    <|MERGE_RESOLUTION|>--- conflicted
+++ resolved
@@ -19,14 +19,10 @@
 
     /**
      * Constructs an instance of this class with the specified task
-     * scheduler, task owner, and task service.
+     * scheduler, task owner, and task service. 
      *
      * @param taskScheduler a task scheduler
-<<<<<<< HEAD
      * @param owner a task owner
-=======
-     * @param proxy a transaction proxy
->>>>>>> 4bfc04e3
      * @param taskService a task service
      */
     public NonDurableTaskScheduler(
