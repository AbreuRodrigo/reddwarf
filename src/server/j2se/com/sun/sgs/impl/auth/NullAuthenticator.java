--- conflicted
+++ resolved
@@ -40,14 +40,9 @@
      *
      * @param properties the application's configuration properties
      */
-<<<<<<< HEAD
-    public NullAuthenticator(Properties properties) {
-=======
     public NullAuthenticator(
         @SuppressWarnings("unused") Properties properties)
     {
-        contextAssigned = false;
->>>>>>> 4cc11800
     }
 
     /**
