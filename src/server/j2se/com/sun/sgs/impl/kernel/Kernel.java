--- conflicted
+++ resolved
@@ -104,12 +104,12 @@
         "com.sun.sgs.impl.service.session.ClientSessionServiceImpl";
     private static final String DEFAULT_DATA_SERVICE =
         "com.sun.sgs.impl.service.data.DataServiceImpl";
-    private static final String DEFAULT_NODE_MAPPING_SERVICE =
-        "com.sun.sgs.impl.service.nodemap.NodeMappingServiceImpl";
     private static final String DEFAULT_TASK_SERVICE =
         "com.sun.sgs.impl.service.task.TaskServiceImpl";
     private static final String DEFAULT_WATCHDOG_SERVICE =
 	"com.sun.sgs.impl.service.watchdog.WatchdogServiceImpl";
+    private static final String DEFAULT_NODE_MAPPING_SERVICE =
+        "com.sun.sgs.impl.service.nodemap.NodeMappingServiceImpl";
 
     // the default managers
     private static final String DEFAULT_CHANNEL_MANAGER =
@@ -426,8 +426,24 @@
                      dataManagerClass, managerSet, properties,
                      systemRegistry);
 
-<<<<<<< HEAD
-        if (StandardService.ClientSessionService.ordinal() >
+        if (StandardService.WatchdogService.ordinal() >
+            finalStandardService.ordinal())
+            return;
+	
+        String watchdogServiceClass =
+            properties.getProperty(StandardProperties.WATCHDOG_SERVICE,
+                                   DEFAULT_WATCHDOG_SERVICE);
+        Service watchdogService =
+            createService(Class.forName(watchdogServiceClass),
+                          properties, systemRegistry);
+        serviceList.add(watchdogService);
+        if (watchdogService instanceof ProfileProducer) {
+            if (profileRegistrar != null)
+                ((ProfileProducer) watchdogService).
+                    setProfileRegistrar(profileRegistrar);
+        }
+
+        if (StandardService.NodeMappingService.ordinal() >
             finalStandardService.ordinal())
             return;
 
@@ -447,26 +463,7 @@
                 ((ProfileProducer)nodeMappingService).
                     setProfileRegistrar(profileRegistrar);
         }
-        
-=======
-        if (StandardService.WatchdogService.ordinal() >
-            finalStandardService.ordinal())
-            return;
-	
-        String watchdogServiceClass =
-            properties.getProperty(StandardProperties.WATCHDOG_SERVICE,
-                                   DEFAULT_WATCHDOG_SERVICE);
-        Service watchdogService =
-            createService(Class.forName(watchdogServiceClass),
-                          properties, systemRegistry);
-        serviceList.add(watchdogService);
-        if (watchdogService instanceof ProfileProducer) {
-            if (profileRegistrar != null)
-                ((ProfileProducer) watchdogService).
-                    setProfileRegistrar(profileRegistrar);
-        }
-	
->>>>>>> 514e90cd
+
         if (StandardService.TaskService.ordinal() >
             finalStandardService.ordinal())
             return;
