--- conflicted
+++ resolved
@@ -91,33 +91,7 @@
     private static final String DEFAULT_PROFILE_LISTENERS =
         "com.sun.sgs.impl.kernel.profile.AggregateProfileOpListener:" +
         "com.sun.sgs.impl.kernel.profile.SnapshotProfileOpListener:" +
-<<<<<<< HEAD
-	"com.sun.sgs.impl.kernel.profile.SnapshotParticipantListener";
-
-    // the default services
-    private static final String DEFAULT_CHANNEL_SERVICE =
-        "com.sun.sgs.impl.service.channel.ChannelServiceImpl";
-    private static final String DEFAULT_CLIENT_SESSION_SERVICE =
-        "com.sun.sgs.impl.service.session.ClientSessionServiceImpl";
-    private static final String DEFAULT_DATA_SERVICE =
-        "com.sun.sgs.impl.service.data.DataServiceImpl";
-    private static final String DEFAULT_TASK_SERVICE =
-        "com.sun.sgs.impl.service.task.TaskServiceImpl";
-    private static final String DEFAULT_WATCHDOG_SERVICE =
-	"com.sun.sgs.impl.service.watchdog.WatchdogServiceImpl";
-    private static final String DEFAULT_NODE_MAPPING_SERVICE =
-        "com.sun.sgs.impl.service.nodemap.NodeMappingServiceImpl";
-
-    // the default managers
-    private static final String DEFAULT_CHANNEL_MANAGER =
-        "com.sun.sgs.impl.app.profile.ProfileChannelManager";
-    private static final String DEFAULT_DATA_MANAGER =
-        "com.sun.sgs.impl.app.profile.ProfileDataManager";
-    private static final String DEFAULT_TASK_MANAGER =
-        "com.sun.sgs.impl.app.profile.ProfileTaskManager";
-=======
         "com.sun.sgs.impl.kernel.profile.SnapshotParticipantListener";
->>>>>>> f997ecd8
 
     // the default authenticator
     private static final String DEFAULT_IDENTITY_AUTHENTICATOR =
@@ -316,262 +290,10 @@
 
         // startup the service creation in a separate thread
         ServiceConfigRunner configRunner =
-<<<<<<< HEAD
-            new ServiceConfigRunner(this, serviceList, transactionProxy,
-                                    appName, properties);
-        UnboundedTransactionRunner unboundedTransactionRunner =
-            new UnboundedTransactionRunner(configRunner);
-        IdentityImpl appIdentity = new IdentityImpl("app:" + appName);
-        TaskOwnerImpl owner = new TaskOwnerImpl(appIdentity, appContext);
-        try {
-            scheduler.scheduleTask(unboundedTransactionRunner, owner);
-        } catch (Exception e) {
-            if (logger.isLoggable(Level.SEVERE))
-                logger.logThrow(Level.SEVERE, e,
-                                "Could not start configuration");
-            throw e;
-        }
-    }
-
-    /**
-     * Private helper that creates the services and their associated managers,
-     * taking care to call out the standard services first, because we need
-     * to get the ordering constant and make sure that they're all present.
-     */
-    private void fetchServices(ArrayList<Service> serviceList,
-                               HashSet<Object> managerSet,
-                               ComponentRegistryImpl systemRegistry,
-                               Properties properties) throws Exception {
-        // before we start, figure out if we're running with only a sub-set
-        // of services, in which case there should be no external services
-        String finalService =
-            properties.getProperty(StandardProperties.FINAL_SERVICE);
-        StandardService finalStandardService = null;
-        String externalServices =
-            properties.getProperty(StandardProperties.SERVICES);
-        String externalManagers =
-            properties.getProperty(StandardProperties.MANAGERS);
-        if (finalService != null) {
-            if ((externalServices != null) || (externalManagers != null))
-                throw new IllegalArgumentException("Cannot specify external " +
-                                                   "services and a final " +
-                                                   "service");
-
-            // validate the final service
-            try {
-                finalStandardService =
-                    Enum.valueOf(StandardService.class, finalService);
-            } catch (IllegalArgumentException iae) {
-                if (logger.isLoggable(Level.SEVERE))
-                    logger.logThrow(Level.SEVERE, iae, "Invalid final " +
-                                    "service name: {0}", finalService);
-                throw iae;
-            }
-
-            // make sure we're not running with an application
-            if (! properties.getProperty(StandardProperties.APP_LISTENER).
-                equals(StandardProperties.APP_LISTENER_NONE))
-                throw new IllegalArgumentException("Cannot specify an app " +
-                                                   "listener and a final " +
-                                                   "service");
-        } else {
-            finalStandardService = StandardService.LAST_SERVICE;
-        }
-
-        String dataServiceClass =
-            properties.getProperty(StandardProperties.DATA_SERVICE,
-                                   DEFAULT_DATA_SERVICE);
-        String dataManagerClass =
-            properties.getProperty(StandardProperties.DATA_MANAGER,
-                                   DEFAULT_DATA_MANAGER);
-        setupService(dataServiceClass, serviceList,
-                     dataManagerClass, managerSet, properties,
-                     systemRegistry);
-
-        if (StandardService.WatchdogService.ordinal() >
-            finalStandardService.ordinal())
-            return;
-	
-        String watchdogServiceClass =
-            properties.getProperty(StandardProperties.WATCHDOG_SERVICE,
-                                   DEFAULT_WATCHDOG_SERVICE);
-        Service watchdogService =
-            createService(Class.forName(watchdogServiceClass),
-                          properties, systemRegistry);
-        serviceList.add(watchdogService);
-        if (watchdogService instanceof ProfileProducer) {
-            if (profileRegistrar != null)
-                ((ProfileProducer) watchdogService).
-                    setProfileRegistrar(profileRegistrar);
-        }
-
-        if (StandardService.NodeMappingService.ordinal() >
-            finalStandardService.ordinal())
-            return;
-
-        String nodeMappingServiceClass =
-            properties.getProperty(StandardProperties.
-                                   NODE_MAPPING_SERVICE,
-                                   DEFAULT_NODE_MAPPING_SERVICE);
-        Service nodeMappingService =
-            createService(Class.forName(nodeMappingServiceClass),
-                          properties, systemRegistry);
-        serviceList.add(nodeMappingService);
-        if (nodeMappingService instanceof ProfileProducer) {
-            if (profileRegistrar != null)
-                ((ProfileProducer)nodeMappingService).
-                    setProfileRegistrar(profileRegistrar);
-        }
-
-        if (StandardService.TaskService.ordinal() >
-            finalStandardService.ordinal())
-            return;
-
-        String taskServiceClass =
-            properties.getProperty(StandardProperties.TASK_SERVICE,
-                                   DEFAULT_TASK_SERVICE);
-        String taskManagerClass =
-            properties.getProperty(StandardProperties.TASK_MANAGER,
-                                   DEFAULT_TASK_MANAGER);
-        setupService(taskServiceClass, serviceList,
-                     taskManagerClass, managerSet, properties,
-                     systemRegistry);
-
-        if (StandardService.ClientSessionService.ordinal() >
-            finalStandardService.ordinal())
-            return;
-
-        // the ClientSessionService is a special case, since it has no
-        // manager, so when created it's also registered for profiling,
-        // if appropriate
-        String clientSessionServiceClass =
-            properties.getProperty(StandardProperties.
-                                   CLIENT_SESSION_SERVICE,
-                                   DEFAULT_CLIENT_SESSION_SERVICE);
-        Service clientSessionService =
-            createService(Class.forName(clientSessionServiceClass),
-                          properties, systemRegistry);
-        serviceList.add(clientSessionService);
-        if (clientSessionService instanceof ProfileProducer) {
-            if (profileRegistrar != null)
-                ((ProfileProducer)clientSessionService).
-                    setProfileRegistrar(profileRegistrar);
-        }
-
-        if (StandardService.ChannelService.ordinal() >
-            finalStandardService.ordinal())
-            return;
-
-        String channelServiceClass =
-            properties.getProperty(StandardProperties.CHANNEL_SERVICE,
-                                   DEFAULT_CHANNEL_SERVICE);
-        String channelManagerClass =
-            properties.getProperty(StandardProperties.CHANNEL_MANAGER,
-                                   DEFAULT_CHANNEL_MANAGER);
-        setupService(channelServiceClass, serviceList,
-                     channelManagerClass, managerSet, properties,
-                     systemRegistry);
-
-        // finally, load any external services and their associated managers
-        if ((externalServices != null) && (externalManagers != null)) {
-            String [] serviceClassNames = externalServices.split(":", -1);
-            String [] managerClassNames = externalManagers.split(":", -1);
-            if (serviceClassNames.length != managerClassNames.length) {
-                if (logger.isLoggable(Level.SEVERE))
-                    logger.log(Level.SEVERE, "External service count " +
-                               "({0}) does not match manager count ({1}).",
-                               serviceClassNames.length,
-                               managerClassNames.length);
-                throw new IllegalArgumentException("Mis-matched service " +
-                                                   "and manager count");
-            }
-            
-            for (int i = 0; i < serviceClassNames.length; i++) {
-                if (! managerClassNames[i].equals("")) {
-                    setupService(serviceClassNames[i], serviceList,
-                                 managerClassNames[i], managerSet,
-                                 properties, systemRegistry);
-                } else {
-                    Class<?> serviceClass =
-                        Class.forName(serviceClassNames[i]);
-                    Service service =
-                        createService(serviceClass, properties, systemRegistry);
-                    // since this Service has no Manager, configure it
-                    // for profiling now (if applicable)
-                    if ((profileRegistrar != null) &&
-                        (service instanceof ProfileProducer))
-                        ((ProfileProducer)service).
-                            setProfileRegistrar(profileRegistrar);
-                    serviceList.add(service);
-                }
-            }
-        }
-    }
-
-    /**
-     * Creates a service with no manager based on fully qualified class names.
-     */
-    private Service createService(Class<?> serviceClass,
-                                  Properties serviceProperties,
-                                  ComponentRegistryImpl systemRegistry)
-        throws Exception
-    {
-        // find the class and constructor
-        Constructor<?> serviceConstructor =
-            serviceClass.getConstructor(Properties.class,
-                                        ComponentRegistry.class);
-
-        // return a new instance
-        return (Service)(serviceConstructor.newInstance(serviceProperties,
-                                                        systemRegistry));
-    }
-
-    /**
-     * Creates a service and its associated manager based on fully qualified
-     * class names.
-     */
-    private void setupService(String serviceName,
-                              ArrayList<Service> serviceList,
-                              String managerName, HashSet<Object> managerSet,
-                              Properties serviceProperties,
-                              ComponentRegistryImpl systemRegistry)
-        throws Exception
-    {
-        // get the service class and instance
-        Class<?> serviceClass = Class.forName(serviceName);
-        Service service =
-            createService(serviceClass, serviceProperties, systemRegistry);
-
-        // resolve the class and the constructor, checking for constructors
-        // by type since they likely take a super-type of Service
-        Class<?> managerClass = Class.forName(managerName);
-        Constructor<?> [] constructors = managerClass.getConstructors();
-        Constructor<?> managerConstructor = null;
-        for (int i = 0; i < constructors.length; i++) {
-            Class<?> [] types = constructors[i].getParameterTypes();
-            if (types.length == 1) {
-                if (types[0].isAssignableFrom(serviceClass)) {
-                    managerConstructor = constructors[i];
-                    break;
-                }
-            }
-        }
-        
-        // if we didn't find a matching manager constructor, it's an error
-        if (managerConstructor == null)
-            throw new NoSuchMethodException("Could not find a constructor " +
-                                            "that accepted the Service");
-
-        // create the manager, and put both service and manager in their
-        // respective collections
-        managerSet.add(managerConstructor.newInstance(service));
-        serviceList.add(service);
-=======
             new ServiceConfigRunner(this, systemRegistry, profileRegistrar,
                                     transactionProxy, appName, properties);
         systemRegistry.getComponent(ResourceCoordinator.class).
             startTask(configRunner, null);
->>>>>>> f997ecd8
     }
 
     /**
