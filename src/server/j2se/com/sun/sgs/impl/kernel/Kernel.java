--- conflicted
+++ resolved
@@ -123,7 +123,8 @@
 
             // make sure to register the system as a user of the scheduler,
             // so that all of our events get grouped together
-            scheduler.registerApplication(SystemKernelAppContext.CONTEXT);
+            scheduler.registerApplication(SystemKernelAppContext.CONTEXT,
+                                          systemProperties);
 
             // finally, collect some of the system components to be shared
             // with services as they are created
@@ -161,13 +162,6 @@
         String [] authenticatorClassNames =
             properties.getProperty(StandardProperties.AUTHENTICATORS,
                                    DEFAULT_IDENTITY_AUTHENTICATOR).split(":");
-<<<<<<< HEAD
-        for (String authenticatorClassName : authenticatorClassNames)
-            authenticators.add(getAuthenticator(authenticatorClassName,
-                                                properties));
-        IdentityManagerImpl appIdentityManager =
-            new IdentityManagerImpl(authenticators);
-=======
 
         for (String authenticatorClassName : authenticatorClassNames) {
             try {
@@ -191,7 +185,6 @@
                                 "Failed to created IdentityManager");
             throw e;
         }
->>>>>>> 5b02b557
 
         // now that we have the app's authenticators, create a system
         // registry to use in setting up the services
@@ -203,13 +196,8 @@
 
         // create the services and their associated managers...call out
         // the standard services, first, because we need to get the
-<<<<<<< HEAD
-        // ordering constant and make they're all present, and then handle
-        // any external services
-=======
         // ordering constant and make sure that they're all present, and
         // then handle any external services
->>>>>>> 5b02b557
         ArrayList<Service> serviceList = new ArrayList<Service>();
         HashSet<Object> managerSet = new HashSet<Object>();
         ComponentRegistryImpl managerComponents = new ComponentRegistryImpl();
@@ -305,7 +293,7 @@
         AppKernelAppContext appContext =
             new AppKernelAppContext(appName, managerComponents);
         try {
-            scheduler.registerApplication(appContext);
+            scheduler.registerApplication(appContext, properties);
         } catch (Exception e) {
             if (logger.isLoggable(Level.SEVERE))
                 logger.logThrow(Level.SEVERE, e,
@@ -457,12 +445,6 @@
      * command-line the set of applications to run. Once we have management
      * and configration facilities, this command-line list will be removed.
      * <p>
-<<<<<<< HEAD
-     * Each arguent on the command-line is considered to be the name of an
-     * application to run. For each application some properties are required.
-     * For required and optional properties, and the correct command-line
-     * formatting, see <code>StandardProperties</code>.
-=======
      * Each argument on the command-line is a <code>Properties</code> file for
      * an application to run. For each application some properties are
      * required to be specified in that file. For required and optional
@@ -478,7 +460,6 @@
      * for a given property in any of these places, then a default is used
      * or an <code>Exception</code> is thrown (depending on whether a default
      * value is available).
->>>>>>> 5b02b557
      * 
      * @param args filenames for <code>Properties</code> files associated with
      *             each application to run
@@ -489,35 +470,12 @@
         // make sure we were given an application to run
         if (args.length < 1) {
             logger.log(Level.SEVERE, "No applications were provided: halting");
-<<<<<<< HEAD
-            System.out.println("Usage: AppName [AppName ...]");
-=======
             System.out.println("Usage: AppPropertyFile [AppPropertyFile ...]");
->>>>>>> 5b02b557
             System.exit(0);
         }
 
         // start by loading from a config file (if one was provided), and
         // then merge in the system properties
-<<<<<<< HEAD
-        Properties systemProperties = new Properties();
-        String propertiesFile =
-            System.getProperty(StandardProperties.CONFIG_FILE);
-        if (propertiesFile != null) {
-            try {
-                systemProperties.load(new FileInputStream(propertiesFile));
-            } catch (IOException ioe) {
-                if (logger.isLoggable(Level.SEVERE))
-                    logger.logThrow(Level.SEVERE, ioe, "Unable to load " +
-                                    "properties file {0}: ", propertiesFile);
-                throw ioe;
-            } catch (IllegalArgumentException iae) {
-                if (logger.isLoggable(Level.SEVERE))
-                    logger.logThrow(Level.SEVERE, iae, "Illegal data in " +
-                                    "properties file {0}: ", propertiesFile);
-                throw iae;
-            }
-=======
         Properties systemProperties = null;
         String propertiesFile =
             System.getProperty(StandardProperties.CONFIG_FILE);
@@ -534,55 +492,12 @@
             throw new IllegalArgumentException("Application name was " +
                                                "specified in system " +
                                                "properties");
->>>>>>> 5b02b557
-        }
-        systemProperties.putAll(System.getProperties());
+        }
         
         // boot the kernel
         Kernel kernel = new Kernel(systemProperties);
 
         // setup and run each application
-<<<<<<< HEAD
-        for (String appName : args) {
-            Properties appProperties = new Properties(systemProperties);
-            appProperties.setProperty(StandardProperties.APP_NAME, appName);
-            
-            // find all properties just for this app
-            final String appPrefix = "com.sun.sgs." + appName + ".";
-            final int len = appPrefix.length();
-            for (Object propObj : systemProperties.keySet()) {
-                String prop = (String)propObj;
-                if (prop.startsWith(appPrefix))
-                    appProperties.
-                        setProperty("com.sun.sgs.app." + prop.substring(len),
-                                    systemProperties.getProperty(prop));
-            }
-
-            // make sure that at least the required keys are present, and if
-            // they are then start the application
-            if (appProperties.
-                getProperty(StandardProperties.APP_ROOT) == null) {
-                logger.log(Level.SEVERE, "Missing required property " +
-                           StandardProperties.APP_ROOT + " for application: " +
-                           appName + " ... skipping startup");
-            }
-            else if (appProperties.
-                getProperty(StandardProperties.APP_LISTENER) == null) {
-                logger.log(Level.SEVERE, "Missing required property " +
-                           StandardProperties.APP_LISTENER +
-                           "for application: " + appName +
-                           " ... skipping startup");
-            }
-            else if (appProperties.
-                getProperty(StandardProperties.APP_PORT) == null) {
-                logger.log(Level.SEVERE, "Missing required property " +
-                           StandardProperties.APP_PORT + " for application: " +
-                           appName + " ... skipping startup");
-            } else {
-                // start the application
-                kernel.startupApplication(appProperties);
-            }
-=======
         for (String appPropertyFile : args) {
             Properties appProperties =
                 getProperties(appPropertyFile, systemProperties);
@@ -620,7 +535,6 @@
                                appName);
                 kernel.startupApplication(appProperties);
             }
->>>>>>> 5b02b557
         }
     }
 
