--- conflicted
+++ resolved
@@ -6,32 +6,87 @@
 import com.sun.sgs.kernel.RecurringTaskHandle;
 import com.sun.sgs.kernel.TaskReservation;
 
+import java.util.Collection;
+
 
 /**
  * This interface is used to define a scheduler that is tied to a single
  * application. It is used by a <code>SystemScheduler</code> to handle
  * the tasks it recieves that are associated with a given application.
  * Implementations of this interface are essentially just responsible for
- * ordering the tasks associated with a given application.
+ * ordering the tasks associated with a given application.  All
+ * implementations must implement a constructor of the form
+ * <code>(java.util.Properties)</code>.
  *
  * @since 1.0
  * @author Seth Proctor
  */
-interface ApplicationScheduler
-{
+interface ApplicationScheduler {
+
+    /**
+     * The default location to specify an application's scheduler.
+     */
+    public final String APPLICATION_SCHEDULER_PROPERTY =
+        "com.sun.sgs.ApplicationScheduler";
+
+    /**
+     * Returns the next task to run. Unlike the <code>getNextTask</code>
+     * call on <code>SystemScheduler</code>, this method only blocks if
+     * <code>wait</code> is <code>true</code>. If not waiting, it returns
+     * <code>null</code> if nothing is available.
+     *
+     * @param wait whether to wait for a task to become available
+     *
+     * @return the next <code>ScheduledTask</code> or <code>null</code>
+     *
+     * @throws InterruptedException if the thread is interrupted while
+     *                              waiting for a task
+     */
+    public ScheduledTask getNextTask(boolean wait) throws InterruptedException;
+
+    /**
+     * Places at most the next <code>max</code> tasks available into
+     * the provided <code>Collection</code>. This method does not block,
+     * so it may not provide any tasks. The number of tasks provided
+     * is returned.
+     * <p>
+     * Note that there is no guarentee that the tasks provided are all
+     * contiguous. That is, if two calls are made at the same time to this
+     * method, or a call to <code>getNextTask</code> is made at the same
+     * time, the scheduler does not have to provide the next <code>max</code>
+     * tasks to one consumer before servicing others. If this behavior is
+     * needed, the calling <code>SystemScheduler</code> needs to synchronize
+     * access. The tasks are guaranteed to be in correct order, if the
+     * provided <code>Collection</code> is ordered.
+     *
+     * @param tasks the <code>Collection</code> into which the tasks are put
+     * @param max the maximum number of tasks to get
+     *
+     * @return the number of tasks provided
+     */
+    public int getNextTasks(Collection<ScheduledTask> tasks, int max);
 
     /**
      * Reserves a space for a task.
      *
+     * @param task the <code>ScheduledTask</code> to reserve
+     *
      * @return a <code>TaskReservation</code> for the task
      *
-     * @throws TaskRejectedException if a reservation cannot be made
+     * @throws TaskRejectedException if a reservation cannot be made, or if
+     *                               the task is recurring
      */
     public TaskReservation reserveTask(ScheduledTask task);
 
     /**
      * Adds a task to the scheduler. This task is executed only once, but
      * may be executed immediately or in the future.
+     * <p>
+     * Note that while recurring tasks are initially added to the scheduler
+     * via <code>addRecurringTask</code>, each recurrence of that task
+     * (including the first one) is added through this method, though a
+     * unique instance of <code>ScheduledTask</code> must be provided each
+     * time.
      *
      * @param task the <code>ScheduledTask</code> to add
      *
@@ -55,8 +110,6 @@
      */
     public RecurringTaskHandle addRecurringTask(ScheduledTask task);
 
-<<<<<<< HEAD
-=======
     /**
      * Notifies the scheduler that the given task has been cancelled. This
      * typically happens with recurring tasks when their associated handles
@@ -73,5 +126,4 @@
      */
     public void shutdown();
 
->>>>>>> 5b02b557
 }