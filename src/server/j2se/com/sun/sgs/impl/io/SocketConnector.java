--- conflicted
+++ resolved
@@ -33,15 +33,8 @@
     private static final LoggerWrapper logger =
         new LoggerWrapper(Logger.getLogger(SocketConnector.class.getName()));
     
-<<<<<<< HEAD
     private final IoConnector connector;
-=======
-    private static final LoggerWrapper logger =
-        new LoggerWrapper(Logger.getLogger(SocketConnector.class.getName()));
-    
-    private IoConnector connector;
-    private boolean connectionInitiated = false;
->>>>>>> 03dd294b
+    private ConnectionHandler connectionHandler = null;
 
     /**
      * Constructs a {@code SocketConnector} using the given {@code IoConnector}
@@ -68,45 +61,75 @@
      * {@inheritDoc}
      */
     public void connect(SocketAddress address, IOHandler handler, 
-<<<<<<< HEAD
             IOFilter filter)
     {
-        logger.log(Level.FINE, "connecting to {0}", address);
-=======
-            IOFilter filter) {
-        
-        if (connectionInitiated) {
-            throw new IllegalStateException("IOConnector has already " +
-                        "initiated a connection or has been shutdown");
+        synchronized (this) {
+            if (connectionHandler != null) {
+                RuntimeException e = new IllegalStateException(
+                            "Connection already in progress");
+                logger.logThrow(Level.FINE, e, e.getMessage());
+            }
+            connectionHandler = new ConnectionHandler(handler, filter);
         }
         logger.log(Level.FINE, "connecting to {0}", address);
-        connectionInitiated = true;
->>>>>>> 03dd294b
-        connector.connect(address, new ConnectionHandler(handler, filter));
+        connector.connect(address, connectionHandler);
     }
     
 
     /**
      * {@inheritDoc}
      */
-    public void shutdown() {
+    public synchronized void shutdown() {
         logger.log(Level.FINE, "shutdown called");
-<<<<<<< HEAD
-=======
-        connectionInitiated = true;
->>>>>>> 03dd294b
+        synchronized (this) {
+            if (connectionHandler == null) {
+                RuntimeException e = new IllegalStateException(
+                            "No connection in progress");
+                logger.logThrow(Level.FINE, e, e.getMessage());
+            }
+        }
+        connectionHandler.cancel();
     }
-
+    
     static class ConnectionHandler extends SocketHandler {
         private final IOHandler handler;
         private final IOFilter filter;
+        private boolean cancelled = false;
+        private boolean connected = false;
 
         ConnectionHandler(IOHandler handler, IOFilter filter) {
             this.handler = handler;
             this.filter = filter;
         }
+        
+        void cancel() {
+            synchronized (this) {
+                if (connected) {
+                    RuntimeException e = new IllegalStateException(
+                                "Already connected");
+                    logger.logThrow(Level.FINE, e, e.getMessage());
+                }
+                if (cancelled) {
+                    RuntimeException e = new IllegalStateException(
+                                "Already cancelled");
+                    logger.logThrow(Level.FINE, e, e.getMessage());
+                }
+                cancelled = true;
+            }
+        }
 
         public void sessionCreated(IoSession session) throws Exception {
+            synchronized (this) {
+                if (cancelled) {
+                    logger.log(Level.FINE,
+                            "cancelled; ignore created session {0}",
+                            session);
+                    session.close();
+                    return;
+                }
+                connected = true;
+            }
+            
             logger.log(Level.FINE, "created session {0}", session);
             SocketHandle handle = new SocketHandle(filter, session);
             handle.setIOHandler(handler);
