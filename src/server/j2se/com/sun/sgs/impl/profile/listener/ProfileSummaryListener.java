/*
 * Copyright 2007 Sun Microsystems, Inc.
 *
 * This file is part of Project Darkstar Server.
 *
 * Project Darkstar Server is free software: you can redistribute it
 * and/or modify it under the terms of the GNU General Public License
 * version 2 as published by the Free Software Foundation and
 * distributed hereunder to you.
 *
 * Project Darkstar Server is distributed in the hope that it will be useful,
 * but WITHOUT ANY WARRANTY; without even the implied warranty of
 * MERCHANTABILITY or FITNESS FOR A PARTICULAR PURPOSE.  See the
 * GNU General Public License for more details.
 *
 * You should have received a copy of the GNU General Public License
 * along with this program.  If not, see <http://www.gnu.org/licenses/>.
 */

package com.sun.sgs.impl.profile.listener;

import com.sun.sgs.impl.sharedutil.PropertiesWrapper;

import com.sun.sgs.kernel.KernelRunnable;
import com.sun.sgs.kernel.RecurringTaskHandle;
import com.sun.sgs.kernel.ResourceCoordinator;
import com.sun.sgs.kernel.TaskOwner;
import com.sun.sgs.kernel.TaskScheduler;

import com.sun.sgs.profile.ProfileOperation;
import com.sun.sgs.profile.ProfileListener;
import com.sun.sgs.profile.ProfileProperties;
import com.sun.sgs.profile.ProfileReport;

import java.beans.PropertyChangeEvent;

import java.io.IOException;

import java.util.HashMap;
import java.util.Map;
import java.util.Properties;

import java.util.concurrent.atomic.AtomicLong;


/**
 * A text-output listener that generates task-periodic summary reports
 * about the performance of tasks being executed by a server.  Each
 * report summaries a fixed number of tasks.  The number of tasks
 * summarized can be modified by setting the {@code
 * com.sun.sgs.profile.listener.window.size} property in the system
 * properties.  The default number of tasks is {@code 5000}.
 *
 * <p>
 * 
 * Each report is structured like the following example:
 * <p><pre>
 * past 5000 tasks:
 *   mean: 2.94ms,  max: 21ms,  failed 25 (0.50%),
 *   mean ready count: 4.09,  mean lag time: 11.87ms, 
 *   parallelism factor: 0.99
 *   mean throughput: 88 txn/sec,  mean latency: 32.14 ms/txn
 * all 104302000 tasks:
 *   mean: 2.64ms,  max: 1010ms,  failed 1713 (0.62%),
 *   mean ready count: 3.98,  mean lag time: 9.75ms
 *   mean throughput: 88 txn/sec,  mean latency: 32.14 ms/txn
 * </pre>
 *
<<<<<<< HEAD
=======
 * <p>
 *
 * Note that the mean, max, mean throughput, and mean latency reports only
 * apply to successful tasks.
 *
>>>>>>> e52a4e8e
 * @see ProfileProperties
 */
public class ProfileSummaryListener implements ProfileListener {

    /**
     * The window of tasks that are aggregated before the next text
     * output when none is provided
     */
    private static final int DEFAULT_WINDOW_SIZE = 5000;

    /**
     * How many tasks are aggregated between status updates.  Note
     * that the update might not occur exactly on window crossing due
     * to concurrent updates.
     */
    private final int windowSize;

    // long wall-clock time
    private long lastWindowStart;

    // statistics updated for the aggregate window
     private long taskCount;
     private long failedCount;
     private long maxRunTime;
     private long runTime;   
     private long lagTimeSum;
     private long readyCountSum;   

    // statistics for the lifetime of the program
     private long lifetimeCount;
     private long lifetimeMax;
     private long lifetimeFailed;
     private long lifetimeRunTime;
     private long lifetimeLagTime;
     private long lifetimeReadyCountSum;
     private long lifetimeWindowTime;

    /**
     * Creates an instance of {@code ProfileSummaryListener}.
     *
     * @param properties the {@code Properties} for this listener
     * @param owner the {@code TaskOwner} to use for all tasks run by
     *        this listener
     * @param taskScheduler the {@code TaskScheduler} to use for
     *        running short-lived or recurring tasks
     * @param resourceCoord the {@code ResourceCoordinator} used to
     *        run any long-lived tasks
     *
     */
    public ProfileSummaryListener(Properties properties, TaskOwner owner,
				  TaskScheduler taskScheduler,
				  ResourceCoordinator resourceCoord) {

	lastWindowStart = System.currentTimeMillis();

	taskCount   = 0;
	failedCount = 0;
	runTime     = 0;
	lagTimeSum     = 0;
	maxRunTime  = 0;
	readyCountSum = 0;

	lifetimeCount   = 0;
	lifetimeFailed  = 0;
	lifetimeRunTime = 0;
	lifetimeLagTime = 0;
	lifetimeMax     = 0;
	lifetimeReadyCountSum = 0;
	lifetimeWindowTime = 0;

	windowSize = new PropertiesWrapper(properties).
	    getIntProperty(ProfileProperties.WINDOW_SIZE, DEFAULT_WINDOW_SIZE);
    }

    /**
     * {@inheritDoc}
     */
    public void propertyChange(PropertyChangeEvent event) {
	// unused
    }

    /**
     * {@inheritDoc}
     */
    public void report(ProfileReport profileReport) {
	

	taskCount++;
	readyCountSum += profileReport.getReadyCount();


	// calculate the run-time and lag-time only if it was successful
	if (profileReport.wasTaskSuccessful()) {

	    long r = profileReport.getRunningTime();

	    runTime += r;

	    if (r > maxRunTime)
		maxRunTime = r;

	    lagTimeSum += (profileReport.getActualStartTime() -
			   profileReport.getScheduledStartTime());
	}
	else {
	    failedCount++;
	}
	
	if (taskCount % windowSize == 0) {

	    long windowEndTime = System.currentTimeMillis();	    

	    lifetimeCount += taskCount;
	    lifetimeFailed += failedCount;
	    lifetimeRunTime += runTime;
	    lifetimeLagTime += lagTimeSum;
	    lifetimeReadyCountSum += readyCountSum;
	    lifetimeWindowTime += (windowEndTime - lastWindowStart);
	    
	    if (maxRunTime > lifetimeMax)
		lifetimeMax = maxRunTime;
	    
	    double successful = taskCount - failedCount;
	    double lifetimeSuccessful = lifetimeCount - lifetimeFailed;

	    System.out.printf("past %d tasks:%n"
			      + "  mean: %4.2fms,"
			      + "  max: %6dms,"
			      + "  failed: %d (%2.2f%%)," 
			      + "%n  mean ready count: %.2f,"
			      + "  mean lag time: %.2fms,"
			      + "%n  parallelism factor: %.2f"
			      + "%n  mean throughput: %.2f txn/sec,"
			      + "  mean latency: %.2f ms/txn%n"
			      + "all %d tasks:%n"
			      + "  mean: %4.2fms,"
			      + "  max: %6dms,"
			      + "  failed: %d (%2.2f%%),"
			      + "%n  mean ready count: %.2f,"
			      + "  mean lag time: %.2fms"
			      + "%n  mean throughput: %.2f txn/sec,"
			      + "  mean latency: %.2f ms/txn%n",
			      taskCount, 
			      runTime/ successful,
			      maxRunTime, 
			      failedCount, 
			      (failedCount * 100) / (double)taskCount,
			      readyCountSum / (double)taskCount,
			      lagTimeSum / successful,
			      ((double)runTime / 
			       (double)(windowEndTime - lastWindowStart)),	
			      ((successful*1000) /
			       (double)(windowEndTime - lastWindowStart)),
			      (runTime + lagTimeSum) / successful,
			      lifetimeCount, 
			      lifetimeRunTime / lifetimeSuccessful,
			      lifetimeMax, 
			      lifetimeFailed, 
			      (lifetimeFailed*100) / (double)lifetimeCount,
			      lifetimeReadyCountSum / (double)lifetimeCount,
			      lifetimeLagTime / lifetimeSuccessful,
			      ((lifetimeSuccessful*1000) /
			       (double)lifetimeWindowTime),
			      ((lifetimeRunTime + lifetimeLagTime) /
			       lifetimeSuccessful)
		);

 	    maxRunTime = 0;
 	    failedCount = 0;
 	    runTime = 0;	   
 	    lagTimeSum = 0;	
 	    taskCount = 0;
 	    readyCountSum = 0;	
	    lastWindowStart = System.currentTimeMillis();
	}       
    }

    /**
     * {@inheritDoc}
     */
    public void shutdown() {
	// unused
    }
    
    

}<|MERGE_RESOLUTION|>--- conflicted
+++ resolved
@@ -66,14 +66,11 @@
  *   mean throughput: 88 txn/sec,  mean latency: 32.14 ms/txn
  * </pre>
  *
-<<<<<<< HEAD
-=======
  * <p>
  *
  * Note that the mean, max, mean throughput, and mean latency reports only
  * apply to successful tasks.
  *
->>>>>>> e52a4e8e
  * @see ProfileProperties
  */
 public class ProfileSummaryListener implements ProfileListener {
