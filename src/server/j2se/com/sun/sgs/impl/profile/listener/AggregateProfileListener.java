--- conflicted
+++ resolved
@@ -104,11 +104,7 @@
     // the supported properties and their default values
     private static final String PORT_PROPERTY = PROP_BASE + ".report.port";
     private static final int DEFAULT_PORT = 43005;
-<<<<<<< HEAD
-    private static final String PERIOD_PROPERTY = PROP_BASE + ".reportPeriod";
-=======
     private static final String PERIOD_PROPERTY = PROP_BASE + ".report.period";
->>>>>>> e52a4e8e
     private static final long DEFAULT_PERIOD = 5000;
 
     /**
