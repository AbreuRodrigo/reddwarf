/*
 * Copyright 2007 Sun Microsystems, Inc.
 *
 * This file is part of Project Darkstar Server.
 *
 * Project Darkstar Server is free software: you can redistribute it
 * and/or modify it under the terms of the GNU General Public License
 * version 2 as published by the Free Software Foundation and
 * distributed hereunder to you.
 *
 * Project Darkstar Server is distributed in the hope that it will be useful,
 * but WITHOUT ANY WARRANTY; without even the implied warranty of
 * MERCHANTABILITY or FITNESS FOR A PARTICULAR PURPOSE.  See the
 * GNU General Public License for more details.
 *
 * You should have received a copy of the GNU General Public License
 * along with this program.  If not, see <http://www.gnu.org/licenses/>.
 */

package com.sun.sgs.impl.profile.listener;

import com.sun.sgs.impl.sharedutil.PropertiesWrapper;

import com.sun.sgs.impl.profile.util.NetworkReporter;

import com.sun.sgs.kernel.KernelRunnable;
import com.sun.sgs.kernel.RecurringTaskHandle;
import com.sun.sgs.kernel.ResourceCoordinator;
import com.sun.sgs.kernel.TaskOwner;
import com.sun.sgs.kernel.TaskScheduler;

import com.sun.sgs.profile.ProfileOperation;
import com.sun.sgs.profile.ProfileListener;
import com.sun.sgs.profile.ProfileReport;

import java.beans.PropertyChangeEvent;

import java.io.IOException;

import java.util.Formatter;
import java.util.Properties;

import java.util.concurrent.atomic.AtomicBoolean;


/**
 * This implementation of <code>ProfileListener</code> takes
 * snapshots at fixed intervals. It provides a very simple view of what
 * the system has done over the last interval. By default the time
 * interval is 10 seconds.
 * <p>
 * Note that this is still a work in progress. It doesn't report anything
 * except the number of threads and the succeeded/total number of tasks. To
 * get a better view of the system, we probably need things like the time
 * threads are waiting for tasks, the size of the queues, etc., but those
 * haven't been added to the interfaces yet.
 * <p>
 * This listener reports its findings on a server socket. Any number of
 * users may connect to that socket to watch the reports. The default
 * port used is 43007.
 * <p>
 * The <code>com.sun.sgs.impl.profile.listener.SnapshotProfileListener.</code>
<<<<<<< HEAD
 * root is used for all properties in this class. The <code>reportPort</code>
=======
 * root is used for all properties in this class. The <code>report.port</code>
>>>>>>> e52a4e8e
 * key is used to specify an alternate port on which to report profiling
 * data. The <code>report.period</code> key is used to specify the length of
 * time, in milliseconds, between reports.
 *
 * @see AggregateTaskListener
 */
public class SnapshotProfileListener implements ProfileListener {

    // the number of successful tasks and the total number of tasks
    private volatile long successCount = 0;
    private volatile long totalCount = 0;

    // the total number of ready tasks observed
    private volatile int readyCount = 0;

    // the number of threads running through the scheduler
    private volatile int threadCount;

    // the reporter used to publish data
    private NetworkReporter networkReporter;

    // the handle for the recurring reporting task
    private RecurringTaskHandle handle;

    // a flag used to make sure that during reporting no one is looking
    // at the data, since it gets cleared after the report is made
    private AtomicBoolean flag;

    // the base name for properties
    private static final String PROP_BASE =
        SnapshotProfileListener.class.getName();

    // the supported properties and their default values
    private static final String PORT_PROPERTY = PROP_BASE + ".report.port";
    private static final int DEFAULT_PORT = 43007;
<<<<<<< HEAD
    private static final String PERIOD_PROPERTY = PROP_BASE + ".reportPeriod";
=======
    private static final String PERIOD_PROPERTY = PROP_BASE + ".report.period";
>>>>>>> e52a4e8e
    private static final long DEFAULT_PERIOD = 10000;

    /**
     * Creates an instance of <code>SnapshotProfileListener</code>.
     *
     * @param properties the <code>Properties</code> for this listener
     * @param owner the <code>TaskOwner</code> to use for all tasks run by
     *              this listener
     * @param taskScheduler the <code>TaskScheduler</code> to use for
     *                      running short-lived or recurring tasks
     * @param resourceCoord the <code>ResourceCoordinator</code> used to
     *                      run any long-lived tasks
     *
     * @throws IOException if the server socket cannot be created
     */
    public SnapshotProfileListener(Properties properties, TaskOwner owner,
                                   TaskScheduler taskScheduler,
                                   ResourceCoordinator resourceCoord)
        throws IOException
    {
        flag = new AtomicBoolean(false);

        PropertiesWrapper wrappedProps = new PropertiesWrapper(properties);

        int port = wrappedProps.getIntProperty(PORT_PROPERTY, DEFAULT_PORT);
        networkReporter = new NetworkReporter(port, resourceCoord);

        long reportPeriod =
            wrappedProps.getLongProperty(PERIOD_PROPERTY, DEFAULT_PERIOD);
        handle = taskScheduler.
            scheduleRecurringTask(new SnapshotRunnable(reportPeriod), owner, 
                                  System.currentTimeMillis() + reportPeriod,
                                  reportPeriod);
        handle.start();
    }

    /**
     * {@inheritDoc}
     */
    public void propertyChange(PropertyChangeEvent event) {
	if (event.getPropertyName().equals("com.sun.sgs.profile.threadcount"))
	    this.threadCount = ((Integer)event.getNewValue()).intValue();
    }

    /**
     * {@inheritDoc}
     */
    public void report(ProfileReport profileReport) {
        while (! flag.compareAndSet(false, true));

        try {
            if (profileReport.wasTaskSuccessful())
                successCount++;
            totalCount++;
            readyCount += profileReport.getReadyCount();
        } finally {
            flag.set(false);
        }
    }

    /**
     * {@inheritDoc}
     */
    public void shutdown() {
        handle.cancel();
    }

    /**
     * Private internal class that is used to run a recurring task that
     * reports on the collected data.
     */
    private class SnapshotRunnable implements KernelRunnable {
        private final long reportPeriod;
        SnapshotRunnable(long reportPeriod) {
            this.reportPeriod = reportPeriod;
        }
        public String getBaseTaskType() {
            return SnapshotRunnable.class.getName();
        }
        public void run() throws Exception {
            while (! flag.compareAndSet(false, true));

            Formatter reportStr = new Formatter();
	    reportStr.format("Snapshot[period=%dms]:%n", reportPeriod);
            try {
                reportStr.format("  Threads=%d", threadCount);
		reportStr.format("  Tasks=%d/%d%n", successCount, totalCount);
                reportStr.format("  AverageQueueSize=%2.2f tasks%n%n",
				 ((double)readyCount / (double)totalCount));
            } finally {
                successCount = 0;
                totalCount = 0;
                readyCount = 0;
                flag.set(false);
            }

            networkReporter.report(reportStr.toString());
        }
    }

}<|MERGE_RESOLUTION|>--- conflicted
+++ resolved
@@ -60,11 +60,7 @@
  * port used is 43007.
  * <p>
  * The <code>com.sun.sgs.impl.profile.listener.SnapshotProfileListener.</code>
-<<<<<<< HEAD
- * root is used for all properties in this class. The <code>reportPort</code>
-=======
  * root is used for all properties in this class. The <code>report.port</code>
->>>>>>> e52a4e8e
  * key is used to specify an alternate port on which to report profiling
  * data. The <code>report.period</code> key is used to specify the length of
  * time, in milliseconds, between reports.
@@ -100,11 +96,7 @@
     // the supported properties and their default values
     private static final String PORT_PROPERTY = PROP_BASE + ".report.port";
     private static final int DEFAULT_PORT = 43007;
-<<<<<<< HEAD
-    private static final String PERIOD_PROPERTY = PROP_BASE + ".reportPeriod";
-=======
     private static final String PERIOD_PROPERTY = PROP_BASE + ".report.period";
->>>>>>> e52a4e8e
     private static final long DEFAULT_PERIOD = 10000;
 
     /**
