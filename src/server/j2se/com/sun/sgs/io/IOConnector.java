package com.sun.sgs.io;

<<<<<<< HEAD
=======
import java.io.IOException;
>>>>>>> 03dd294b
import java.net.SocketAddress;

/**
 * An {@code IOConnector} establishes connections, or 
 * {@code IOHandle}s, to remote hosts.  Clients should call shutdown()
 * when finished with the Connector.  Clients have the option to attach
 * {@code IOFilter}s on a per handle basis.  Filters allow for the manipulation
 * of the bytes before outgoing data is sent, and after incoming data is
 * received.
 * <p>
 * An {@code IOConnector} is non-reusable in that subsequent calls to connect()
 * after the first call with throw {@code IllegalStateException}.
 * 
 * TODO: spec this to be non-reusable? -JM
 * 
 * @author Sten Anderson
 * @since 1.0
 */
public interface IOConnector {

    
    /**
     * Attempts to connect to the remote host on the given port.  This call is
     * non-blocking, so a {@code connected()} callback will be generated on
     * the {@code listener} upon successful connection, or
     * {@code disconnected} if it fails.
     * 
     * @param address           the remote address to which to connect
     * @param listener          the <code>IOHandler</code> that will
     *                          receive the associated connection events.
     *                          
     * @throws IllegalStateException if the connector has already initiated a
     * connection, or if the connector has been shutdown.
     */
    public void connect(SocketAddress address, IOHandler listener);
    
    /**
     * Attempts to connect to the remote host on the given port.  This call is
     * non-blocking, so a {@code connected()} callback will be generated on
     * the {@code listener} upon successful connection, or
     * {@code disconnected} if it fails.  The given {@code IOFilter} will be
     * attached to the {@code IOHandle} upon connecting.
     * 
     * @param address           the remote address to which to connect
     * @param listener          the {@code IOHandler} that will
     *                          receive the associated connection events.
<<<<<<< HEAD
     * @param filter            the filter to attach to the connected 
     *                          {@code IOHandle}                          
=======
     * @param filter            the filter to attach to the returned 
     *                          {@code IOHandle} 
     *
     * @throws IllegalStateException if the connector has already initiated a
     * connection, or if the connector has been shutdown.                         
>>>>>>> 03dd294b
     */
    public void connect(SocketAddress address, IOHandler listener, 
                            IOFilter filter);    
    
    
    /**
<<<<<<< HEAD
     * Shuts down this Connector.  Once shutdown, it cannot be restarted.
     * If there is a pending connection, it is aborted.
=======
     * Shuts down this Connector, attempting to cancel any connection attempt
     * in-progress. 
>>>>>>> 03dd294b
     */
    public void shutdown();
}<|MERGE_RESOLUTION|>--- conflicted
+++ resolved
@@ -1,9 +1,5 @@
 package com.sun.sgs.io;
 
-<<<<<<< HEAD
-=======
-import java.io.IOException;
->>>>>>> 03dd294b
 import java.net.SocketAddress;
 
 /**
@@ -13,17 +9,14 @@
  * {@code IOFilter}s on a per handle basis.  Filters allow for the manipulation
  * of the bytes before outgoing data is sent, and after incoming data is
  * received.
- * <p>
- * An {@code IOConnector} is non-reusable in that subsequent calls to connect()
- * after the first call with throw {@code IllegalStateException}.
- * 
- * TODO: spec this to be non-reusable? -JM
+ * <p> 
+ * An {@code IOConnector} is non-reusable in that subsequent calls to connect() 
+ * after the first call with throw {@code IllegalStateException}. 
  * 
  * @author Sten Anderson
  * @since 1.0
  */
 public interface IOConnector {
-
     
     /**
      * Attempts to connect to the remote host on the given port.  This call is
@@ -34,9 +27,6 @@
      * @param address           the remote address to which to connect
      * @param listener          the <code>IOHandler</code> that will
      *                          receive the associated connection events.
-     *                          
-     * @throws IllegalStateException if the connector has already initiated a
-     * connection, or if the connector has been shutdown.
      */
     public void connect(SocketAddress address, IOHandler listener);
     
@@ -50,29 +40,19 @@
      * @param address           the remote address to which to connect
      * @param listener          the {@code IOHandler} that will
      *                          receive the associated connection events.
-<<<<<<< HEAD
      * @param filter            the filter to attach to the connected 
      *                          {@code IOHandle}                          
-=======
-     * @param filter            the filter to attach to the returned 
-     *                          {@code IOHandle} 
-     *
-     * @throws IllegalStateException if the connector has already initiated a
-     * connection, or if the connector has been shutdown.                         
->>>>>>> 03dd294b
      */
     public void connect(SocketAddress address, IOHandler listener, 
                             IOFilter filter);    
     
     
     /**
-<<<<<<< HEAD
-     * Shuts down this Connector.  Once shutdown, it cannot be restarted.
-     * If there is a pending connection, it is aborted.
-=======
-     * Shuts down this Connector, attempting to cancel any connection attempt
-     * in-progress. 
->>>>>>> 03dd294b
+     * Shuts down this ConnectorShuts down this Connector, attempting to
+     * cancel any connection attempt 
+     * 
+     * @throws IllegalStateException if there is no connection attempt
+     *         in progress
      */
     public void shutdown();
 }