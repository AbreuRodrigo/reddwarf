/*
 * Copyright © 2006 Sun Microsystems, Inc., 4150 Network Circle, Santa
 * Clara, California 95054, U.S.A. All rights reserved.
 * 
 * Sun Microsystems, Inc. has intellectual property rights relating to
 * technology embodied in the product that is described in this
 * document. In particular, and without limitation, these intellectual
 * property rights may include one or more of the U.S. patents listed at
 * http://www.sun.com/patents and one or more additional patents or
 * pending patent applications in the U.S. and in other countries.
 * 
 * U.S. Government Rights - Commercial software. Government users are
 * subject to the Sun Microsystems, Inc. standard license agreement and
 * applicable provisions of the FAR and its supplements.
 * 
 * Use is subject to license terms.
 * 
 * This distribution may include materials developed by third parties.
 * 
 * Sun, Sun Microsystems, the Sun logo and Java are trademarks or
 * registered trademarks of Sun Microsystems, Inc. in the U.S. and other
 * countries.
 * 
 * This product is covered and controlled by U.S. Export Control laws
 * and may be subject to the export or import laws in other countries.
 * Nuclear, missile, chemical biological weapons or nuclear maritime end
 * uses or end users, whether direct or indirect, are strictly
 * prohibited. Export or reexport to countries subject to U.S. embargo
 * or to entities identified on U.S. export exclusion lists, including,
 * but not limited to, the denied persons and specially designated
 * nationals lists is strictly prohibited.
 * 
 * Copyright © 2006 Sun Microsystems, Inc., 4150 Network Circle, Santa
 * Clara, California 95054, Etats-Unis. Tous droits réservés.
 * 
 * Sun Microsystems, Inc. détient les droits de propriété intellectuels
 * relatifs à la technologie incorporée dans le produit qui est décrit
 * dans ce document. En particulier, et ce sans limitation, ces droits
 * de propriété intellectuelle peuvent inclure un ou plus des brevets
 * américains listés à l'adresse http://www.sun.com/patents et un ou les
 * brevets supplémentaires ou les applications de brevet en attente aux
 * Etats - Unis et dans les autres pays.
 * 
 * L'utilisation est soumise aux termes de la Licence.
 * 
 * Cette distribution peut comprendre des composants développés par des
 * tierces parties.
 * 
 * Sun, Sun Microsystems, le logo Sun et Java sont des marques de
 * fabrique ou des marques déposées de Sun Microsystems, Inc. aux
 * Etats-Unis et dans d'autres pays.
 * 
 * Ce produit est soumis à la législation américaine en matière de
 * contrôle des exportations et peut être soumis à la règlementation en
 * vigueur dans d'autres pays dans le domaine des exportations et
 * importations. Les utilisations, ou utilisateurs finaux, pour des
 * armes nucléaires,des missiles, des armes biologiques et chimiques ou
 * du nucléaire maritime, directement ou indirectement, sont strictement
 * interdites. Les exportations ou réexportations vers les pays sous
 * embargo américain, ou vers des entités figurant sur les listes
 * d'exclusion d'exportation américaines, y compris, mais de manière non
 * exhaustive, la liste de personnes qui font objet d'un ordre de ne pas
 * participer, d'une façon directe ou indirecte, aux exportations des
 * produits ou des services qui sont régis par la législation américaine
 * en matière de contrôle des exportations et la liste de ressortissants
 * spécifiquement désignés, sont rigoureusement interdites.
 */

package com.sun.gi.logic;

import java.lang.reflect.Method;
import java.nio.ByteBuffer;

import com.sun.gi.comm.routing.ChannelID;
import com.sun.gi.comm.routing.UserID;
import com.sun.gi.framework.rawsocket.SimRawSocketListener;
import com.sun.gi.objectstore.Transaction;

/**
 * @author Jeff Kesselman
 * @version 1.0
 */
public abstract class SimTask {

    private static ThreadLocal<SimTask> current = new ThreadLocal<SimTask>();

    /**
     * This ENUM is used to describe what kind of access you want callback to
     * occur with. They match the simialrly named functions on GLOReference.
     * 
     * @see GLOReference
     */
    public enum ACCESS_TYPE {

	/** Acquire an exclusive write-lock on a GLO */
	GET,

	/** Acquire a shared read-lock on a GLO */
	PEEK,

	/** Attempt an exclusive write-lock, non-blocking */
	ATTEMPT
    }

    /**
     * Called to transfer the calling thread of control to the execution of the
     * task.
     */
    public abstract void execute();

    /**
     * A utility call used by other parts of the system. It takes a Game Logic
     * Object (GLO) ID and wraps it in a GLOReference.
     * 
     * @param id
     *            the GLO id
     * 
     * @return a GLOReference that may be used by another GLO
     */
    public abstract GLOReference<? extends GLO> makeReference(long id);

    /**
     * Gets the transaction associated with this SimTask. A SimTask only has a
     * transaction associated with it during execution.
     * 
     * @return the associated transaction or NULL if the SimTask is not
     *         currently executing.
     */
    public abstract Transaction getTransaction();

    // client functions
    // All the functions from here down are used by game application
    // code
    // to talk to its execution context and request services from it.

    /**
     * Returns the applciation ID assigned to the game to which this task
     * belongs.
     * 
     * @return the app ID
     */
    public abstract long getAppID();

    /**
     * Registers a GLO as a listener to user join/left events. The listening GLO
     * must implement the SimUserListener interface.
     * 
     * @param ref
     *            A reference to the GLO to be registered.
     */
    public abstract void addUserListener(
	    GLOReference<? extends SimUserListener> ref);

    /**
     * Registers a GLO as a listener to data packet arrival events. 
     * It listens for data adressed to the UserID passed.
     * 
     * The listening GLO must implement the SimUserDataListener
     * interface.
     * 
     * @param id The UserID that data will be adressed to to trigger
     * this listener
     * 
     * @param ref A reference to the GLO to be registered
     */
    public abstract void addUserDataListener(UserID id,
		    GLOReference<? extends SimUserDataListener> ref);

    /**
     * Send data to a single user on a particular channel.
     * 
     * @param cid the channel ID
     *
     * @param to the message recipient
     *
     * @param data the data packet to send
     *
     * @param reliable true if the data should be sent reliably
     */
    public abstract void sendData(ChannelID cid, UserID to, ByteBuffer data,
	    boolean reliable);

    /**
     * Send data to a set of users by their IDs, on a particular
     * channel.  This actually maps to the sendMulticast call down in
     * the router layer by calling the user manager created to handle
     * this particular game.
     * 
     * @param cid the channel ID
     *
     * @param to the list of message recipients
     *
     * @param data the data packet to send
     *
     * @param reliable true if the data should be sent reliably
     */
    public abstract void sendData(ChannelID cid, UserID[] to, ByteBuffer data,
		    boolean reliable);

    /**
     * Send data to all users on a particular channel.
     * 
     * @param cid the channel ID
     *
     * @param data the data packet to send
     *
     * @param reliable true if the data should be sent reliably
     */
    public abstract void broadcastData(ChannelID cid, ByteBuffer data,
	    boolean reliable);

    /**
     * Creates a GLO in the objectstore from the given template
     * object.
     * 
     * @param simObject the "template object" to insert into the
     * object store, if a GLO does not already exist with the given
     * name.  This object should *not* be used after being passed to
     * the createGLO call -- instead, call get() on the returned
     * GLOReference to get the newly created object.
     * 
     * @param name an optional symbolic reference to assign to the
     * object, or null to create an anonymous GLO.
     * 
     * @return A GLOReference that references the newly created GLO.
     */
    public abstract <T extends GLO> GLOReference<T> createGLO(T simObject,
	    String name);

    /**
     * Create an anonymous GLO in the objectstore.
     * 
     * @param simObject the "template object" to insert into the
     * object store.  This object should *not* be used after being
     * passed to the createGLO call -- instead, call get() on the
     * returned GLOReference to get the newly created object.
     * 
     * @return A GLOReference that references the newly created GLO
     */
    public abstract <T extends GLO> GLOReference<T> createGLO(T simObject);

    // data access functions
    // These functions are used by games to get data from the
    // ObjectStore

    /**
     * This method is used to retrieve an GLReference based on the
     * symbolic name assigned to the GLO at the time of creation in
     * the objectstore.
     * 
     * As is everything else is the obejctstore, symbolic names are
     * specific to a game context.  (The Game's App ID is an implicit
     * part of the key.)
     * 
     * @param gloName The symbolic name to look up.
     * 
     * @return A reference to the GLO if found, null if not found.
     */
    public abstract <T extends GLO> GLOReference<T> findGLO(String gloName);

    /**
     * Destroy all persistence data for the GLO referred to by ref.
     * 
     * @param ref A GLOReference to the GLO to be destroyed.
     */
    public abstract void destroyGLO(GLOReference<? extends GLO> ref);

    /**
     * This method opens a comm channel and returns an ID for it.  If
     * the channel is already open, return a valid ChannelID for the
     * existing channel.  Note that channels may be referred to by
     * more than one channelID.
     * 
     * @param channelName the name of the channel to create
     * 
     * @return a new ChannelID for the channel created.  ChannelIDs
     * are not unique -- a channel may be referred to by more than one
     * channelID.
     */
    public abstract ChannelID openChannel(String channelName);

    /**
     * This function is used to schedule a Task to be launched on a
     * stack-local heartbat timer.  This version of the call schedules
     * the Task to be launched with exclusive access to the called
     * back GLO.  (a "get")
     * 
     * It is a primative function that in of itself will not scale. 
     * APplications should generally use theincluded Persistant
     * Destributed Timer utility (which itself uses this) PDTimer.
     * 
     * @see PDTimer
     * 
     * @param delay Amount of time in seconds between heartbeat
     * callbacks
     *
     * @param repeat Should this repeat every delay-seconds or is it a
     * one-shot?
     *
     * @param ref The SimTimerListener to star the Task with.
     * 
     * @return an id for this timer event registration
     */
    public abstract long registerTimerEvent(long delay, boolean repeat,
	    GLOReference<? extends SimTimerListener> ref);

    /**
     * This function is used to schedule a Task to be launched on a
     * stack-local heartbat timer.
     * 
     * It is a primative function that in of itself will not scale. 
     * APplications should generally use theincluded Persistant
     * Destributed Timer utility (which itself uses this) PDTimer.
     * 
     * @see PDTimer
     * 
     * @param access What kind of access (get/peek/attempt) the Task
     * will use to acquire the GLO referred to by ref
     *
     * @param delay Amount of time in seconds between heartbeat
     * callbacks
     *
     * @param repeat Should this repeat every delay-seconds or is it a
     * one-shot?
     *
     * @param ref The SimTimerListener to star the Task with.
     * 
     * @return an id for this timer event registration
     */
    public abstract long registerTimerEvent(ACCESS_TYPE access, long l,
	    boolean b, GLOReference<? extends SimTimerListener> reference);

    /**
     * This method makes a GLORefrence for a GLO.  It is used to get a
     * GLO refernce when all you have is a Java reference to the GLO
     * in question.
     * 
     * Note that this only makes sense from inside a Task that has
     * acquired the GLO through lock, peek or attempt.  Use elsewhere
     * will result in an InstantiationException.
     * 
     * @param glo The GLO to make a GLOreference to.
     * 
     * @return a GLOReference that points to the given GLO.
     * 
     * @throws InstantiationException if the attempt to make a
     * GLOReference fails.
     */
    public abstract <T extends GLO> GLOReference<T> makeReference(T glo)
	    throws InstantiationException;

    /**
     * <b>THIS IS AN INTERNAL FUNCTION AND SHOULD NEVER BE CALLED BY
     * SGS APPLICATION CODE!</b>
     * 
     * It is used by the system as GLOs are acquired to store data
     * about them in the SimTask for use by other methods.
     * 
     * @param objID The ID of the object
     *
     * @param glo A pointer to the GLO itself
     *
     * @param access The access type used to acquire the object
     */
    public abstract void registerGLOID(long objID, GLO glo, ACCESS_TYPE access);

    /**
     * This method is used to queue a child task for execution.  A
     * child task will <em>never</em> be started til after the
     * parent-task has finished processing.
     * 
     * @param accessType Access type used to acquire the initial GLO
     *
     * @param target The Task's initial GLO
     *
     * @param method The method to call upon that GLo to start the
     * Task
     *
     * @param parameters Parameters to pass in that starting call.
     */
    public abstract void queueTask(ACCESS_TYPE accessType,
	    GLOReference<? extends GLO> target, Method method,
	    Object[] parameters);

    /**
     * This is a convenience method, the same as queueTask above but
     * without an Access type parameter.  GET access is assumed if you
     * use this call.
     * 
     * @see queueTask(ACCESS_TYPE accessType, GLOReference<?  extends
     * GLO> target, Method method, Object[] parameters);
     * 
     * @param target The Task's initial GLO
     *
     * @param method The method to call upon that GLo to start the
     * Task
     *
     * @param parameters Parameters to pass in that starting call.
     */
    public abstract void queueTask(GLOReference<? extends GLO> target,
	    Method method, Object[] parameters);

    /**
     * GLC code is often written with an assumption about the access
     * type that the containg GLO will be acquired with.  For
     * instance, a method that modifies a GLO's state may not want to
     * be called in Access Type PEEK because then the changes will not
     * be saved.
     * 
     * Thsi method provides a way for the GLC code to enforce the
     * access type.  If the access type passed in with thsi call is
     * *not* the current access type of the passed GLO, this method
     * will throw an AccessTypeViolationException which will result in
     * the run of the Task being aborted if not caught by the
     * surrounding GLC code.
     * 
     * @param accessType The required Access Type
     * 
     * @param glo The GLO to check the Access Type of
     * 
     * @throws AccessTypeViolationException
     */
    public abstract void access_check(ACCESS_TYPE accessType, GLO glo);

    // Hooks into the RawSocketManager, added 1/16/2006

    /**
     * Requests that a socket be opened at the given host on the given
     * port.  The returned ID can be used for future communication
     * with the socket that will be opened.  The socket ID will not be
     * valid, and therefore should not be used until the connection is
     * complete.  Connection is complete once the
     * SimRawSocketListener.socketOpened() call back is called.
     * 
     * @param access the access type (GET, PEEK, or ATTEMPT)
     *
     * @param ref a reference to the GLO initiating the connection
     *
     * @param host a String representation of the remote host
     *
     * @param port the remote port
     *
     * @param reliable if true, the connection will use a reliable
     * protocol
     * 
     * @return an identifier that can be used for future communication
     * with the socket
     */
    public abstract long openSocket(ACCESS_TYPE access,
	    GLOReference<? extends SimRawSocketListener> ref, String host,
	    int port, boolean reliable);

    /**
     * Sends data on the socket mapped to the given socketID.  This
     * method will not return until the entire buffer has been
     * drained.
     * 
     * @param socketID the socket identifier.
     *
     * @param data the data to send.  The buffer should be in a ready
     * state, i.e. flipped if necessary.
     */
    public abstract void sendRawSocketData(long socketID, ByteBuffer data);

    /**
     * Requests that the socket matching the given socketID be closed. 
     * The socket should not be assumed to be closed, however, until
     * the call back SimRawSocketListener.socketClosed() is called.
     * 
     * @param socketID the identifier of the socket.
     */
    public abstract void closeSocket(long socketID);

    /**
     * Joins the specified user to the Channel referenced by the given
     * ChannelID.
     * 
     * @param user the user
     *
     * @param id the ChannelID
     */
    public abstract void join(UserID user, ChannelID id);

    /**
     * Removes the specified user from the Channel referenced by the
     * given ChannelID.
     * 
     * @param user the user
     *
     * @param id the ChannelID
     */
    public abstract void leave(UserID user, ChannelID id);

    /**
     * Locks the given channel based on shouldLock.  Users cannot
     * join/leave locked channels except by way of the Router.
     * 
     * @param cid the channel ID
     *
     * @param shouldLock if true, will lock the channel, otherwise
     * unlock it.
     */
    public abstract void lock(ChannelID cid, boolean shouldLock);

    /**
     * Closes the local view of the channel mapped to ChannelID.  Any
     * remaining users will be notified as the channel is closing.
     * 
     * @param cid the ID of the channel to close.
     */
    public abstract void closeChannel(ChannelID cid);

    /**
     * Enables/disables eavesdropping for a given user/channel pair. 
     * <p>
     *
     * If there is a SimDataUserListener on the given user then
     * enable/disable that listener to recieve dataArrivedFromChannel
     * callbacks from this user to the given channel.  By default no
     * messages are eavedropped.  <p>
     *
     * @param uid the user to eavesdrop
     *
     * @param cid the channel on which to eavesdrop that user
     *
     * @param setting if <code>true</code> then enable eavesdropping
     * for the combination of user and channel, if <code>false</code>
     * then disable
     */
    public abstract void setEvesdroppingEnabled(UserID uid, ChannelID cid,
	    boolean setting);

    /**
     * Gets the SimTask for the currently executing event.
     * 
     * @return the current SimTask context
     * 
     * @throws ExecutionOutsideOfTaskException if called outside of
     * the context of an SGS task dispatch
     */
    public static SimTask getCurrent()
	    throws ExecutionOutsideOfTaskException
    {
	SimTask simTask = current.get();

	if (simTask == null) {
	    throw new ExecutionOutsideOfTaskException();
	}

<<<<<<< HEAD
	/**
	 * This method returns the Game Name assigned to this simulation
	 * when ti was installed into the SGS back end.
	 * @return The name of the App that this Task is part of.
	 */
	public abstract String getAppName();

	/**
	 * Returns the UserID of this task.
	 * @return the UserID of this task
	 */
	public abstract UserID getUserID();
=======
	return simTask;
    }

    /**
     * Sets the {@link SimTask} returned by
     * <code>SimTask.getCurrent()</code>.  <p>
     *
     * <b>This is an internal function and should never be called by
     * SGS application code!</b>
     */
    protected void setAsCurrent() {
	current.set(this);
    }

    /**
     * Returns the Game Name assigned to this simulation when it was
     * installed into the SGS back end.
     *
     * @return The name of the application of which this task is part
     */
    public abstract String getAppName();
>>>>>>> 53beade4
}<|MERGE_RESOLUTION|>--- conflicted
+++ resolved
@@ -547,40 +547,31 @@
 	    throw new ExecutionOutsideOfTaskException();
 	}
 
-<<<<<<< HEAD
-	/**
-	 * This method returns the Game Name assigned to this simulation
-	 * when ti was installed into the SGS back end.
-	 * @return The name of the App that this Task is part of.
-	 */
-	public abstract String getAppName();
+	return simTask;
+    }
+
+    /**
+     * Sets the {@link SimTask} returned by
+     * <code>SimTask.getCurrent()</code>.  <p>
+     *
+     * <b>This is an internal function and should never be called by
+     * SGS application code!</b>
+     */
+    protected void setAsCurrent() {
+	current.set(this);
+    }
+
+    /**
+     * Returns the Game Name assigned to this simulation when it was
+     * installed into the SGS back end.
+     *
+     * @return The name of the application of which this task is part
+     */
+    public abstract String getAppName();
 
 	/**
 	 * Returns the UserID of this task.
 	 * @return the UserID of this task
 	 */
 	public abstract UserID getUserID();
-=======
-	return simTask;
-    }
-
-    /**
-     * Sets the {@link SimTask} returned by
-     * <code>SimTask.getCurrent()</code>.  <p>
-     *
-     * <b>This is an internal function and should never be called by
-     * SGS application code!</b>
-     */
-    protected void setAsCurrent() {
-	current.set(this);
-    }
-
-    /**
-     * Returns the Game Name assigned to this simulation when it was
-     * installed into the SGS back end.
-     *
-     * @return The name of the application of which this task is part
-     */
-    public abstract String getAppName();
->>>>>>> 53beade4
 }