/*
 * Copyright © 2006 Sun Microsystems, Inc., 4150 Network Circle, Santa
 * Clara, California 95054, U.S.A. All rights reserved.
 * 
 * Sun Microsystems, Inc. has intellectual property rights relating to
 * technology embodied in the product that is described in this
 * document. In particular, and without limitation, these intellectual
 * property rights may include one or more of the U.S. patents listed at
 * http://www.sun.com/patents and one or more additional patents or
 * pending patent applications in the U.S. and in other countries.
 * 
 * U.S. Government Rights - Commercial software. Government users are
 * subject to the Sun Microsystems, Inc. standard license agreement and
 * applicable provisions of the FAR and its supplements.
 * 
 * Use is subject to license terms.
 * 
 * This distribution may include materials developed by third parties.
 * 
 * Sun, Sun Microsystems, the Sun logo and Java are trademarks or
 * registered trademarks of Sun Microsystems, Inc. in the U.S. and other
 * countries.
 * 
 * This product is covered and controlled by U.S. Export Control laws
 * and may be subject to the export or import laws in other countries.
 * Nuclear, missile, chemical biological weapons or nuclear maritime end
 * uses or end users, whether direct or indirect, are strictly
 * prohibited. Export or reexport to countries subject to U.S. embargo
 * or to entities identified on U.S. export exclusion lists, including,
 * but not limited to, the denied persons and specially designated
 * nationals lists is strictly prohibited.
 * 
 * Copyright © 2006 Sun Microsystems, Inc., 4150 Network Circle, Santa
 * Clara, California 95054, Etats-Unis. Tous droits réservés.
 * 
 * Sun Microsystems, Inc. détient les droits de propriété intellectuels
 * relatifs à la technologie incorporée dans le produit qui est décrit
 * dans ce document. En particulier, et ce sans limitation, ces droits
 * de propriété intellectuelle peuvent inclure un ou plus des brevets
 * américains listés à l'adresse http://www.sun.com/patents et un ou les
 * brevets supplémentaires ou les applications de brevet en attente aux
 * Etats - Unis et dans les autres pays.
 * 
 * L'utilisation est soumise aux termes de la Licence.
 * 
 * Cette distribution peut comprendre des composants développés par des
 * tierces parties.
 * 
 * Sun, Sun Microsystems, le logo Sun et Java sont des marques de
 * fabrique ou des marques déposées de Sun Microsystems, Inc. aux
 * Etats-Unis et dans d'autres pays.
 * 
 * Ce produit est soumis à la législation américaine en matière de
 * contrôle des exportations et peut être soumis à la règlementation en
 * vigueur dans d'autres pays dans le domaine des exportations et
 * importations. Les utilisations, ou utilisateurs finaux, pour des
 * armes nucléaires,des missiles, des armes biologiques et chimiques ou
 * du nucléaire maritime, directement ou indirectement, sont strictement
 * interdites. Les exportations ou réexportations vers les pays sous
 * embargo américain, ou vers des entités figurant sur les listes
 * d'exclusion d'exportation américaines, y compris, mais de manière non
 * exhaustive, la liste de personnes qui font objet d'un ordre de ne pas
 * participer, d'une façon directe ou indirecte, aux exportations des
 * produits ou des services qui sont régis par la législation américaine
 * en matière de contrôle des exportations et la liste de ressortissants
 * spécifiquement désignés, sont rigoureusement interdites.
 */

package com.sun.gi.logic.impl;

import java.lang.reflect.Method;
import java.net.MalformedURLException;
import java.net.URL;
import java.net.URLClassLoader;
import java.nio.ByteBuffer;
import java.util.ArrayList;
import java.util.Collections;
import java.util.HashMap;
import java.util.HashSet;
import java.util.Iterator;
import java.util.LinkedList;
import java.util.List;
import java.util.Map;
import java.util.Set;
import java.util.logging.Logger;
import java.util.Random;

import javax.security.auth.Subject;

import com.sun.gi.comm.routing.ChannelID;
import com.sun.gi.comm.routing.Router;
import com.sun.gi.comm.routing.RouterListener;
import com.sun.gi.comm.routing.SGSChannel;
import com.sun.gi.comm.routing.UserID;
import com.sun.gi.utils.StatisticalUUID;
import com.sun.gi.framework.install.DeploymentRec;
import com.sun.gi.logic.GLO;
import com.sun.gi.logic.GLOReference;
import com.sun.gi.logic.SimKernel;
import com.sun.gi.logic.SimTask;
import com.sun.gi.logic.SimUserDataListener;
import com.sun.gi.logic.Simulation;
import com.sun.gi.logic.SimTask.ACCESS_TYPE;
import com.sun.gi.objectstore.ObjectStore;
import com.sun.gi.objectstore.Transaction;

public class SimulationImpl implements Simulation {

    private static Logger log = Logger.getLogger("com.sun.gi.logic");

    long appID;
    private String appName;

    SimKernel kernel;
    Router router;
    ObjectStore ostore;
    ClassLoader loader;

    private List<Long> userListeners = new ArrayList<Long>();
    private Map<UserID, List<Long>> userDataListeners =
	    new HashMap<UserID, List<Long>>();
    // private List<SimTask> taskQueue = new LinkedList<SimTask>();
    private Map<UserID, Set<ChannelID>> userEvesdropChannels =
	    new HashMap<UserID, Set<ChannelID>>();


    // DJE:  A map of the state of each user.  Every user is always in
    // one of the two sets:  readyUsers or busyUsers.  A user is ready
    // if there is not already an in-progress task for that user (it's
    // not whether the USER is busy; it's whether the system is busy
    // doing something for the user).  A user may also be a lame duck,
    // which means that the "leave" task has been queued but not
    // processed.  Transitions from one set are always protected by
    // userStateMutex.

    protected Object userStateMutex = new Object();
    protected Set<UserID> readyUsers =
	    Collections.synchronizedSet(new HashSet<UserID>());
    protected Set<UserID> busyUsers =
	    Collections.synchronizedSet(new HashSet<UserID>());
    protected Set<UserID> lameDuckUsers =
	    Collections.synchronizedSet(new HashSet<UserID>());

    // DJE:  A list of all of the known active UserIDs.  At every
    // visible moment, should be the union of readyUsers and
    // busyUsers.  Used for bookkeeping; may be redundant eventually. 
    // Protected by userStateMutex as well.

    protected Set<UserID> knownUsers =
	    Collections.synchronizedSet(new HashSet<UserID>());

    // DJE: A map between UserIDs and Queues of pending tasks 

    protected Map<UserID, List<SimTask>> taskQueues =
	    Collections.synchronizedMap(
		    new HashMap<UserID, List<SimTask>>());
    protected List<SimTask> backdoorQueue =
	    Collections.synchronizedList(new LinkedList<SimTask>());

    // DJE: source of randomness for selecting task queues
    private Random random = new Random();

    /**
     * Constructor
     */
    public SimulationImpl(SimKernel kernel, ObjectStore ostore, Router router,
            DeploymentRec game) throws InstantiationException {

        this.kernel = kernel;
        this.appName = game.getName();
        this.ostore = ostore;
        this.router = router;
        this.appID = game.getID();

        router.addRouterListener(new RouterListener() {
            public void serverMessage(UserID from, ByteBuffer data,
                    boolean reliable) {
                fireServerMessage(from, data);
            }

            public void userJoined(UserID uid, Subject subject) {
		log.fine("user " + uid + " joining");

		// DJE create local state for the user.
		synchronized (userStateMutex) {
		    if (!knownUsers.contains(uid)) {
			knownUsers.add(uid);

			// If we didn't even know about this user,
			// then we must not be running anything for
			// them (so they're ready) and we must not
			// have a taskQueue for them.

			readyUsers.add(uid);
			if (!taskQueues.containsKey(uid)) {
			    taskQueues.put(uid,
				    Collections.synchronizedList(
					    new LinkedList<SimTask>()));
			}
		    } else {
			log.warning("user " + uid + " was already joined.");
		    }
		}
                fireUserJoined(uid, subject);
            }

            public void userLeft(UserID uid) {
		log.fine("user " + uid + " leaving");

		fireUserLeft(uid);

		// DJE note the assymetry wrt userJoin:  we need to
		// queue up the "leave" message BEFORE we can declare
		// the user a lame duck.

		synchronized (userStateMutex) {

		    // DJE mark this user as a lame duck.  We can
		    // remove their queues and other bookkeeping if
		    // their queue drains while we still think they're
		    // dead wood.

		    if (knownUsers.contains(uid)) {
			log.fine("user left: " + uid);
			lameDuckUsers.add(uid);
		    } else {
			log.warning("user " + uid +
				" leaving but was not joined.");
		    }
		}
	    }

            public void userJoinedChannel(UserID uid, ChannelID cid) {
		log.fine("user " + uid + " joined channel " + cid);
		synchronized (userStateMutex) {
		    if (lameDuckUsers.contains(uid)) {
			log.warning("joinedChannel user " + uid +
				" is a lame duck");
		    }
		}
                fireUserJoinedChannel(uid, cid);
            }

            public void userLeftChannel(UserID uid, ChannelID cid) {
		log.fine("user " + uid + " left channel " + cid);
		synchronized (userStateMutex) {
		    if (lameDuckUsers.contains(uid)) {
			log.warning("leftChannel user " + uid +
				" is a lame duck");
		    }
		}
                fireUserLeftChannel(uid, cid);
            }

            public void channelDataPacket(ChannelID cid, UserID from,
                    ByteBuffer buff) {
		log.fine("user " + from + " sent data to channel " + cid);
		synchronized (userStateMutex) {
		    if (lameDuckUsers.contains(from)) {
			log.warning("channelDataPacket user " + from +
				" is a lame duck");
		    }
		}
                fireChannelDataPacket(cid, from, buff);
            }
        });

        final String bootClassName = game.getBootClass();
        if (bootClassName != null) { // has server side
            try {
                loader = new URLClassLoader(new URL[] { new URL(
                        game.getClasspathURL()) });

                Class bootclass = loader.loadClass(bootClassName);

                Method startMethod = bootclass.getMethod("boot",
			new Class[] { GLOReference.class, boolean.class });

                // Check for existing boot object in objectstore...

                Transaction trans =
			ostore.newTransaction(bootclass.getClassLoader());

                trans.start();
                boolean firstTime = false;
                long bootObjectID = trans.lookup("BOOT");
                if (bootObjectID == ObjectStore.INVALID_ID) {
                    // boot object doesn't exist; create it
                    bootObjectID =
			trans.create((GLO) bootclass.newInstance(), "BOOT");
                    if (bootObjectID == ObjectStore.INVALID_ID) {
                        // we lost a create race
                        bootObjectID = trans.lookup("BOOT");
                    } else {
                        firstTime = true;
                    }
                }
                trans.commit();

		log.fine("BootObj for app " + appID +
			" is objectID " + bootObjectID);

                queueTask(newTask(bootObjectID, startMethod, new Object[] {
                        new GLOReferenceImpl(bootObjectID), firstTime}, 
				null));

            } catch (MalformedURLException e) {
                e.printStackTrace();
                throw new InstantiationException(e.getMessage());
            } catch (ClassNotFoundException e) {
                e.printStackTrace();
                throw new InstantiationException(e.getMessage());
            } catch (NoSuchMethodException e) {
                throw new InstantiationException(
                        "Boot class in sim has no method: "
                                + "void boot(SimTask, boolean)");
            } catch (IllegalAccessException e) {
                e.printStackTrace();
                throw new InstantiationException(e.getMessage());
            }
        }
        kernel.addSimulation(this);
    }

    /**
     */
    public void queueTask(SimTask task) {
	if (task.getUserID() == null) {
	    log.finer("backdoor task queued");
	    backdoorQueue.add(task);
	} else {
	    UserID uid = task.getUserID();

	    if (!knownUsers.contains(uid)) {
		log.warning("attempt to queue task for unknown uid " + uid);
		// GIVE UP
		return ;
	    }
	    synchronized (taskQueues) {
		// add the task to the front of the queue for this uid.
		if (!taskQueues.containsKey(uid)) {
		    log.severe("attempt to queue task for unknown uid " + uid);
		    // GIVE UP
		    return ;
		}
		List<SimTask> uidQueue = taskQueues.get(uid);
		uidQueue.add(task);

		// These will be interesting, at least for debugging.
		log.fine("queue for uid " + uid + " has length " +
			uidQueue.size());
	    }
	}

	kernel.simHasNewTask();
    }


    /**
     * DJE this is entirely new.
     *
     * The impl here should be folded back into queueTask, since the
     * primary difference is whether the task is put on the head of
     * the queue or the tail.
     */
    public void requeueTask(SimTask task) {
	if (task.getUserID() == null) {
	    log.finer("backdoor task re-queued");
	    backdoorQueue.add(0, task);
	} else {
	    UserID uid = task.getUserID();

	    if (!knownUsers.contains(uid)) {
		log.warning("attempt to queue task for unknown uid " + uid);
		// GIVE UP
		return ;
	    }
	    synchronized (taskQueues) {
		// add the task to the front of the queue for this uid.
		if (!taskQueues.containsKey(uid)) {
		    log.severe("attempt to queue task for unknown uid " + uid);
		    // GIVE UP
		    return ;
		}
		List<SimTask> uidQueue = taskQueues.get(uid);
		uidQueue.add(0, task);

		// These will be interesting, at least for debugging.
		log.fine("queue for uid " + uid + " has length " +
			uidQueue.size());
	    }
	}

        kernel.simHasNewTask();
    }

    /**
     * addUserListener
     * 
     * @param ref
     * 
     */
    public void addUserListener(GLOReference ref) {
        addUserListener(((GLOReferenceImpl) ref).getObjID());
    }

    public void addUserListener(long objID) {
        userListeners.add(objID);
    }

    // internal
    private SimTask newTask(ACCESS_TYPE access, long startObject,
            Method startMethod, Object[] params, UserID uid)
    {
        return new SimTaskImpl(this, loader, access, startObject, startMethod,
                params, uid);
    }

    // external
    public SimTask newTask(ACCESS_TYPE access, GLOReference ref, Method method,
            Object[] params, UserID uid)
    {
<<<<<<< HEAD
        return newTask(access, ((GLOReferenceImpl) ref).objID, method,
		params, uid);
=======
        return newTask(access, ((GLOReferenceImpl) ref).getObjID(),
		method, params);
>>>>>>> 53beade4
    }

    /**
     * userAdded
     * 
     * @param id UserID
     */
    public void userLoggedIn(UserID id, Subject subject) {
        try {
            Method userJoinedMethod = loader.loadClass(
                    "com.sun.gi.logic.SimUserListener").getMethod("userJoined",
                    new Class[] { SimTask.class, UserID.class, Subject.class });
            Object[] params = { id, subject };
            for (Iterator i = userListeners.iterator(); i.hasNext();) {
                long objID = ((Long) i.next()).longValue();
                queueTask(newTask(objID, userJoinedMethod, params, id));
            }
        } catch (ClassNotFoundException ex) {
            ex.printStackTrace();
        } catch (SecurityException ex) {
            ex.printStackTrace();
        } catch (NoSuchMethodException ex) {
            ex.printStackTrace();
        }
    }

    /**
     * userRemoved
     * 
     * @param id UserID
     */
    public void userLoggedOut(UserID id) {
        try {
            Method userJoinedMethod = loader.loadClass(
                    "com.sun.gi.logic.SimUserListener").getMethod("userLeft",
                    new Class[] { SimTask.class, UserID.class });
            Object[] params = { id };
            for (Iterator i = userListeners.iterator(); i.hasNext();) {
                long objID = ((Long) i.next()).longValue();
                queueTask(newTask(objID, userJoinedMethod, params, id));
            }
        } catch (ClassNotFoundException ex) {
            ex.printStackTrace();
        } catch (SecurityException ex) {
            ex.printStackTrace();
        } catch (NoSuchMethodException ex) {
            ex.printStackTrace();
        }
    }

    /**
     * getAppID
     * 
     * @return long
     */
    public long getAppID() {
        return appID;
    }

    /**
     * getAppName
     * 
     * @return String
     */
    public String getAppName() {
        return appName;
    }

    public void sendUnicastData(ChannelID cid, UserID target, ByteBuffer buff,
            boolean reliable) {
        SGSChannel channel = router.getChannel(cid);
        channel.unicastData(UserID.SERVER_ID, target, buff, reliable);
    }

    public void sendMulticastData(ChannelID cid, UserID[] targets,
            ByteBuffer buff, boolean reliable) {
        SGSChannel channel = router.getChannel(cid);
        channel.multicastData(UserID.SERVER_ID, targets, buff, reliable, false);
    }

    public void sendBroadcastData(ChannelID cid, ByteBuffer buff,
            boolean reliable) {
        SGSChannel channel = router.getChannel(cid);
        channel.broadcastData(UserID.SERVER_ID, buff, reliable);
    }

    public void addUserDataListener(UserID id, GLOReference ref) {
        List<Long> dataListeners = userDataListeners.get(id);
        if (dataListeners == null) {
            dataListeners = new ArrayList<Long>();
            userDataListeners.put(id, dataListeners);
        }
        dataListeners.add(new Long(((GLOReferenceImpl) ref).getObjID()));
    }

    protected void fireUserLeftChannel(UserID uid, ChannelID cid) {
        List<Long> listenerIDs = userDataListeners.get(uid);
        if (listenerIDs != null) {
            try {
                Method userLeftChannelMethod = loader.loadClass(
                        "com.sun.gi.logic.SimUserDataListener").getMethod(
                        "userLeftChannel",
                        new Class[] { ChannelID.class, UserID.class });
                Object[] params = { cid, uid };
                for (Long gloID : listenerIDs) {
                    queueTask(newTask(gloID, userLeftChannelMethod, params, uid));
                }
            } catch (SecurityException e) {
                e.printStackTrace();
            } catch (NoSuchMethodException e) {
                e.printStackTrace();
            } catch (ClassNotFoundException e) {
                e.printStackTrace();
            }
        }
    }

    /**
     * @param uid
     * @param cid
     */
    protected void fireUserJoinedChannel(UserID uid, ChannelID cid) {
        List<Long> listenerIDs = userDataListeners.get(uid);
        if (listenerIDs != null) {
            try {
                Method userJoinedChannelMethod = loader.loadClass(
                        "com.sun.gi.logic.SimUserDataListener").getMethod(
                        "userJoinedChannel",
                        new Class[] { ChannelID.class, UserID.class });
                Object[] params = { cid, uid };
                for (Long gloID : listenerIDs) {
                    queueTask(newTask(gloID, userJoinedChannelMethod, params, uid));
                }
            } catch (SecurityException e) {
                e.printStackTrace();
            } catch (NoSuchMethodException e) {
                e.printStackTrace();
            } catch (ClassNotFoundException e) {
                e.printStackTrace();
            }
        }
    }

    protected void fireChannelDataPacket(ChannelID cid, UserID from,
            ByteBuffer buff) {
        List<Long> listeners = userDataListeners.get(from);
        if (listeners != null) {
            Set<ChannelID> channels = userEvesdropChannels.get(from);
            if ((channels == null) || !channels.contains(cid)) {
                // we aren't evesdropping
                return;
            }
            ByteBuffer outBuff = buff.duplicate();
            outBuff.flip();
            Method m;
            try {
                m = SimUserDataListener.class.getMethod(
                        "dataArrivedFromChannel", ChannelID.class,
                        UserID.class, ByteBuffer.class);
                for (Long uid : listeners) {

		    // DJE:  this looks a little different from the
		    // others.  Review.

                    queueTask(newTask(uid.longValue(), m, new Object[] { cid,
                            from, outBuff.duplicate() }, from));
                }
            } catch (SecurityException e) {
                e.printStackTrace();
            } catch (NoSuchMethodException e) {
                e.printStackTrace();
            }
        }
    }

    protected void fireUserLeft(UserID uid) {
        try {
            Method userLeftMethod = loader.loadClass(
                    "com.sun.gi.logic.SimUserListener").getMethod("userLeft",
                    new Class[] { UserID.class });
            Object[] params = { uid };
            for (Long gloID : userListeners) {
                queueTask(newTask(gloID, userLeftMethod, params, uid));
            }
        } catch (SecurityException e) {
            e.printStackTrace();
        } catch (NoSuchMethodException e) {
            e.printStackTrace();
        } catch (ClassNotFoundException e) {
            e.printStackTrace();
        }
    }

    protected void fireUserJoined(UserID uid, Subject subject) {
        try {
            Method userJoinedMethod = loader.loadClass(
                    "com.sun.gi.logic.SimUserListener").getMethod("userJoined",
                    new Class[] { UserID.class, Subject.class });
            Object[] params = { uid, subject };
            for (Long gloID : userListeners) {
                queueTask(newTask(gloID, userJoinedMethod, params, uid));
            }
        } catch (SecurityException e) {
            e.printStackTrace();
        } catch (NoSuchMethodException e) {
            e.printStackTrace();
        } catch (ClassNotFoundException e) {
            e.printStackTrace();
        }
    }

    protected void fireServerMessage(UserID from, ByteBuffer data) {
        try {
            Method userJoinedMethod = loader.loadClass(
                    "com.sun.gi.logic.SimUserDataListener").getMethod(
                    "userDataReceived",
                    new Class[] { UserID.class, ByteBuffer.class });
            Object[] params = { from, data.duplicate() };
            List<Long> listeners = userDataListeners.get(from);
            if (listeners != null) {
                for (long objID : listeners) {
                    queueTask(newTask(objID, userJoinedMethod, params, from));
                }
            }
        } catch (ClassNotFoundException ex) {
            ex.printStackTrace();
        } catch (SecurityException ex) {
            ex.printStackTrace();
        } catch (NoSuchMethodException ex) {
            ex.printStackTrace();
        }
    }

    public SimTask newTask(long objID, Method method, Object[] params,
	    UserID uid)
    {
        return newTask(ACCESS_TYPE.GET, objID, method, params, uid);
    }

    public boolean hasTasks() {
	synchronized (userStateMutex) {
	    synchronized (taskQueues) {
		if (!backdoorQueue.isEmpty()) {
		    log.fine("has Tasks: backdoor tasks");
		    return true;
		}
		for (UserID uid : readyUsers) {
		    // log.finer("has Tasks: considering user " + uid);
		    if (!taskQueues.get(uid).isEmpty()) {
			log.finer("has Tasks: user " + uid);
			return true;
		    }
		}
	    }
	}
	log.fine("has Tasks: no waiting tasks");
	return false;
    }

    public SimTask nextTask() {

	log.fine("next Task: choosing something");
	SimTask task = null;

	// DJE:  CHECK:  I'm assuming that the caller knows that if
	// this returns null, then there was a snafu, but to do
	// nothing.  Even if hasTasks indicates that there are tasks
	// ready to run, there is a race condition between that check
	// and actually choosing a candidate.  The only way to really
	// check whether there is something to run is find something
	// or fail.

	synchronized (userStateMutex) {
	    synchronized (taskQueues) {

		// DJE:  Rather than doing something clever, I'm doing
		// something simple, and trusting to randomness to even
		// things out.  This is unfair to users with lots of tasks
		// scheduled; they're no more likely to run than anyone
		// else.

		if (backdoorQueue.isEmpty() && readyUsers.isEmpty()) {
		    log.warning("nothing to do: problem!");
		    return null;
		}

		// DJE: If there's something on the backdoor queue, then
		// flip a coin over whether or not to take it.
		// Otherwise, walk through the readUserList looking
		// for something to take.    If that fails, then go
		// back to the backdoor queue and take what's there.
		// If that fails, there's nothing to do!

		if (!backdoorQueue.isEmpty() && random.nextBoolean()) {
		    task = backdoorQueue.remove(0);
		    log.finer("took newTask from backdoorQueue");
		} else if (!readyUsers.isEmpty()) {
		    List<UserID> readyUserList =
			    new ArrayList<UserID>(readyUsers);
		    Collections.shuffle(readyUserList);

		    for (UserID uid : readyUserList) {
			List<SimTask> queue =
				taskQueues.get(uid);
			if (queue != null && !queue.isEmpty()) {
			    task = queue.remove(0);
			    log.finer("took newTask from readyUser " + uid);
			    break;
			}
		    }
		} else if (!backdoorQueue.isEmpty()) {
		    log.finer("took newTask from backdoor on the rebound");
		    task = backdoorQueue.remove(0);
		} else {
		    task = null;
		}

		if (task == null) {
		    log.warning("newTask returning NULL");
		    return null;
		} else {
		    userIsReady(task.getUserID(), false);
		    return task;
		}
	    }
	}
    }

    private void userIsReady(UserID user, boolean ready) {

	log.fine("user " + user + " readiness " + ready);

	if (user == null) {
	    return;
	}

	synchronized (userStateMutex) {
	    if (ready) {
		readyUsers.add(user);
		busyUsers.remove(user);

		if (lameDuckUsers.contains(user)) {
		    log.finer("lame duck user " + user);
		    synchronized (taskQueues) {
			List<SimTask> tasks = taskQueues.get(user);
			if ((tasks == null) || tasks.isEmpty()) {
			    log.fine("removing lame duck user " + user);
			    taskQueues.remove(user);
			    readyUsers.remove(user);
			    busyUsers.remove(user);
			    lameDuckUsers.remove(user);
			} else {
			    log.finer("preserving lame duck user " + user +
				    " length " + tasks.size());
			}
		    }
		}
	    } else {
		readyUsers.remove(user);
		busyUsers.add(user);
	    }

	    log.finer("ready " + ready +
		    " #taskQueues " + taskQueues.size() +
		    " #readyUsers " + readyUsers.size() +
		    " #busyUsers " + busyUsers.size() + 
		    " #lameDuckUsers " + lameDuckUsers.size());
	}

	kernel.simHasNewTask();
    }

    /**
     * {@inheritDoc}
     */
    public void taskDone(SimTask task) {
	if (task == null) {
	    // unexpected!

	    log.severe("task is null");
	    return;
	}
	userIsReady(task.getUserID(), true);
    }

    public ChannelID openChannel(String name) {
        return router.openChannel(name).channelID();
    }

    public long registerTimerEvent(long tid, ACCESS_TYPE access, long objID,
            long delay, boolean repeat) {
        return kernel.registerTimerEvent(tid, access, this, objID, delay,
                repeat);
    }

    public SimTask newTask(GLOReference ref, Method methodToCall,
            Object[] params, UserID uid)
    {
        return newTask(ACCESS_TYPE.GET, ref, methodToCall, params, uid);
    }

    public ObjectStore getObjectStore() {
        return ostore;
    }

    // Hooks into the RawSocketManager, added 1/16/2006

    public long openSocket(long socketID, ACCESS_TYPE access, long objID,
            String host, int port, boolean reliable)
    {
        return kernel.openSocket(socketID, this, access, objID, host, port,
                reliable);
    }

    public long sendRawSocketData(long socketID, ByteBuffer data) {
        return kernel.sendRawSocketData(socketID, data);
    }

    public void closeSocket(long socketID) {
        kernel.closeSocket(socketID);
    }

    public long getNextTimerID() {
        return kernel.getNextTimerID();
    }

    public long getNextSocketID() {
        return kernel.getNextSocketID();
    }

    /**
     * Joins the specified user to the Channel referenced by the given
     * ChannelID.
     * 
     * @param user the user
     * @param id the ChannelID
     */
    public void join(UserID user, ChannelID id) {
        router.join(user, id);
    }

    /**
     * Removes the specified user from the Channel referenced by the
     * given ChannelID.
     * 
     * @param user the user
     * @param id the ChannelID
     */
    public void leave(UserID user, ChannelID id) {
        router.leave(user, id);
    }

    /**
     * Locks the given channel based on shouldLock. Users cannot
     * join/leave locked channels except by way of the Router.
     * 
     * @param cid the channel ID
     * @param shouldLock if true, will lock the channel, otherwise
     * unlock it.
     */
    public void lock(ChannelID cid, boolean shouldLock) {
        router.lock(cid, shouldLock);
    }

    /**
     * Closes the local view of the channel mapped to ChannelID. Any
     * remaining users will be notified as the channel is closing.
     * 
     * @param id the ID of the channel to close.
     */
    public void closeChannel(ChannelID id) {
        router.closeChannel(id);
    }

    public void enableEvesdropping(UserID uid, ChannelID cid, boolean setting) {
        Set<ChannelID> channels;
        synchronized (userEvesdropChannels) {
            channels = userEvesdropChannels.get(uid);
            if (channels == null) {
                channels = new HashSet<ChannelID>();
                userEvesdropChannels.put(uid, channels);
            }
        }
        synchronized (channels) {
            if (setting) {
                channels.add(cid);
            } else {
                channels.remove(cid);
            }
        }
    }
}<|MERGE_RESOLUTION|>--- conflicted
+++ resolved
@@ -420,13 +420,8 @@
     public SimTask newTask(ACCESS_TYPE access, GLOReference ref, Method method,
             Object[] params, UserID uid)
     {
-<<<<<<< HEAD
-        return newTask(access, ((GLOReferenceImpl) ref).objID, method,
-		params, uid);
-=======
         return newTask(access, ((GLOReferenceImpl) ref).getObjID(),
-		method, params);
->>>>>>> 53beade4
+		method, params, uid);
     }
 
     /**
