package com.sun.sgs.impl.client.comm;

import java.io.IOException;

import com.sun.sgs.client.comm.ClientConnection;
import com.sun.sgs.client.comm.ClientConnectionListener;
import com.sun.sgs.io.IOHandle;
import com.sun.sgs.io.IOHandler;

/**
 * A {@code ClientConnection} is the central point of communication with the 
 * server. This {@code SimpleClientConnection} uses an {@link IOHandle} for its 
 * transport.  All outbound messages to the server go out via the IOHandle.send.
 * Incoming messages come in on the {@code IOHandler.messageReceived} callback 
 * and are dispatched to the appropriate callback on either the associated 
 * {@link ClientConnectionListener}.
 * 
 * @author      Sten Anderson
 * @version     1.0
 */
@SuppressWarnings("hiding")
public class SimpleClientConnection implements ClientConnection, IOHandler {
    
    private ClientConnectionListener ccl;
    private IOHandle handle;
    
    SimpleClientConnection(ClientConnectionListener listener) {
        this.ccl = listener;
    }

    /**
     * Disconnects the underlying {@code IOHandle}.
     * 
     * @throws IOException if the handle is not connected
     */
    public void disconnect() throws IOException{
        handle.close();
    }

    /**
     * {@inheritDoc}
     */
    public void sendMessage(byte[] message) {
        System.err.println("SimpleClientConnection: sendMessage: " + message);
        
        try {
            handle.sendBytes(message);
        }
        catch (IOException ioe) {
            ioe.printStackTrace();
        }
    }

    /**
     * Called when the associated {@code IOHandle} finishes connecting and 
     * becomes "live".  The associated {@code ClientConnectionListener} is
     * notified.
     * 
     * @param handle    the associated handle that connected
     */
    public void connected(IOHandle handle) {
        System.err.println("SimpleClientConnection: connected: " + handle);
        this.handle = handle;
        ccl.connected(this);
    }

    /**
     * {@inheritDoc}
     * 
     * This associated {@code ClientConnectionListener} is notified of the 
     * disconnect.
     * 
     * TODO what is graceful?
     */
    public void disconnected(IOHandle handle) {
        System.err.println("SimpleClientConnection: disconnected: " + handle);
        ccl.disconnected(true, null);
    }

    /**
     * {@inheritDoc}
     * 
     * TODO should we take any action here?  Bubble this up to the CCL somehow?
     */
    public void exceptionThrown(Throwable exception, IOHandle handle) {
<<<<<<< HEAD
        System.err.println("SimpleClientConnection: exceptionThrown");
        exception.printStackTrace();
=======
>>>>>>> 9830e41d
    }

    /**
     * Call back on the IOHandler.  This is called when there is an incoming
     * message from the server.  All messages are forwarded on to the
     * associated {@code ClientConnectionListener}.
     * 
     * @param   message         the raw byte message from the server
     * @param   handle          the IOHandle on which the message arrived
     */
    public void bytesReceived(byte[] message, IOHandle handle) {
<<<<<<< HEAD
        System.err.println("SimpleClientConnection: bytesReceived: " +
                message);
        
        messageDecoder.setMessage(message);
        int versionNumber = messageDecoder.readVersionNumber();
        // TODO check the version number against the current version.
        // It's not clear yet where the "current version number" will live, 
        // but if it's a mismatch, bail out right away and notify the client.
        if (versionNumber != ProtocolMessage.VERSION) {
            throw new RuntimeException("Bad protocol version: " +
                    Integer.toHexString(versionNumber));
        }
        
        // this doesn't quite work here.  The ClientConnectionListener has no
        // methods for being notified of a successful (or failed) login.  It
        // needs to interpret this for itself and pass it up to the
        // SimpleClientListener.  There doesn't seem to be a reason for the 
        // ClientConnection to call CCL.sessionStarted
        /*int command = messageDecoder.readCommand();
        if (command == ProtocolMessage.LOGIN) {
            ssl = ccl.sessionStarted(message);
            return;
        }*/
        
        // if the ClientConnection doesn't understand the message, 
        // forward onto the client.
=======
>>>>>>> 9830e41d
        ccl.receivedMessage(message);
    }

}<|MERGE_RESOLUTION|>--- conflicted
+++ resolved
@@ -2,18 +2,22 @@
 
 import java.io.IOException;
 
+import com.sun.sgs.client.ServerSessionListener;
 import com.sun.sgs.client.comm.ClientConnection;
 import com.sun.sgs.client.comm.ClientConnectionListener;
+import com.sun.sgs.client.simple.ProtocolMessage;
+import com.sun.sgs.client.simple.ProtocolMessageEncoder;
+import com.sun.sgs.client.simple.ProtocolMessageDecoder;
 import com.sun.sgs.io.IOHandle;
 import com.sun.sgs.io.IOHandler;
 
 /**
- * A {@code ClientConnection} is the central point of communication with the 
- * server. This {@code SimpleClientConnection} uses an {@link IOHandle} for its 
- * transport.  All outbound messages to the server go out via the IOHandle.send.
- * Incoming messages come in on the {@code IOHandler.messageReceived} callback 
- * and are dispatched to the appropriate callback on either the associated 
- * {@link ClientConnectionListener}.
+ * A {@code ClientConnection} is the central point of communication with the server.  
+ * This {@code SimpleClientConnection} uses an {@link IOHandle} for its transport.  
+ * All outbound messages to the server go out via the IOHandle.send.  Incoming
+ * messages come in on the {@code IOHandler.messageReceived} callback and are dispatched 
+ * to the appropriate callback on either the associated 
+ * {@link ClientConnectionListener} or higher level {@link ServerSessionListener}.
  * 
  * @author      Sten Anderson
  * @version     1.0
@@ -22,24 +26,18 @@
 public class SimpleClientConnection implements ClientConnection, IOHandler {
     
     private ClientConnectionListener ccl;
+    private ServerSessionListener ssl;
     private IOHandle handle;
     
-    SimpleClientConnection(ClientConnectionListener listener) {
+    public SimpleClientConnection(ClientConnectionListener listener) {
         this.ccl = listener;
     }
 
-    /**
-     * Disconnects the underlying {@code IOHandle}.
-     * 
-     * @throws IOException if the handle is not connected
-     */
     public void disconnect() throws IOException{
         handle.close();
     }
 
-    /**
-     * {@inheritDoc}
-     */
+    // refactor to "sendMessage"
     public void sendMessage(byte[] message) {
         System.err.println("SimpleClientConnection: sendMessage: " + message);
         
@@ -51,60 +49,36 @@
         }
     }
 
-    /**
-     * Called when the associated {@code IOHandle} finishes connecting and 
-     * becomes "live".  The associated {@code ClientConnectionListener} is
-     * notified.
-     * 
-     * @param handle    the associated handle that connected
-     */
     public void connected(IOHandle handle) {
         System.err.println("SimpleClientConnection: connected: " + handle);
         this.handle = handle;
         ccl.connected(this);
     }
 
-    /**
-     * {@inheritDoc}
-     * 
-     * This associated {@code ClientConnectionListener} is notified of the 
-     * disconnect.
-     * 
-     * TODO what is graceful?
-     */
     public void disconnected(IOHandle handle) {
         System.err.println("SimpleClientConnection: disconnected: " + handle);
         ccl.disconnected(true, null);
     }
 
-    /**
-     * {@inheritDoc}
-     * 
-     * TODO should we take any action here?  Bubble this up to the CCL somehow?
-     */
     public void exceptionThrown(Throwable exception, IOHandle handle) {
-<<<<<<< HEAD
         System.err.println("SimpleClientConnection: exceptionThrown");
         exception.printStackTrace();
-=======
->>>>>>> 9830e41d
     }
 
     /**
      * Call back on the IOHandler.  This is called when there is an incoming
-     * message from the server.  All messages are forwarded on to the
-     * associated {@code ClientConnectionListener}.
+     * message from the server.  Connection related events are parsed here, but 
+     * everything else is forwarded to the associated ServerSessionListener.
      * 
      * @param   message         the raw byte message from the server
      * @param   handle          the IOHandle on which the message arrived
      */
     public void bytesReceived(byte[] message, IOHandle handle) {
-<<<<<<< HEAD
         System.err.println("SimpleClientConnection: bytesReceived: " +
                 message);
-        
-        messageDecoder.setMessage(message);
-        int versionNumber = messageDecoder.readVersionNumber();
+
+        ProtocolMessageDecoder decoder = new ProtocolMessageDecoder(message);
+        int versionNumber = decoder.readVersionNumber();
         // TODO check the version number against the current version.
         // It's not clear yet where the "current version number" will live, 
         // but if it's a mismatch, bail out right away and notify the client.
@@ -126,9 +100,8 @@
         
         // if the ClientConnection doesn't understand the message, 
         // forward onto the client.
-=======
->>>>>>> 9830e41d
         ccl.receivedMessage(message);
+        
     }
 
 }