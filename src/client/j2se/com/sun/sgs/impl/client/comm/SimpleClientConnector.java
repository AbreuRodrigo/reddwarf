--- conflicted
+++ resolved
@@ -2,17 +2,14 @@
 
 import java.io.IOException;
 import java.net.InetSocketAddress;
+import java.net.SocketAddress;
 import java.util.Properties;
 
+import com.sun.sgs.client.comm.ClientConnection;
 import com.sun.sgs.client.comm.ClientConnectionListener;
 import com.sun.sgs.client.comm.ClientConnector;
-<<<<<<< HEAD
 import com.sun.sgs.impl.io.CompleteMessageFilter;
-import com.sun.sgs.impl.io.ConnectorFactory;
-import com.sun.sgs.impl.io.PassthroughFilter;
-=======
 import com.sun.sgs.impl.io.SocketEndpoint;
->>>>>>> 8081de26
 import com.sun.sgs.impl.io.IOConstants.TransportType;
 import com.sun.sgs.io.IOConnector;
 
@@ -25,11 +22,9 @@
  */
 public class SimpleClientConnector extends ClientConnector {
     
-    private final Properties properties;
     private final IOConnector connector;
     
     SimpleClientConnector(Properties properties) {
-        this.properties = properties;
         String transport = properties.getProperty("transport");
         if (transport == null) {
             transport = "reliable";
@@ -44,7 +39,7 @@
             throw new IllegalArgumentException("Missing Property: port");
         }
         int port = Integer.parseInt(portStr);
-        if (port <= 0) {
+        if (port <= 0 || port >= 65536) {
             throw new IllegalArgumentException("Bad port number: " + port);
         }
         
@@ -63,40 +58,12 @@
 
     @Override
     public void connect(ClientConnectionListener connectionListener)
-            throws IOException {
-
-<<<<<<< HEAD
-        String host = properties.getProperty("host");
-        if (host == null) {
-            throw new IllegalArgumentException("Missing Property: host");
-        }
-        String portStr = properties.getProperty("port");
-        if (portStr == null) {
-            throw new IllegalArgumentException("Missing Property: port");
-        }
-        int port = Integer.parseInt(portStr);
-        if (port <= 0 || port >= 65536) {
-            throw new IllegalArgumentException("Bad port number: " + port);
-        }
-=======
-
->>>>>>> 8081de26
-        
-        InetSocketAddress address = new InetSocketAddress(host, port);
-        
+        throws IOException
+    {
         SimpleClientConnection connection = 
-<<<<<<< HEAD
             new SimpleClientConnection(connectionListener);
         
-        connector.connect(address, connection,
-                //new PassthroughFilter()
-                new CompleteMessageFilter()
-                );
-=======
-                                new SimpleClientConnection(connectionListener);
-        
-        connector.connect(connection);
->>>>>>> 8081de26
+        connector.connect(connection, new CompleteMessageFilter());
     }
 
 }