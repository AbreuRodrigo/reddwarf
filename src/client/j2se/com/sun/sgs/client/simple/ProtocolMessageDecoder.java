package com.sun.sgs.client.simple;

<<<<<<< HEAD
import java.io.UnsupportedEncodingException;
=======
import java.io.ByteArrayInputStream;
import java.io.DataInputStream;
import java.io.IOException;
>>>>>>> 9830e41d

/**
 * Convenience class for translating protocol messages from bytes into their 
 * component parts.
 * 
 * @author      Sten Anderson
 * @version     1.0
 */
class ProtocolMessageDecoder {
    
    private DataInputStream inputStream;
    
    ProtocolMessageDecoder(byte[] message) {
        inputStream = new DataInputStream(new ByteArrayInputStream(message));
    }
    
<<<<<<< HEAD
    public void setMessage(byte[] message) {
        this.data = message;
        index = 0;
    }
    
    public String readString() {
        byte[] strBytes = readBytes();
        try {
            return new String(strBytes, "UTF-8");
        } catch (UnsupportedEncodingException e) {
            throw new RuntimeException(e);
        }
    }
    
    public int readInt() {
        return (readUnsignedByte() << 24) + 
               (readUnsignedByte() << 16) +
               (readUnsignedByte() << 8) +
                readUnsignedByte();
=======
    /**
     * Reads a String from the byte stream as Modified UTF-8 at the current
     * position.
     * 
     * @return a Modified UTF-8 string
     */
    String readString() {
        String str = null;
        try {
            str = inputStream.readUTF();
        }
        catch (IOException ioe) {
            // not thrown by the input stream
        }
        
        return str;

    }
    
    /**
     * Reads the next int off the byte stream and returns true if it equals
     * 1, otherwise false.
     * 
     * @return true if the int read equals one.
     */
    boolean readBoolean() {
        boolean b = false;
        try {
            b = inputStream.readBoolean();
        }
        catch (IOException ioe) {
            // not thrown by the input stream
        }
        return b;
    }

    /**
     * Reads the next 8 bytes off the byte stream at the current position
     * and returns a network byte ordered long.
     * 
     * @return the next 8 bytes as a long
     */
    long readLong() {
        long num = 0;
        try {
            num = inputStream.readLong();
        }
        catch (IOException ioe) {
            // not thrown by the input stream
        }
        return num;
    }
    
    /**
     * Reads the next 4 bytes from the byte stream at the current position
     * and returns a network byte ordered int. 
     * 
     * @return the next 4 bytes as an int
     */
    int readInt() {
        int num = 0;
        try {
            num = inputStream.readInt();
        }
        catch (IOException ioe) {
            // not thrown by the input stream
        }
        return num;
    }
    
    /**
     * Reads the next 2 bytes from the byte stream at the current position
     * and returns a network byte ordered short.
     * 
     * @return the next 2 bytes as a short
     */
    short readShort() {
        short num = 0;
        try {
            num = inputStream.readShort();
        }
        catch (IOException ioe) {
            // not thrown by the input stream
        }
        return num; 
>>>>>>> 9830e41d
    }
    
    public short readShort() {
        return (short) ((readUnsignedByte() << 8) +
                         readUnsignedByte());
    }

    public char readChar() {
        return (char) ((readUnsignedByte() << 8) +
                        readUnsignedByte());
    }
    
    /**
<<<<<<< HEAD
     * Reads the next short off the given ByteBuffer, interpreting it as a
     * size, and reads that many more bytes from the buffer, returning
     * the resulting byte array.
     * 
     * @param data the buffer to read from
     * 
     * @return a byte array matching the length of the first short read
     * from the buffer
     */
    public byte[] readBytes() {
        int length = readShort();
        byte[] bytes = new byte[length];
        System.arraycopy(data, index, bytes, 0, length);
=======
     * Reads the next short from the input stream, interpreting it as a
     * size, and reads that many more bytes from the stream, returning
     * the resulting byte array.
     * 
     * @return a byte array matching the length of the first short read
     * from the stream
     */
    byte[] readBytes() {
        byte[] bytes = null;
        
        try {
            bytes = new byte[inputStream.readShort()];
            inputStream.read(bytes);
        }
        catch (IOException ioe) {
            // not thrown by the input stream 
        }
>>>>>>> 9830e41d
        
        return bytes;
    }
    
    /**
     * Reads a Java signed byte off the buffer and converts it to an unsigned 
     * one (0-255).
     * 
     * @return the unsigned representation of the next byte off the
     * buffer (as an int).
     */
    int readUnsignedByte() {
        int uByte = 0;
        
        try {
            uByte = inputStream.read() &  0xff;
        }
        catch (IOException ioe) {
            // not thrown by the input stream
        }
        
        return uByte;
    }
    
    /**
     * Convenience method for reading the first byte as the version number.
     * 
     * @return the first byte as the version number of the protocol.
     */
    int readVersionNumber() {
        return readUnsignedByte();
    }

    public int readService() {
        return readUnsignedByte();
    }
    
    /**
     * Convenience method for reading the third byte as the command op code.
     * 
     * @return the third byte as the command code of the message.
     */
    int readCommand() {
        return readUnsignedByte();
    }

    /**
     * Convenience method for reading the second byte as the service number.
     * 
     * @return the second byte as the service number.
     */
    int readServiceNumber() {
        return readUnsignedByte();
    }

}<|MERGE_RESOLUTION|>--- conflicted
+++ resolved
@@ -1,12 +1,8 @@
 package com.sun.sgs.client.simple;
 
-<<<<<<< HEAD
-import java.io.UnsupportedEncodingException;
-=======
 import java.io.ByteArrayInputStream;
 import java.io.DataInputStream;
 import java.io.IOException;
->>>>>>> 9830e41d
 
 /**
  * Convenience class for translating protocol messages from bytes into their 
@@ -15,42 +11,21 @@
  * @author      Sten Anderson
  * @version     1.0
  */
-class ProtocolMessageDecoder {
+public class ProtocolMessageDecoder {
     
     private DataInputStream inputStream;
     
-    ProtocolMessageDecoder(byte[] message) {
+    public ProtocolMessageDecoder(byte[] message) {
         inputStream = new DataInputStream(new ByteArrayInputStream(message));
     }
     
-<<<<<<< HEAD
-    public void setMessage(byte[] message) {
-        this.data = message;
-        index = 0;
-    }
-    
-    public String readString() {
-        byte[] strBytes = readBytes();
-        try {
-            return new String(strBytes, "UTF-8");
-        } catch (UnsupportedEncodingException e) {
-            throw new RuntimeException(e);
-        }
-    }
-    
-    public int readInt() {
-        return (readUnsignedByte() << 24) + 
-               (readUnsignedByte() << 16) +
-               (readUnsignedByte() << 8) +
-                readUnsignedByte();
-=======
     /**
      * Reads a String from the byte stream as Modified UTF-8 at the current
      * position.
      * 
      * @return a Modified UTF-8 string
      */
-    String readString() {
+    public String readString() {
         String str = null;
         try {
             str = inputStream.readUTF();
@@ -69,7 +44,7 @@
      * 
      * @return true if the int read equals one.
      */
-    boolean readBoolean() {
+    public boolean readBoolean() {
         boolean b = false;
         try {
             b = inputStream.readBoolean();
@@ -86,7 +61,7 @@
      * 
      * @return the next 8 bytes as a long
      */
-    long readLong() {
+    public long readLong() {
         long num = 0;
         try {
             num = inputStream.readLong();
@@ -103,7 +78,7 @@
      * 
      * @return the next 4 bytes as an int
      */
-    int readInt() {
+    public int readInt() {
         int num = 0;
         try {
             num = inputStream.readInt();
@@ -120,7 +95,7 @@
      * 
      * @return the next 2 bytes as a short
      */
-    short readShort() {
+    public short readShort() {
         short num = 0;
         try {
             num = inputStream.readShort();
@@ -129,35 +104,9 @@
             // not thrown by the input stream
         }
         return num; 
->>>>>>> 9830e41d
-    }
-    
-    public short readShort() {
-        return (short) ((readUnsignedByte() << 8) +
-                         readUnsignedByte());
     }
 
-    public char readChar() {
-        return (char) ((readUnsignedByte() << 8) +
-                        readUnsignedByte());
-    }
-    
     /**
-<<<<<<< HEAD
-     * Reads the next short off the given ByteBuffer, interpreting it as a
-     * size, and reads that many more bytes from the buffer, returning
-     * the resulting byte array.
-     * 
-     * @param data the buffer to read from
-     * 
-     * @return a byte array matching the length of the first short read
-     * from the buffer
-     */
-    public byte[] readBytes() {
-        int length = readShort();
-        byte[] bytes = new byte[length];
-        System.arraycopy(data, index, bytes, 0, length);
-=======
      * Reads the next short from the input stream, interpreting it as a
      * size, and reads that many more bytes from the stream, returning
      * the resulting byte array.
@@ -165,7 +114,7 @@
      * @return a byte array matching the length of the first short read
      * from the stream
      */
-    byte[] readBytes() {
+    public byte[] readBytes() {
         byte[] bytes = null;
         
         try {
@@ -175,7 +124,6 @@
         catch (IOException ioe) {
             // not thrown by the input stream 
         }
->>>>>>> 9830e41d
         
         return bytes;
     }
@@ -187,7 +135,7 @@
      * @return the unsigned representation of the next byte off the
      * buffer (as an int).
      */
-    int readUnsignedByte() {
+    public int readUnsignedByte() {
         int uByte = 0;
         
         try {
@@ -205,11 +153,7 @@
      * 
      * @return the first byte as the version number of the protocol.
      */
-    int readVersionNumber() {
-        return readUnsignedByte();
-    }
-
-    public int readService() {
+    public int readVersionNumber() {
         return readUnsignedByte();
     }
     
@@ -218,7 +162,7 @@
      * 
      * @return the third byte as the command code of the message.
      */
-    int readCommand() {
+    public int readCommand() {
         return readUnsignedByte();
     }
 
@@ -227,7 +171,7 @@
      * 
      * @return the second byte as the service number.
      */
-    int readServiceNumber() {
+    public int readServiceNumber() {
         return readUnsignedByte();
     }
 
