--- conflicted
+++ resolved
@@ -1,498 +1,332 @@
-package com.sun.sgs.client.simple;
-
-import java.io.IOException;
-import java.net.PasswordAuthentication;
-<<<<<<< HEAD
-import java.util.Collection;
-import java.util.Collections;
-import java.util.Map;
-=======
->>>>>>> 9830e41d
-import java.util.Properties;
-import java.util.concurrent.ConcurrentHashMap;
-import java.util.concurrent.atomic.AtomicInteger;
-
-import com.sun.sgs.client.ClientChannel;
-import com.sun.sgs.client.ClientChannelListener;
-import com.sun.sgs.client.ServerSession;
-import com.sun.sgs.client.ServerSessionListener;
-import com.sun.sgs.client.SessionId;
-import com.sun.sgs.client.comm.ClientConnection;
-import com.sun.sgs.client.comm.ClientConnectionListener;
-import com.sun.sgs.client.comm.ClientConnector;
-import com.sun.sgs.impl.client.comm.SimpleConnectorFactory;
-
-import static com.sun.sgs.client.simple.ProtocolMessage.*;
-
-/**
- * An implementation of {@link ServerSession} that clients can use to
- * manage logging in and communicating with the server.  A
- * <code>SimpleClient</code> is used to establish (or re-establish) a
- * login session with the server, send messages to the server, and log
- * out.
- *
- * <p>A <code>SimpleClient</code> is constructed with a {@link
- * SimpleClientListener} which receives connection-related events,
- * receives messages from the server, and also receives notification
- * of each channel the client is joined to.
- *
- * <p>If the server session associated with a simple client becomes
- * disconnected, then its {@link #send send} and {@link
- * #getSessionId getSessionId} methods will throw
- * <code>IllegalStateException</code>.  Additionally, when a client is
- * disconnected, the server removes that client from the channels that
- * it had been joined to.  A disconnected client can use the {@link
- * #login login} method to log in again.
- *
- * <p>Note that the session identifier of a client changes with each login
- * session; so if a server session is disconnected and then logs in
- * again, the {@link #getSessionId getSessionId} method will
- * return a new <code>SessionId</code>.
- */
-public class SimpleClient implements ServerSession {
-    
-    private final static String NOT_CONNECTED = "Client not connected";
-    
-    /** The listener for this simple client. */
-<<<<<<< HEAD
-    private final SimpleClientListener listener;
-    private final ProtocolMessageDecoder messageDecoder;
-    private final ProtocolMessageEncoder messageEncoder;
-    private final AtomicInteger sequenceNumber;
-    private final Map<String, SimpleClientChannel> channels;
-    private boolean connected = false;
-    private ClientConnection connection;
-    private SessionId sessionId;
-=======
-    private SimpleClientListener simpleClientListener;
-    private boolean connected = false;
-    private ClientConnection connection;
-    private SessionId sessionId;
-    private ClientConnectionListener clientConnectionListener;
-    private ChannelManager channelManager;
-    private byte[] reconnectKey;
->>>>>>> 9830e41d
-    
-    /**
-     * Creates an instance of this class with the specified listener.
-     * Once this client is logged in (by using the {@link #login
-     * login} method), the specified listener receives
-     * connection-related events, receives messages from the server,
-     * and also receives notification of each channel the client is
-     * joined to.  If this client becomes disconnected for any reason,
-     * it may use the <code>login</code> method to log in again.
-     *
-     * @param listener a listener that will receive events for this
-     * client
-     */
-    public SimpleClient(SimpleClientListener listener) {
-<<<<<<< HEAD
-        this.listener = listener;
-        messageDecoder = new ProtocolMessageDecoder();
-        messageEncoder = new ProtocolMessageEncoder();
-        sequenceNumber = new AtomicInteger();
-        channels = new ConcurrentHashMap<String, SimpleClientChannel>();
-=======
-        this.simpleClientListener = listener;
-        clientConnectionListener = new SimpleClientConnectionListener();
->>>>>>> 9830e41d
-    }
-
-
-    /**
-     * Initiates a login session with the server.  A session is
-     * established asynchronously with the server as follows:
-     *
-     * <p>First, this client's {@link PasswordAuthentication login
-     * credential} is obtained by invoking its {@link
-     * SimpleClientListener listener}'s {@link
-     * SimpleClientListener#getPasswordAuthentication
-     * getPasswordAuthentication} method with a login prompt.
-     *
-     * <p>Next, if a connection with the server is successfuly
-     * established and the client's login credential (as obtained
-     * above) is verified, then the client listener's {@link
-     * SimpleClientListener#loggedIn loggedIn} method is invoked.  If,
-     * however, the login fails due to a connection failure with the
-     * server, a login authentication failure, or some other failure,
-     * the client listener's {@link SimpleClientListener#loginFailed
-     * loginFailed} method is invoked with a <code>String</code>
-     * indicating the reason for the failure.
-     *
-     * <p>If this client is disconnected for any reason (including
-     * login failure), this method may be used again to log in.
-     *
-     * @param properties a properties list specifying properties to
-     * use for this client's session (e.g., connection properties)
-     */
-    public void login(Properties props) throws IOException {
-        channelManager = new ChannelManager(this, simpleClientListener);
-        ClientConnector connector = 
-                            new SimpleConnectorFactory().createConnector(props);
-        connector.connect(clientConnectionListener);
-    }
-
-    /** {@inheritDoc}
-     * @throws IllegalStateException if this session is disconnected
-     */
-    public SessionId getSessionId() {
-<<<<<<< HEAD
-=======
-        if (!isConnected()) {
-            throw new IllegalStateException(NOT_CONNECTED);
-        }
->>>>>>> 9830e41d
-        return sessionId;
-    }
-
-    /** {@inheritDoc} */
-    public boolean isConnected() {
-	return connected;
-    }
-
-    /** {@inheritDoc}
-     * @throws IllegalStateException if this session is disconnected
-     */
-    public void logout(boolean force) {
-        if (!isConnected()) {
-            throw new IllegalStateException(NOT_CONNECTED);
-        }
-        ProtocolMessageEncoder messageEncoder = new ProtocolMessageEncoder(
-                                            APPLICATION_SERVICE, LOGOUT_SUCCESS);
-        sendMessage(messageEncoder);
-    }
-
-    /** {@inheritDoc}
-     * @throws IllegalStateException if this session is disconnected
-     */
-    public void send(byte[] message) {
-<<<<<<< HEAD
-        messageEncoder.startMessage(
-                ProtocolMessage.APPLICATION_SERVICE,
-                ProtocolMessage.MESSAGE_SEND);
-        messageEncoder.add(message);
-        sendMessage();
-    }
-    
-    
-    private void sendMessage() {
-        connection.sendMessage(messageEncoder.getMessage());
-        messageEncoder.reset();
-=======
-        if (!isConnected()) {
-            throw new IllegalStateException(NOT_CONNECTED);
-        }
-        ProtocolMessageEncoder messageEncoder = 
-            new ProtocolMessageEncoder(APPLICATION_SERVICE, MESSAGE_TO_SERVER);
-        
-        messageEncoder.writeBytes(message);
-        sendMessage(messageEncoder);
-    }
-    
-    /**
-     * Sends the contents of the given {@code ProtocolMessageEncoder} to the 
-     * server via the {@code ClientConnection}.
-     * 
-     * @param messageEncoder
-     */
-    void sendMessage(ProtocolMessageEncoder messageEncoder) {
-        connection.sendMessage(messageEncoder.getMessage());
->>>>>>> 9830e41d
-    }
-    
-    /**
-     * Receives call backs on the associated {@code ClientConnection}.
-     * 
-     * @author  Sten Anderson
-     * @version 1.0
-     */
-    private class SimpleClientConnectionListener implements 
-                                                    ClientConnectionListener {
-        
-<<<<<<< HEAD
-        PasswordAuthentication authentication = 
-            listener.getPasswordAuthentication("Enter Username/Password");
-
-        messageEncoder.startMessage(
-                ProtocolMessage.APPLICATION_SERVICE,
-                ProtocolMessage.LOGIN_REQUEST);
-        messageEncoder.add(authentication.getUserName());
-        // TODO wrapping the char[] in a String is probably not the way to go
-        messageEncoder.add(new String(authentication.getPassword()));
-        sendMessage();
-    }
-
-    public void disconnected(boolean graceful, byte[] message) {
-        connected = false;
-        listener.disconnected(graceful);
-    }
-
-    // refactor to receivedMessage(ByteBuffer)
-    // all API level messages will come in on this call-back.  From here they
-    // are interpreted and dispatched to a channel, or the ServerSessionListener.
-    public void receivedMessage(byte[] message) {
-        messageDecoder.setMessage(message);
-        int versionNumber = messageDecoder.readVersionNumber();
-        int service = messageDecoder.readService();
-        int command = messageDecoder.readCommand();
-        System.out.println("SimpleClient messageReceived: " + message.length + 
-                            " command " + Integer.toHexString(command));
-        
-        switch (service) {
-        
-        case ProtocolMessage.APPLICATION_SERVICE:
-            switch (command) {
-            case ProtocolMessage.LOGIN_SUCCESS:
-                System.out.println("logging in");
-                sessionStarted(message);
-                break;
-                
-            case ProtocolMessage.LOGIN_FAILURE:
-                listener.loginFailed(messageDecoder.readString());
-                break;
-
-                
-            case ProtocolMessage.MESSAGE_SEND:
-                listener.receivedMessage(messageDecoder.readBytes());
-                break;
-                
-            default:
-                System.err.println("Unknown opcode: 0x" +
-                    Integer.toHexString(command));
-                break;
-=======
-
-        /**
-         * Called in the midst of the connection process.  At this point the 
-         * connection has been established, but there is as yet no session.  
-         *
-         * @param connection        the live connection to the server
-         */
-        public void connected(ClientConnection connection) {
-            connected = true;
-            SimpleClient.this.connection = connection;
-            PasswordAuthentication auth = 
-                            simpleClientListener.getPasswordAuthentication(
-                                                "Enter Username and Password");
-            
-         
-            ProtocolMessageEncoder messageEncoder = 
-                new ProtocolMessageEncoder(APPLICATION_SERVICE, LOGIN_REQUEST);
-
-            messageEncoder.writeString(auth.getUserName());
-            messageEncoder.writeString(new String(auth.getPassword()));
-            sendMessage(messageEncoder);
-        }
-    
-        /**
-         * Notification that the client has been disconnected.
-         * 
-         * TODO implement the graceful piece of this.
-         */
-        public void disconnected(boolean graceful, byte[] message) {
-            connected = false;
-            simpleClientListener.disconnected(graceful);
-        }
-    
-        /**
-         * All Protocol level messages will come in on this call-back from the
-         * associated {@code ClientConnection}.  From here they are interpreted 
-         * and dispatched to a channel, or the associated ServerSessionListener.
-         * 
-         * @param message       the incoming message from the server
-         */
-        public void receivedMessage(byte[] message) {
-            ProtocolMessageDecoder messageDecoder = 
-                                    new ProtocolMessageDecoder(message);
-            int versionNumber = messageDecoder.readVersionNumber();
-            if (versionNumber != ProtocolMessage.VERSION) {
-                // TODO not sure what to do here if the protocol versions don't
-                // match.  Probably need to disconnect the client with an error.
-                // It would be good to bubble up the reason though.
-                try {
-                    connection.disconnect();
-                }
-                catch (IOException ioe) {
-                    // doesn't matter
-                }
-                return;
-            }
-            
-            int serviceNumber = messageDecoder.readServiceNumber();
-            if (serviceNumber == ProtocolMessage.CHANNEL_SERVICE) {
-                channelManager.receivedMessage(messageDecoder);
-                return;
-            }
-            
-            // at this point, the message is assumed to be from the "Application
-            // Service" -- the only other service besides the "Channel Service".
-            int command = messageDecoder.readCommand();
-            if (command == lOGIN_SUCCESS) {
-                sessionId = SessionId.fromBytes(messageDecoder.readBytes());
-                reconnectKey = messageDecoder.readBytes();
-                sessionStarted(message);
-            }
-            else if (command == LOGIN_FAILURE) {
-                simpleClientListener.loginFailed(messageDecoder.readString());
-            }
-            else if (command == LOGOUT_SUCCESS) {
-                try {
-                    connection.disconnect();
-                }
-                catch (IOException ioe) {
-                    ioe.printStackTrace();
-                }
-            }
-            else if (command == MESSAGE_FROM_SERVER) {
-                byte[] serverMessage = new byte[message.length - 3];
-                System.arraycopy(message, 3, serverMessage, 0, 
-                                                        serverMessage.length);
-                simpleClientListener.receivedMessage(serverMessage);
->>>>>>> 9830e41d
-            }
-            break;
-
-        case ProtocolMessage.CHANNEL_SERVICE:
-            switch (command) {
-            
-            case ProtocolMessage.CHANNEL_JOIN: {
-                String channelName = messageDecoder.readString();
-                System.err.println("joining channel " + channelName);
-                SimpleClientChannel channel =
-                    new SimpleClientChannel(channelName);
-                channels.put(channelName, channel);
-                channel.setListener(listener.joinedChannel(channel));
-                break;
-            }
-                
-            case ProtocolMessage.CHANNEL_LEAVE: {
-                String channelName = messageDecoder.readString();
-                SimpleClientChannel channel = channels.remove(channelName);
-                if (channel != null) {
-                    channel.getListener().leftChannel(channel);
-                }
-                break;
-            }
-                
-            case ProtocolMessage.CHANNEL_MESSAGE:
-                String channelName = messageDecoder.readString();
-                SimpleClientChannel channel = channels.get(channelName);
-                if (channel == null) {
-                    System.err.println("Unknown opcode: 0x" +
-                            Integer.toHexString(command));
-                    return;
-                }
-                SessionId sid =
-                    SessionId.fromBytes(messageDecoder.readBytes());
-                channel.getListener().receivedMessage(
-                        channel, sid, messageDecoder.readBytes());
-                break;
-                
-            default:
-                System.err.println("Unknown opcode: 0x" +
-                    Integer.toHexString(command));
-                break;
-            }
-            break;
-            
-        default:
-            System.err.println("Unknown service: 0x" +
-                    Integer.toHexString(service));
-            break;
-        }
-<<<<<<< HEAD
-    }
-
-    public void reconnected(byte[] message) {
-        listener.reconnected();
-        
-    }
-
-    public void reconnecting(byte[] message) {
-        listener.reconnecting();
-    }
-=======
-    
-        public void reconnected(byte[] message) {
-            simpleClientListener.reconnected();
-            
-        }
-    
-        public void reconnecting(byte[] message) {
-            simpleClientListener.reconnecting();
-        }
->>>>>>> 9830e41d
-
-        // TODO not sure about the utility of having the message passed in here,
-        // it's already been fully interpreted at this point.
-        public ServerSessionListener sessionStarted(byte[] message) {
-            
-            simpleClientListener.loggedIn();
-            
-            return simpleClientListener;
-        }
-        
-<<<<<<< HEAD
-        return listener;
-    }
-    
-    private void extractSessionId(byte[] message) {
-        byte[] bytes = messageDecoder.readBytes();
-        sessionId = SessionId.fromBytes(bytes);
-    }
-
-    final class SimpleClientChannel implements ClientChannel {
-        private final String name;
-        private ClientChannelListener channelListener;
-    
-        SimpleClientChannel(String name) {
-            this.name = name;
-        }
-    
-        public String getName() {
-            return name;
-        }
-        
-        void setListener(ClientChannelListener listener) {
-            this.channelListener = listener;
-        }
-        
-        ClientChannelListener getListener() {
-            return channelListener;
-        }
-    
-        public void send(byte[] message) {
-            sendInternal(null, message);
-        }
-    
-        public void send(SessionId recipient, byte[] message) {
-            sendInternal(Collections.singleton(recipient), message);
-        }
-    
-        public void send(Collection<SessionId> recipients, byte[] message) {
-            sendInternal(recipients, message);
-        }
-
-        public void sendInternal(Collection<SessionId> recipients,
-                byte[] message)
-        {
-            messageEncoder.startMessage(
-                    ProtocolMessage.CHANNEL_SERVICE,
-                    ProtocolMessage.CHANNEL_SEND_REQUEST);
-            messageEncoder.add(name);
-            messageEncoder.add(sequenceNumber.getAndIncrement());
-            if (recipients == null) {
-                messageEncoder.add(Short.valueOf((short) 0));
-            } else {
-                messageEncoder.add(Short.valueOf((short) recipients.size()));
-                for (SessionId id : recipients) {
-                    messageEncoder.add(id.toBytes());
-                }
-            }
-            messageEncoder.add(message);
-            sendMessage();
-        }
-=======
->>>>>>> 9830e41d
-    }
-}
+package com.sun.sgs.client.simple;
+
+import java.io.IOException;
+import java.net.PasswordAuthentication;
+import java.util.Collection;
+import java.util.Collections;
+import java.util.Map;
+import java.util.Properties;
+import java.util.concurrent.ConcurrentHashMap;
+import java.util.concurrent.atomic.AtomicInteger;
+
+import com.sun.sgs.client.ClientChannel;
+import com.sun.sgs.client.ClientChannelListener;
+import com.sun.sgs.client.ServerSession;
+import com.sun.sgs.client.ServerSessionListener;
+import com.sun.sgs.client.SessionId;
+import com.sun.sgs.client.comm.ClientConnection;
+import com.sun.sgs.client.comm.ClientConnectionListener;
+import com.sun.sgs.client.comm.ClientConnector;
+import com.sun.sgs.impl.client.comm.SimpleConnectorFactory;
+
+/**
+ * An implementation of {@link ServerSession} that clients can use to
+ * manage logging in and communicating with the server.  A
+ * <code>SimpleClient</code> is used to establish (or re-establish) a
+ * login session with the server, send messages to the server, and log
+ * out.
+ *
+ * <p>A <code>SimpleClient</code> is constructed with a {@link
+ * SimpleClientListener} which receives connection-related events,
+ * receives messages from the server, and also receives notification
+ * of each channel the client is joined to.
+ *
+ * <p>If the server session associated with a simple client becomes
+ * disconnected, then its {@link #send send} and {@link
+ * #getSessionId getSessionId} methods will throw
+ * <code>IllegalStateException</code>.  Additionally, when a client is
+ * disconnected, the server removes that client from the channels that
+ * it had been joined to.  A disconnected client can use the {@link
+ * #login login} method to log in again.
+ *
+ * <p>Note that the session identifier of a client changes with each login
+ * session; so if a server session is disconnected and then logs in
+ * again, the {@link #getSessionId getSessionId} method will
+ * return a new <code>SessionId</code>.
+ */
+public class SimpleClient implements ServerSession, ClientConnectionListener {
+    
+    /** The listener for this simple client. */
+    private final SimpleClientListener listener;
+    private final AtomicInteger sequenceNumber;
+    private final Map<String, SimpleClientChannel> channels;
+    private boolean connected = false;
+    private ClientConnection connection;
+    private SessionId sessionId;
+    
+    /**
+     * Creates an instance of this class with the specified listener.
+     * Once this client is logged in (by using the {@link #login
+     * login} method), the specified listener receives
+     * connection-related events, receives messages from the server,
+     * and also receives notification of each channel the client is
+     * joined to.  If this client becomes disconnected for any reason,
+     * it may use the <code>login</code> method to log in again.
+     *
+     * @param listener a listener that will receive events for this
+     * client
+     */
+    public SimpleClient(SimpleClientListener listener) {
+        this.listener = listener;
+        sequenceNumber = new AtomicInteger();
+        channels = new ConcurrentHashMap<String, SimpleClientChannel>();
+    }
+
+
+    /**
+     * Initiates a login session with the server.  A session is
+     * established asynchronously with the server as follows:
+     *
+     * <p>First, this client's {@link PasswordAuthentication login
+     * credential} is obtained by invoking its {@link
+     * SimpleClientListener listener}'s {@link
+     * SimpleClientListener#getPasswordAuthentication
+     * getPasswordAuthentication} method with a login prompt.
+     *
+     * <p>Next, if a connection with the server is successfuly
+     * established and the client's login credential (as obtained
+     * above) is verified, then the client listener's {@link
+     * SimpleClientListener#loggedIn loggedIn} method is invoked.  If,
+     * however, the login fails due to a connection failure with the
+     * server, a login authentication failure, or some other failure,
+     * the client listener's {@link SimpleClientListener#loginFailed
+     * loginFailed} method is invoked with a <code>String</code>
+     * indicating the reason for the failure.
+     *
+     * <p>If this client is disconnected for any reason (including
+     * login failure), this method may be used again to log in.
+     *
+     * @param properties a properties list specifying properties to
+     * use for this client's session (e.g., connection properties)
+     */
+    public void login(Properties props) throws IOException {
+        ClientConnector connector =
+            new SimpleConnectorFactory().createConnector(props);
+        connector.connect(this);
+    }
+
+    /** {@inheritDoc}
+     * @throws IllegalStateException if this session is disconnected
+     */
+    public SessionId getSessionId() {
+        return sessionId;
+    }
+
+    /** {@inheritDoc} */
+    public boolean isConnected() {
+	return connected;
+    }
+
+    /** {@inheritDoc}
+     * @throws IllegalStateException if this session is disconnected
+     */
+    public void logout(boolean force) {
+	// TODO
+    }
+
+    /** {@inheritDoc}
+     * @throws IllegalStateException if this session is disconnected
+     */
+    public void send(byte[] message) {
+        ProtocolMessageEncoder m = new ProtocolMessageEncoder(
+                ProtocolMessage.APPLICATION_SERVICE,
+                ProtocolMessage.MESSAGE_SEND);
+        m.writeBytes(message);
+        sendRaw(m.getMessage());
+    }
+    
+    
+    private void sendRaw(byte[] data) {
+        connection.sendMessage(data);
+    }
+
+    /**
+     * Called in the midst of the connection process.  At this point the connection
+     * has been established, but there is as yet no session.  
+     *
+     * @param connection        the live connection to the server
+     */
+    public void connected(ClientConnection connection) {
+        System.out.println("SimpleClient: connected");
+        connected = true;
+        this.connection = connection;
+        
+        PasswordAuthentication authentication = 
+            listener.getPasswordAuthentication("Enter Username/Password");
+
+        ProtocolMessageEncoder m = new ProtocolMessageEncoder(
+                ProtocolMessage.APPLICATION_SERVICE,
+                ProtocolMessage.LOGIN_REQUEST);
+        m.writeString(authentication.getUserName());
+        // TODO wrapping the char[] in a String is probably not the way to go
+        m.writeString(new String(authentication.getPassword()));
+        sendRaw(m.getMessage());
+    }
+
+    public void disconnected(boolean graceful, byte[] message) {
+        connected = false;
+        listener.disconnected(graceful);
+    }
+
+    // refactor to receivedMessage(ByteBuffer)
+    // all API level messages will come in on this call-back.  From here they
+    // are interpreted and dispatched to a channel, or the ServerSessionListener.
+    public void receivedMessage(byte[] message) {
+        ProtocolMessageDecoder decoder = new ProtocolMessageDecoder(message);
+        int versionNumber = decoder.readVersionNumber();
+        int service = decoder.readServiceNumber();
+        int command = decoder.readCommand();
+        System.out.println("SimpleClient messageReceived: " + message.length + 
+                            " command " + Integer.toHexString(command));
+        
+        switch (service) {
+        
+        case ProtocolMessage.APPLICATION_SERVICE:
+            switch (command) {
+            case ProtocolMessage.LOGIN_SUCCESS:
+                System.out.println("logging in");
+                sessionStarted(message);
+                break;
+                
+            case ProtocolMessage.LOGIN_FAILURE:
+                listener.loginFailed(decoder.readString());
+                break;
+
+                
+            case ProtocolMessage.MESSAGE_SEND:
+                listener.receivedMessage(decoder.readBytes());
+                break;
+                
+            default:
+                System.err.println("Unknown opcode: 0x" +
+                    Integer.toHexString(command));
+                break;
+            }
+            break;
+
+        case ProtocolMessage.CHANNEL_SERVICE:
+            switch (command) {
+            
+            case ProtocolMessage.CHANNEL_JOIN: {
+                String channelName = decoder.readString();
+                System.err.println("joining channel " + channelName);
+                SimpleClientChannel channel =
+                    new SimpleClientChannel(channelName);
+                channels.put(channelName, channel);
+                channel.setListener(listener.joinedChannel(channel));
+                break;
+            }
+                
+            case ProtocolMessage.CHANNEL_LEAVE: {
+                String channelName = decoder.readString();
+                SimpleClientChannel channel = channels.remove(channelName);
+                if (channel != null) {
+                    channel.getListener().leftChannel(channel);
+                }
+                break;
+            }
+                
+            case ProtocolMessage.CHANNEL_MESSAGE:
+                String channelName = decoder.readString();
+                SimpleClientChannel channel = channels.get(channelName);
+                if (channel == null) {
+                    System.err.println("Unknown opcode: 0x" +
+                            Integer.toHexString(command));
+                    return;
+                }
+                SessionId sid =
+                    SessionId.fromBytes(decoder.readBytes());
+                channel.getListener().receivedMessage(
+                        channel, sid, decoder.readBytes());
+                break;
+                
+            default:
+                System.err.println("Unknown opcode: 0x" +
+                    Integer.toHexString(command));
+                break;
+            }
+            break;
+            
+        default:
+            System.err.println("Unknown service: 0x" +
+                    Integer.toHexString(service));
+            break;
+        }
+    }
+
+    public void reconnected(byte[] message) {
+        listener.reconnected();
+        
+    }
+
+    public void reconnecting(byte[] message) {
+        listener.reconnecting();
+    }
+
+    public ServerSessionListener sessionStarted(byte[] message) {
+        extractSessionId(message);
+        
+        listener.loggedIn();
+        
+        return listener;
+    }
+    
+    private void extractSessionId(byte[] message) {
+        ProtocolMessageDecoder decoder = new ProtocolMessageDecoder(message);
+        byte[] bytes = decoder.readBytes();
+        sessionId = SessionId.fromBytes(bytes);
+    }
+
+    final class SimpleClientChannel implements ClientChannel {
+        private final String name;
+        private ClientChannelListener channelListener;
+    
+        SimpleClientChannel(String name) {
+            this.name = name;
+        }
+    
+        public String getName() {
+            return name;
+        }
+        
+        void setListener(ClientChannelListener listener) {
+            this.channelListener = listener;
+        }
+        
+        ClientChannelListener getListener() {
+            return channelListener;
+        }
+    
+        public void send(byte[] message) {
+            sendInternal(null, message);
+        }
+    
+        public void send(SessionId recipient, byte[] message) {
+            sendInternal(Collections.singleton(recipient), message);
+        }
+    
+        public void send(Collection<SessionId> recipients, byte[] message) {
+            sendInternal(recipients, message);
+        }
+
+        public void sendInternal(Collection<SessionId> recipients,
+                byte[] message)
+        {
+            ProtocolMessageEncoder m = new ProtocolMessageEncoder(
+                    ProtocolMessage.CHANNEL_SERVICE,
+                    ProtocolMessage.CHANNEL_SEND_REQUEST);
+            m.writeString(name);
+            m.writeLong(sequenceNumber.getAndIncrement());
+            if (recipients == null) {
+                m.writeShort(Short.valueOf((short) 0));
+            } else {
+                m.writeShort(Short.valueOf((short) recipients.size()));
+                for (SessionId id : recipients) {
+                    m.writeSessionId(id);
+                }
+            }
+            m.writeBytes(message);
+            sendRaw(m.getMessage());
+        }
+    }
+}