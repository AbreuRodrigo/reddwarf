--- conflicted
+++ resolved
@@ -1,371 +1,365 @@
-package com.sun.sgs.client.simple;
-
-import java.io.IOException;
-import java.net.PasswordAuthentication;
-import java.util.Collection;
-import java.util.Collections;
-import java.util.Map;
-import java.util.Properties;
-import java.util.concurrent.ConcurrentHashMap;
-import java.util.concurrent.atomic.AtomicInteger;
-
-<<<<<<< HEAD
-import com.sun.sgs.client.ClientChannel;
-import com.sun.sgs.client.ClientChannelListener;
-=======
->>>>>>> 03dd294b
-import com.sun.sgs.client.ServerSession;
-import com.sun.sgs.client.ServerSessionListener;
-import com.sun.sgs.client.SessionId;
-import com.sun.sgs.client.comm.ClientConnection;
-import com.sun.sgs.client.comm.ClientConnectionListener;
-import com.sun.sgs.client.comm.ClientConnector;
-import com.sun.sgs.impl.client.comm.SimpleConnectorFactory;
-
-/**
- * An implementation of {@link ServerSession} that clients can use to
- * manage logging in and communicating with the server.  A
- * <code>SimpleClient</code> is used to establish (or re-establish) a
- * login session with the server, send messages to the server, and log
- * out.
- *
- * <p>A <code>SimpleClient</code> is constructed with a {@link
- * SimpleClientListener} which receives connection-related events,
- * receives messages from the server, and also receives notification
- * of each channel the client is joined to.
- *
- * <p>If the server session associated with a simple client becomes
- * disconnected, then its {@link #send send} and {@link
- * #getSessionId getSessionId} methods will throw
- * <code>IllegalStateException</code>.  Additionally, when a client is
- * disconnected, the server removes that client from the channels that
- * it had been joined to.  A disconnected client can use the {@link
- * #login login} method to log in again.
- *
- * <p>Note that the session identifier of a client changes with each login
- * session; so if a server session is disconnected and then logs in
- * again, the {@link #getSessionId getSessionId} method will
- * return a new <code>SessionId</code>.
- */
-public class SimpleClient implements ServerSession, ClientConnectionListener {
-    
-    /** The listener for this simple client. */
-    private final SimpleClientListener listener;
-    private final AtomicInteger sequenceNumber;
-    private final Map<String, SimpleClientChannel> channels;
-    private boolean connected = false;
-    private ClientConnection connection;
-    private SessionId sessionId;
-    
-    /**
-     * Creates an instance of this class with the specified listener.
-     * Once this client is logged in (by using the {@link #login
-     * login} method), the specified listener receives
-     * connection-related events, receives messages from the server,
-     * and also receives notification of each channel the client is
-     * joined to.  If this client becomes disconnected for any reason,
-     * it may use the <code>login</code> method to log in again.
-     *
-     * @param listener a listener that will receive events for this
-     * client
-     */
-    public SimpleClient(SimpleClientListener listener) {
-        this.listener = listener;
-        sequenceNumber = new AtomicInteger();
-        channels = new ConcurrentHashMap<String, SimpleClientChannel>();
-    }
-
-
-    /**
-     * Initiates a login session with the server.  A session is
-     * established asynchronously with the server as follows:
-     *
-     * <p>First, this client's {@link PasswordAuthentication login
-     * credential} is obtained by invoking its {@link
-     * SimpleClientListener listener}'s {@link
-     * SimpleClientListener#getPasswordAuthentication
-     * getPasswordAuthentication} method with a login prompt.
-     *
-     * <p>Next, if a connection with the server is successfuly
-     * established and the client's login credential (as obtained
-     * above) is verified, then the client listener's {@link
-     * SimpleClientListener#loggedIn loggedIn} method is invoked.  If,
-     * however, the login fails due to a connection failure with the
-     * server, a login authentication failure, or some other failure,
-     * the client listener's {@link SimpleClientListener#loginFailed
-     * loginFailed} method is invoked with a <code>String</code>
-     * indicating the reason for the failure.
-     *
-     * <p>If this client is disconnected for any reason (including
-     * login failure), this method may be used again to log in.
-     *
-     * @param properties a properties list specifying properties to
-     * use for this client's session (e.g., connection properties)
-     */
-    public void login(Properties props) throws IOException {
-        ClientConnector connector =
-            new SimpleConnectorFactory().createConnector(props);
-        connector.connect(this);
-    }
-
-    /** {@inheritDoc}
-     * @throws IllegalStateException if this session is disconnected
-     */
-    public SessionId getSessionId() {
-        return sessionId;
-    }
-
-    /** {@inheritDoc} */
-    public boolean isConnected() {
-	return connected;
-    }
-
-    /** {@inheritDoc}
-     * @throws IllegalStateException if this session is disconnected
-     */
-    public void logout(boolean force) {
-        if (connected == false) {
-            listener.disconnected(true);
-            return;
-        }
-        connected = false;
-	if (force) {
-            try {
-                connection.disconnect();
-            } catch (IOException e) {
-                e.printStackTrace();
-            }
-        } else {
-            ProtocolMessageEncoder m = new ProtocolMessageEncoder(
-                    ProtocolMessage.APPLICATION_SERVICE,
-                    ProtocolMessage.LOGOUT_REQUEST);
-            sendRaw(m.getMessage());
-        }
-    }
-
-    /** {@inheritDoc}
-     * @throws IllegalStateException if this session is disconnected
-     */
-    public void send(byte[] message) {
-        ProtocolMessageEncoder m = new ProtocolMessageEncoder(
-                ProtocolMessage.APPLICATION_SERVICE,
-                ProtocolMessage.MESSAGE_SEND);
-        m.writeBytes(message);
-        sendRaw(m.getMessage());
-    }
-    
-    
-    private void sendRaw(byte[] data) {
-        connection.sendMessage(data);
-    }
-
-    /**
-     * Called in the midst of the connection process.  At this point the connection
-     * has been established, but there is as yet no session.  
-     *
-     * @param connection        the live connection to the server
-     */
-    public void connected(ClientConnection connection) {
-        System.out.println("SimpleClient: connected");
-        connected = true;
-        this.connection = connection;
-        
-        PasswordAuthentication authentication = 
-            listener.getPasswordAuthentication("Enter Username/Password");
-
-        ProtocolMessageEncoder m = new ProtocolMessageEncoder(
-                ProtocolMessage.APPLICATION_SERVICE,
-                ProtocolMessage.LOGIN_REQUEST);
-        m.writeString(authentication.getUserName());
-        // TODO wrapping the char[] in a String is probably not the way to go
-        m.writeString(new String(authentication.getPassword()));
-        sendRaw(m.getMessage());
-    }
-
-    public void disconnected(boolean graceful, byte[] message) {
-        connected = false;
-        listener.disconnected(graceful);
-    }
-
-    // refactor to receivedMessage(ByteBuffer)
-    // all API level messages will come in on this call-back.  From here they
-    // are interpreted and dispatched to a channel, or the ServerSessionListener.
-    public void receivedMessage(byte[] message) {
-        ProtocolMessageDecoder decoder = new ProtocolMessageDecoder(message);
-        int versionNumber = decoder.readVersionNumber();
-        int service = decoder.readServiceNumber();
-        int command = decoder.readCommand();
-        System.out.println("SimpleClient messageReceived: " + message.length + 
-                            " command 0x" + Integer.toHexString(command));
-        
-        switch (service) {
-        
-        case ProtocolMessage.APPLICATION_SERVICE:
-            switch (command) {
-            case ProtocolMessage.LOGIN_SUCCESS:
-                System.out.println("logging in");
-                sessionStarted(message);
-                break;
-                
-            case ProtocolMessage.LOGIN_FAILURE:
-                listener.loginFailed(decoder.readString());
-                break;
-
-                
-            case ProtocolMessage.MESSAGE_SEND:
-                listener.receivedMessage(decoder.readBytes());
-                break;
-
-            case ProtocolMessage.RECONNECT_SUCCESS:
-                listener.reconnected();
-                break;
-
-            case ProtocolMessage.RECONNECT_FAILURE:
-                try {
-                    connection.disconnect();
-                } catch (IOException e) {
-                    // TODO
-                }
-                break;
-
-            case ProtocolMessage.LOGOUT_SUCCESS:
-                try {
-                    connection.disconnect();
-                } catch (IOException e) {
-                    // TODO
-                }
-                break;
-                
-            default:
-                System.err.println("Unknown opcode: 0x" +
-                    Integer.toHexString(command));
-                break;
-            }
-            break;
-
-        case ProtocolMessage.CHANNEL_SERVICE:
-            switch (command) {
-            
-            case ProtocolMessage.CHANNEL_JOIN: {
-                String channelName = decoder.readString();
-                System.err.println("joining channel " + channelName);
-                SimpleClientChannel channel =
-                    new SimpleClientChannel(channelName);
-                channels.put(channelName, channel);
-                channel.setListener(listener.joinedChannel(channel));
-                break;
-            }
-                
-            case ProtocolMessage.CHANNEL_LEAVE: {
-                String channelName = decoder.readString();
-                SimpleClientChannel channel = channels.remove(channelName);
-                if (channel != null) {
-                    channel.getListener().leftChannel(channel);
-                }
-                break;
-            }
-                
-            case ProtocolMessage.CHANNEL_MESSAGE:
-                String channelName = decoder.readString();
-                SimpleClientChannel channel = channels.get(channelName);
-                if (channel == null) {
-                    System.err.println("No channel found for '" +
-                            channelName + "'");
-                    return;
-                }
-                long seq = decoder.readLong();
-                SessionId sid =
-                    SessionId.fromBytes(decoder.readBytes());
-                channel.getListener().receivedMessage(
-                        channel, sid, decoder.readBytes());
-                break;
-                
-            default:
-                System.err.println("Unknown opcode: 0x" +
-                    Integer.toHexString(command));
-                break;
-            }
-            break;
-            
-        default:
-            System.err.println("Unknown service: 0x" +
-                    Integer.toHexString(service));
-            break;
-        }
-    }
-
-    public void reconnected(byte[] message) {
-        listener.reconnected();
-        
-    }
-
-    public void reconnecting(byte[] message) {
-        listener.reconnecting();
-    }
-
-    public ServerSessionListener sessionStarted(byte[] message) {
-        extractSessionId(message);
-        
-        listener.loggedIn();
-        
-        return listener;
-    }
-    
-    private void extractSessionId(byte[] message) {
-        ProtocolMessageDecoder decoder = new ProtocolMessageDecoder(message);
-        byte[] bytes = decoder.readBytes();
-        sessionId = SessionId.fromBytes(bytes);
-    }
-
-    final class SimpleClientChannel implements ClientChannel {
-        private final String name;
-        private ClientChannelListener channelListener;
-    
-        SimpleClientChannel(String name) {
-            this.name = name;
-        }
-    
-        public String getName() {
-            return name;
-        }
-        
-        void setListener(ClientChannelListener listener) {
-            this.channelListener = listener;
-        }
-        
-        ClientChannelListener getListener() {
-            return channelListener;
-        }
-    
-        public void send(byte[] message) {
-            sendInternal(null, message);
-        }
-    
-        public void send(SessionId recipient, byte[] message) {
-            sendInternal(Collections.singleton(recipient), message);
-        }
-    
-        public void send(Collection<SessionId> recipients, byte[] message) {
-            sendInternal(recipients, message);
-        }
-
-        public void sendInternal(Collection<SessionId> recipients,
-                byte[] message)
-        {
-            ProtocolMessageEncoder m = new ProtocolMessageEncoder(
-                    ProtocolMessage.CHANNEL_SERVICE,
-                    ProtocolMessage.CHANNEL_SEND_REQUEST);
-            m.writeString(name);
-            if (recipients == null) {
-                m.writeShort(Short.valueOf((short) 0));
-            } else {
-                m.writeShort(Short.valueOf((short) recipients.size()));
-                for (SessionId id : recipients) {
-                    m.writeSessionId(id);
-                }
-            }
-            m.writeBytes(message);
-            sendRaw(m.getMessage());
-        }
-    }
-}
+package com.sun.sgs.client.simple;
+
+import java.io.IOException;
+import java.net.PasswordAuthentication;
+import java.util.Collections;
+import java.util.Map;
+import java.util.Properties;
+import java.util.Set;
+import java.util.concurrent.ConcurrentHashMap;
+
+import com.sun.sgs.client.ClientChannel;
+import com.sun.sgs.client.ClientChannelListener;
+import com.sun.sgs.client.ServerSession;
+import com.sun.sgs.client.ServerSessionListener;
+import com.sun.sgs.client.SessionId;
+import com.sun.sgs.client.comm.ClientConnection;
+import com.sun.sgs.client.comm.ClientConnectionListener;
+import com.sun.sgs.client.comm.ClientConnector;
+import com.sun.sgs.impl.client.comm.SimpleConnectorFactory;
+
+/**
+ * An implementation of {@link ServerSession} that clients can use to
+ * manage logging in and communicating with the server.  A
+ * <code>SimpleClient</code> is used to establish (or re-establish) a
+ * login session with the server, send messages to the server, and log
+ * out.
+ *
+ * <p>A <code>SimpleClient</code> is constructed with a {@link
+ * SimpleClientListener} which receives connection-related events,
+ * receives messages from the server, and also receives notification
+ * of each channel the client is joined to.
+ *
+ * <p>If the server session associated with a simple client becomes
+ * disconnected, then its {@link #send send} and {@link
+ * #getSessionId getSessionId} methods will throw
+ * <code>IllegalStateException</code>.  Additionally, when a client is
+ * disconnected, the server removes that client from the channels that
+ * it had been joined to.  A disconnected client can use the {@link
+ * #login login} method to log in again.
+ *
+ * <p>Note that the session identifier of a client changes with each login
+ * session; so if a server session is disconnected and then logs in
+ * again, the {@link #getSessionId getSessionId} method will
+ * return a new <code>SessionId</code>.
+ */
+public class SimpleClient implements ServerSession, ClientConnectionListener {
+    
+    /** The listener for this simple client. */
+    private final SimpleClientListener listener;
+    private final Map<String, SimpleClientChannel> channels;
+    private boolean connected = false;
+    private ClientConnection connection;
+    private SessionId sessionId;
+    
+    /**
+     * Creates an instance of this class with the specified listener.
+     * Once this client is logged in (by using the {@link #login
+     * login} method), the specified listener receives
+     * connection-related events, receives messages from the server,
+     * and also receives notification of each channel the client is
+     * joined to.  If this client becomes disconnected for any reason,
+     * it may use the <code>login</code> method to log in again.
+     *
+     * @param listener a listener that will receive events for this
+     * client
+     */
+    public SimpleClient(SimpleClientListener listener) {
+        this.listener = listener;
+        channels = new ConcurrentHashMap<String, SimpleClientChannel>();
+    }
+
+
+    /**
+     * Initiates a login session with the server.  A session is
+     * established asynchronously with the server as follows:
+     *
+     * <p>First, this client's {@link PasswordAuthentication login
+     * credential} is obtained by invoking its {@link
+     * SimpleClientListener listener}'s {@link
+     * SimpleClientListener#getPasswordAuthentication
+     * getPasswordAuthentication} method with a login prompt.
+     *
+     * <p>Next, if a connection with the server is successfuly
+     * established and the client's login credential (as obtained
+     * above) is verified, then the client listener's {@link
+     * SimpleClientListener#loggedIn loggedIn} method is invoked.  If,
+     * however, the login fails due to a connection failure with the
+     * server, a login authentication failure, or some other failure,
+     * the client listener's {@link SimpleClientListener#loginFailed
+     * loginFailed} method is invoked with a <code>String</code>
+     * indicating the reason for the failure.
+     *
+     * <p>If this client is disconnected for any reason (including
+     * login failure), this method may be used again to log in.
+     *
+     * @param properties a properties list specifying properties to
+     * use for this client's session (e.g., connection properties)
+     */
+    public void login(Properties props) throws IOException {
+        ClientConnector connector =
+            new SimpleConnectorFactory().createConnector(props);
+        connector.connect(this);
+    }
+
+    /** {@inheritDoc}
+     * @throws IllegalStateException if this session is disconnected
+     */
+    public SessionId getSessionId() {
+        return sessionId;
+    }
+
+    /** {@inheritDoc} */
+    public boolean isConnected() {
+	return connected;
+    }
+
+    /** {@inheritDoc}
+     * @throws IllegalStateException if this session is disconnected
+     */
+    public void logout(boolean force) {
+        if (connected == false) {
+            listener.disconnected(true);
+            return;
+        }
+        connected = false;
+	if (force) {
+            try {
+                connection.disconnect();
+            } catch (IOException e) {
+                e.printStackTrace();
+            }
+        } else {
+            ProtocolMessageEncoder m = new ProtocolMessageEncoder(
+                    ProtocolMessage.APPLICATION_SERVICE,
+                    ProtocolMessage.LOGOUT_REQUEST);
+            sendRaw(m.getMessage());
+        }
+    }
+
+    /** {@inheritDoc}
+     * @throws IllegalStateException if this session is disconnected
+     */
+    public void send(byte[] message) {
+        ProtocolMessageEncoder m = new ProtocolMessageEncoder(
+                ProtocolMessage.APPLICATION_SERVICE,
+                ProtocolMessage.MESSAGE_SEND);
+        m.writeBytes(message);
+        sendRaw(m.getMessage());
+    }
+    
+    
+    private void sendRaw(byte[] data) {
+        connection.sendMessage(data);
+    }
+
+    /**
+     * Called in the midst of the connection process.  At this point the connection
+     * has been established, but there is as yet no session.  
+     *
+     * @param connection        the live connection to the server
+     */
+    public void connected(ClientConnection connection) {
+        System.out.println("SimpleClient: connected");
+        connected = true;
+        this.connection = connection;
+        
+        PasswordAuthentication authentication = 
+            listener.getPasswordAuthentication("Enter Username/Password");
+
+        ProtocolMessageEncoder m = new ProtocolMessageEncoder(
+                ProtocolMessage.APPLICATION_SERVICE,
+                ProtocolMessage.LOGIN_REQUEST);
+        m.writeString(authentication.getUserName());
+        // TODO wrapping the char[] in a String is probably not the way to go
+        m.writeString(new String(authentication.getPassword()));
+        sendRaw(m.getMessage());
+    }
+
+    public void disconnected(boolean graceful, byte[] message) {
+        connected = false;
+        listener.disconnected(graceful);
+    }
+
+    // refactor to receivedMessage(ByteBuffer)
+    // all API level messages will come in on this call-back.  From here they
+    // are interpreted and dispatched to a channel, or the ServerSessionListener.
+    public void receivedMessage(byte[] message) {
+        ProtocolMessageDecoder decoder = new ProtocolMessageDecoder(message);
+        int versionNumber = decoder.readVersionNumber();
+        int service = decoder.readServiceNumber();
+        int command = decoder.readCommand();
+        System.out.println("SimpleClient messageReceived: " + message.length + 
+                            " command 0x" + Integer.toHexString(command));
+        
+        switch (service) {
+        
+        case ProtocolMessage.APPLICATION_SERVICE:
+            switch (command) {
+            case ProtocolMessage.LOGIN_SUCCESS:
+                System.out.println("logging in");
+                sessionStarted(message);
+                break;
+                
+            case ProtocolMessage.LOGIN_FAILURE:
+                listener.loginFailed(decoder.readString());
+                break;
+
+                
+            case ProtocolMessage.MESSAGE_SEND:
+                listener.receivedMessage(decoder.readBytes());
+                break;
+
+            case ProtocolMessage.RECONNECT_SUCCESS:
+                listener.reconnected();
+                break;
+
+            case ProtocolMessage.RECONNECT_FAILURE:
+                try {
+                    connection.disconnect();
+                } catch (IOException e) {
+                    // TODO
+                }
+                break;
+
+            case ProtocolMessage.LOGOUT_SUCCESS:
+                try {
+                    connection.disconnect();
+                } catch (IOException e) {
+                    // TODO
+                }
+                break;
+                
+            default:
+                System.err.println("Unknown opcode: 0x" +
+                    Integer.toHexString(command));
+                break;
+            }
+            break;
+
+        case ProtocolMessage.CHANNEL_SERVICE:
+            switch (command) {
+            
+            case ProtocolMessage.CHANNEL_JOIN: {
+                String channelName = decoder.readString();
+                System.err.println("joining channel " + channelName);
+                SimpleClientChannel channel =
+                    new SimpleClientChannel(channelName);
+                channels.put(channelName, channel);
+                channel.setListener(listener.joinedChannel(channel));
+                break;
+            }
+                
+            case ProtocolMessage.CHANNEL_LEAVE: {
+                String channelName = decoder.readString();
+                SimpleClientChannel channel = channels.remove(channelName);
+                if (channel != null) {
+                    channel.getListener().leftChannel(channel);
+                }
+                break;
+            }
+                
+            case ProtocolMessage.CHANNEL_MESSAGE:
+                String channelName = decoder.readString();
+                SimpleClientChannel channel = channels.get(channelName);
+                if (channel == null) {
+                    System.err.println("No channel found for '" +
+                            channelName + "'");
+                    return;
+                }
+                long seq = decoder.readLong();
+                SessionId sid =
+                    SessionId.fromBytes(decoder.readBytes());
+                channel.getListener().receivedMessage(
+                        channel, sid, decoder.readBytes());
+                break;
+                
+            default:
+                System.err.println("Unknown opcode: 0x" +
+                    Integer.toHexString(command));
+                break;
+            }
+            break;
+            
+        default:
+            System.err.println("Unknown service: 0x" +
+                    Integer.toHexString(service));
+            break;
+        }
+    }
+
+    public void reconnected(byte[] message) {
+        listener.reconnected();
+        
+    }
+
+    public void reconnecting(byte[] message) {
+        listener.reconnecting();
+    }
+
+    public ServerSessionListener sessionStarted(byte[] message) {
+        extractSessionId(message);
+        
+        listener.loggedIn();
+        
+        return listener;
+    }
+    
+    private void extractSessionId(byte[] message) {
+        ProtocolMessageDecoder decoder = new ProtocolMessageDecoder(message);
+        byte[] bytes = decoder.readBytes();
+        sessionId = SessionId.fromBytes(bytes);
+    }
+
+    final class SimpleClientChannel implements ClientChannel {
+        private final String name;
+        private ClientChannelListener channelListener;
+    
+        SimpleClientChannel(String name) {
+            this.name = name;
+        }
+    
+        public String getName() {
+            return name;
+        }
+        
+        void setListener(ClientChannelListener listener) {
+            this.channelListener = listener;
+        }
+        
+        ClientChannelListener getListener() {
+            return channelListener;
+        }
+    
+        public void send(byte[] message) {
+            sendInternal(null, message);
+        }
+    
+        public void send(SessionId recipient, byte[] message) {
+            sendInternal(Collections.singleton(recipient), message);
+        }
+    
+        public void send(Set<SessionId> recipients, byte[] message) {
+            sendInternal(recipients, message);
+        }
+
+        public void sendInternal(Set<SessionId> recipients,
+                byte[] message)
+        {
+            ProtocolMessageEncoder m = new ProtocolMessageEncoder(
+                    ProtocolMessage.CHANNEL_SERVICE,
+                    ProtocolMessage.CHANNEL_SEND_REQUEST);
+            m.writeString(name);
+            if (recipients == null) {
+                m.writeShort(Short.valueOf((short) 0));
+            } else {
+                m.writeShort(Short.valueOf((short) recipients.size()));
+                for (SessionId id : recipients) {
+                    m.writeSessionId(id);
+                }
+            }
+            m.writeBytes(message);
+            sendRaw(m.getMessage());
+        }
+    }
+}