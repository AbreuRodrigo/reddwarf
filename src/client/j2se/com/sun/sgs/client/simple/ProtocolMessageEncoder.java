--- conflicted
+++ resolved
@@ -1,17 +1,10 @@
 package com.sun.sgs.client.simple;
 
-<<<<<<< HEAD
-import java.io.UnsupportedEncodingException;
-import java.nio.charset.Charset;
-import java.util.ArrayList;
-import java.util.List;
-=======
 import java.io.ByteArrayOutputStream;
 import java.io.DataOutputStream;
 import java.io.IOException;
 
 import com.sun.sgs.client.SessionId;
->>>>>>> 9830e41d
 
 /**
  * Convenience class for assembling a protocol message into bytes.  Clients 
@@ -21,14 +14,8 @@
  * @author      Sten Anderson
  * @version     1.0
  */
-class ProtocolMessageEncoder {
+public class ProtocolMessageEncoder {
     
-<<<<<<< HEAD
-    private List<Object> list;
-    
-    public ProtocolMessageEncoder() {
-        list = new ArrayList<Object>();
-=======
     private DataOutputStream outputStream;
     private ByteArrayOutputStream byteStream;
     
@@ -42,13 +29,12 @@
      * @param command           the op code identifying the remainder of the 
      *                          message 
      */
-    ProtocolMessageEncoder(int service, int command) {
+    public ProtocolMessageEncoder(int service, int command) {
         outputStream = new DataOutputStream(byteStream = 
                                                 new ByteArrayOutputStream());
         writeUnsignedByte(ProtocolMessage.VERSION);
         writeUnsignedByte(service);
         writeUnsignedByte(command);
->>>>>>> 9830e41d
     }
     
     
@@ -57,16 +43,10 @@
      * 
      * @return a byte array containing the encoded message
      */
-    byte[] getMessage() {
+    public byte[] getMessage() {
         return byteStream.toByteArray();
     }
     
-<<<<<<< HEAD
-    public void startMessage(int service, int command) {
-        list.add(Integer.valueOf(ProtocolMessage.VERSION));
-        list.add(Integer.valueOf(service));
-        list.add(Integer.valueOf(command));
-=======
     /**
      * Writes the given int to the output stream as an unsigned byte.
      * 
@@ -79,7 +59,6 @@
         catch (IOException ioe) {
             // not thrown by the output stream
         }
->>>>>>> 9830e41d
     }
     
     /**
@@ -88,7 +67,7 @@
      * 
      * @param b                 the boolean to write out
      */
-    void writeBoolean(boolean b) {
+    public void writeBoolean(boolean b) {
         try {
             outputStream.writeBoolean(b);
         }
@@ -103,68 +82,13 @@
      * 
      * @param bytes             the byte array to write
      */
-<<<<<<< HEAD
-    public byte[] getMessage() {
-        List<Object> byteList = new ArrayList<Object>();
-        // protocol version and command are first and second position respectively.
-        byteList.add(getUnsignedByte((Integer) list.get(0)));
-        byteList.add(getUnsignedByte((Integer) list.get(1)));
-        byteList.add(getUnsignedByte((Integer) list.get(2)));
-        int bufferSize = 3;
-
-        // this first pass is twofold: to get the buffer size, and to
-        // convert the input list to lengths (in ints) and byte arrays.
-        for (int i = 3; i < list.size(); i++) {
-            Object curObj = list.get(i);
-
-            // if the obj is null, translate that to a zero length
-            // "nothing" as a placeholder.
-            if (curObj == null) {
-                bufferSize += 4;
-                byteList.add(0);
-                continue;
-            }
-            if (curObj instanceof String) {
-                String str = (String) curObj;
-                try {
-                    byte[] strBytes = str.getBytes("UTF-8");
-                    
-                    int len = strBytes.length;
-                    if (len > Short.MAX_VALUE)
-                        throw new IllegalStateException(
-                                "String too long: " + len);
-
-                    byteList.add(Short.valueOf((short) len));
-                    byteList.add(strBytes);
-                    bufferSize += 2 + len;
-                } catch (UnsupportedEncodingException e) {
-                    // TODO Auto-generated catch block
-                    e.printStackTrace();
-                }
-            } else if (curObj instanceof Integer) {
-                byteList.add(curObj);
-                bufferSize += 4;
-            } else if (curObj instanceof Short) {
-                byteList.add(curObj);
-                bufferSize += 2;
-            } else if (curObj instanceof byte[]) {
-                byte[] array = (byte[]) curObj;
-                byteList.add(Short.valueOf((short) array.length));
-                byteList.add(array);
-                bufferSize += array.length + 2;
-            } else {
-                throw new IllegalStateException("Unsupported type: " +
-                        curObj.getClass().getName());
-            }
-=======
-    void writeBytes(byte[] bytes) {
+    public void writeBytes(byte[] bytes) {
         try {
             outputStream.writeShort(bytes.length);
             outputStream.write(bytes);
         }
         catch (IOException ioe) {
             // not thrown by the output stream
->>>>>>> 9830e41d
         }
     }
     
@@ -174,7 +98,7 @@
      * 
      * @param string    the String to write
      */
-    void writeString(String string) {
+    public void writeString(String string) {
         try {
             outputStream.writeUTF(string);
         }
@@ -183,39 +107,17 @@
         }
     }
 
-<<<<<<< HEAD
-        // now that we know the buffer size, allocate the buffer
-        // and pack it with the contents of the byte list.
-        byte[] buffer = new byte[bufferSize];
-        int index = 0;
-        for (Object curObj : byteList) {
-            if (curObj instanceof Byte) {
-                buffer[index] = ((Byte) curObj);
-                index++;
-            } else if (curObj instanceof Integer) {
-                putInt((Integer) curObj, buffer, index);
-                index += 4;
-            } else if (curObj instanceof Short) {
-                putShort((Short) curObj, buffer, index);
-                index += 2;
-            } else if (curObj instanceof byte[]) {
-                byte[] array = (byte[]) curObj;
-                System.arraycopy(array, 0, buffer, index, array.length);
-                index += array.length;
-            }
-=======
     /**
      * Writes the given long to the output stream in network byte order.
      * 
      * @param l         the long to write
      */
-    void writeLong(long l) {
+    public void writeLong(long l) {
         try {
             outputStream.writeLong(l);
         }
         catch (IOException ioe) {
             // not thrown by the output stream
->>>>>>> 9830e41d
         }
     }
     
@@ -224,31 +126,13 @@
      * 
      * @param i         the int to write
      */
-<<<<<<< HEAD
-    private void putInt(int value, byte[] data, int offset) {
-        data[offset    ] = (byte) (value >>> 24); 
-        data[offset + 1] = (byte) (value >>> 16); 
-        data[offset + 2] = (byte) (value >>> 8); 
-        data[offset + 3] = (byte)  value; 
-    }
-
-    private void putShort(short value, byte[] data, int offset) {
-        data[offset    ] = (byte) (value >>> 8); 
-        data[offset + 1] = (byte)  value; 
-    }
-
-    private void putChar(char value, byte[] data, int offset) {
-        data[offset    ] = (byte) (value >>> 8); 
-        data[offset + 1] = (byte)  value; 
-=======
-    void writeInt(int i) {
+    public void writeInt(int i) {
         try {
             outputStream.writeInt(i);
         }
         catch (IOException ioe) {
             // not thrown by the output stream
         }
->>>>>>> 9830e41d
     }
     
     
@@ -258,7 +142,7 @@
      * 
      * @param num       the int to write as a short
      */
-    void writeShort(int num) {
+    public void writeShort(int num) {
         try {
             outputStream.writeShort(num);
         }
@@ -273,13 +157,8 @@
      * 
      * @param id        the SessionId to write
      */
-<<<<<<< HEAD
-    private Byte getUnsignedByte(int b) {
-        return Byte.valueOf((byte) b);
-=======
-    void writeSessionId(SessionId id) {
+    public void writeSessionId(SessionId id) {
         writeBytes(id.toBytes());
->>>>>>> 9830e41d
     }
 
 }