--- conflicted
+++ resolved
@@ -19,9 +19,8 @@
  * in {@link DataInput}.
  * </ul>
  */
-interface ProtocolMessage {
+public interface ProtocolMessage {
 
-<<<<<<< HEAD
     /** The version number. */
     final byte VERSION = 0x01;
 
@@ -102,7 +101,7 @@
      * </ul>
      */
     final byte MESSAGE_SEND = 0x30;
-
+    final byte MESSAGE_TO_SERVER = 0x30; // TODO: MESSAGE_SEND better? -JM
 
     /**
      * Logout request.
@@ -166,99 +165,4 @@
     final byte CHANNEL_MESSAGE = 0x54;
     
 
-=======
-    final int VERSION = 1;
-    
-    // TBD what are all the possible services that could care about client
-    // messages?  ChannelService? TaskService? DataService? 
-    // AuthenticationService?
-    
-    
-    /**
-     * A general application level service.  
-     */
-    final int APPLICATION_SERVICE = 0x10;
-    
-    /**
-     * A message bound for the channel service.
-     */
-    final int CHANNEL_SERVICE = 0x11;
-    
-    /**
-     * Client to Server: a request of the server to login.  The username/password
-     * credentials are supplied as part of the request.
-     */
-    final int LOGIN_REQUEST = 0x20;
-    
-    /**
-     * Server to Client: notification that the client has successfully logged in
-     */
-    final int lOGIN_SUCCESS = 0x21;
-    
-    /**
-     * Server to Client: notification that there was a problem with the login
-     * process.  A reason for the failure is included in the message.
-     */
-    final int LOGIN_FAILURE = 0x22;
-    
-    /**
-     * Server to Client: this acts as notification that the client has been 
-     * logged out.
-     */
-    final int LOGOUT_SUCCESS = 0x23;
-    
-    /**
-     * Client to Server: a request to gracefully logout of the server
-     */
-    final int LOGOUT_REQUEST = 0x24;
-    
-    /**
-     * Server to Client: a general, application-specific message
-     */
-    final int MESSAGE_FROM_SERVER = 0x25;
-    
-    /**
-     * Client to Server: a general, application-specific message
-     */
-    final int MESSAGE_TO_SERVER = 0x26;
-    
-    /**
-     * Server to Client: notification that the client has been joined to a 
-     * channel.
-     */
-    final int CHANNEL_JOIN = 0x27;
-    
-    
-    /**
-     * Server to Client: notification that a message has been received on a 
-     * channel
-     */
-    final int CHANNEL_MESSAGE = 0x28;
-    
-    /**
-     * Client to Server: request to send a message on a channel
-     */
-    final int CHANNEL_SEND_REQUEST = 0x29;
-    
-    /**
-     * Server to Client: notification that the client has left a channel
-     */
-    final int CHANNEL_LEAVE = 0x2A;
-    
-    /**
-     * Client to Server: request of the server to reconnect
-     */
-    final int RECONNECT_REQUEST = 0x2B;
-    
-    /**
-     * Server to Client: notification that reconnection was successful
-     */
-    final int RECONNECT_SUCCESS = 0x2C;
-    
-    /**
-     * Server to Client: notification that reconnection failed.  The reason
-     * for failure is included in the message.
-     */
-    final int RECONNECT_FAILURE = 0x2D;
->>>>>>> 9830e41d
 }