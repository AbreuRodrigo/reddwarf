package com.sun.sgs.client;

/**
 * A client's listener for handling messages sent from server to
 * client and for handling channel-joined events.
 *
<<<<<<< HEAD
 * <p>A <code>ServerSessionListener</code> for a client (specified as
 * part of the login procedure...) is notified in the following cases:
 * the associated client is joined to a
=======
 * <p>A <code>ServerSessionListener</code> for a client is notified in
 * the following cases: when the associated client is joined to a
>>>>>>> c5637290
 * channel ({@link #joinedChannel joinedChannel}), a message is
 * received from the server ({@link #receivedMessage
 * receivedMessage}).
 *
 * <p>If a server session becomes disconnected, it can no longer be
 * used to send messages to the server.  In this case, a client must
 * log in again to obtain a new server session to communicate with the
 * server.
 */
public interface ServerSessionListener {
<<<<<<< HEAD
    
=======

>>>>>>> c5637290
    /**
     * Notifies this listener that its associated client has joined
     * the specified channel, and returns a {@link
     * ClientChannelListener} for that channel.
     *
     * <p>When a message is received on the specified channel, the
     * returned listener's {@link
     * ClientChannelListener#receivedMessage receivedMessage} method
     * is invoked with the specified channel, the sender's session
     * identifier, and the message.  A <code>null</code> sender indicates
     * that the message was sent by the server.  The returned listener
     * is <i>not</i> notified of messages that its client sends on the
     * specified channel.
     *
     * <p>When the client associated with this server session leaves
     * the specified channel, the returned listener's {@link
     * ClientChannelListener#leftChannel leftChannel} method is
     * invoked with the specified channel.
     *
     * @param channel a channel
     * @return a listener for the specified channel
     */
    ClientChannelListener joinedChannel(ClientChannel channel);
    
    /**
     * Notifies this listener that the specified message was sent by
     * the server.
     *
     * @param message a message
     */
<<<<<<< HEAD
    void receivedMessage(ByteBuffer message);
=======
    void receivedMessage(byte[] message);
    
    /**
     * Notifies this listener that its associated server session is in
     * the process of reconnecting with the server.
     *
     * <p>If a connection can be re-established with the server in a
     * timely manner, this listener's {@link #reconnected reconnected}
     * method will be invoked.  Otherwise, if a connection cannot be
     * re-established, this listener's <code>disconnected</code>
     * method will be invoked with <code>false</code> indicating that
     * the associated session is disconnected from the server and the
     * client must log in again.
     */
    void reconnecting();
>>>>>>> c5637290

}<|MERGE_RESOLUTION|>--- conflicted
+++ resolved
@@ -2,19 +2,17 @@
 
 /**
  * A client's listener for handling messages sent from server to
- * client and for handling channel-joined events.
+ * client and for handling other connection-related events.
  *
-<<<<<<< HEAD
- * <p>A <code>ServerSessionListener</code> for a client (specified as
- * part of the login procedure...) is notified in the following cases:
- * the associated client is joined to a
-=======
  * <p>A <code>ServerSessionListener</code> for a client is notified in
  * the following cases: when the associated client is joined to a
->>>>>>> c5637290
  * channel ({@link #joinedChannel joinedChannel}), a message is
  * received from the server ({@link #receivedMessage
- * receivedMessage}).
+ * receivedMessage}), a connection with the server is being
+ * re-established ({@link #reconnecting reconnecting}), a connection
+ * has been re-established ({@link #reconnected reconnected}), or
+ * finally when the associated server session becomes disconnected,
+ * gracefully or otherwise ({@link #disconnected disconnected}).
  *
  * <p>If a server session becomes disconnected, it can no longer be
  * used to send messages to the server.  In this case, a client must
@@ -22,11 +20,7 @@
  * server.
  */
 public interface ServerSessionListener {
-<<<<<<< HEAD
-    
-=======
 
->>>>>>> c5637290
     /**
      * Notifies this listener that its associated client has joined
      * the specified channel, and returns a {@link
@@ -57,9 +51,6 @@
      *
      * @param message a message
      */
-<<<<<<< HEAD
-    void receivedMessage(ByteBuffer message);
-=======
     void receivedMessage(byte[] message);
     
     /**
@@ -75,6 +66,25 @@
      * client must log in again.
      */
     void reconnecting();
->>>>>>> c5637290
 
+    /**
+     * Notifies this listener whether the associated server session is
+     * successfully reconnected. 
+     */
+    void reconnected();
+    
+    /**
+     * Notifies this listener that the associated server session is
+     * disconnected.
+     *
+     * <p>If <code>graceful</code> is <code>true</code>, the
+     * disconnection was due to the associated client gracefully
+     * logging out; otherwise, the disconnection was due to other
+     * circumstances, such as forced disconnection.
+     *
+     * @param graceful <code>true</code> if disconnection was due to
+     * the associated client gracefully logging out, and
+     * <code>false</code> otherwise
+     */
+    void disconnected(boolean graceful);
 }