--- conflicted
+++ resolved
@@ -55,13 +55,8 @@
 
     /**
      * Notifies this listener that its associated client has joined the
-<<<<<<< HEAD
-     * specified {@code channel}, and returns a {@link ClientChannelListener}
-     * for that channel.
-=======
      * specified {@code channel}, and returns a non-{@code null}
      * {@link ClientChannelListener} for that channel.
->>>>>>> c8503c2e
      * <p>
      * When a message is received on the specified channel, the returned
      * listener's {@link ClientChannelListener#receivedMessage
@@ -76,11 +71,7 @@
      * the specified channel.
      * 
      * @param channel a channel
-<<<<<<< HEAD
-     * @return a listener for the specified channel
-=======
      * @return a non-{@code null} listener for the specified channel
->>>>>>> c8503c2e
      */
     ClientChannelListener joinedChannel(ClientChannel channel);
     
