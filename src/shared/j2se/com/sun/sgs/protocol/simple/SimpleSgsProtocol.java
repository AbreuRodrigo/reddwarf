/*
 * Copyright 2007 Sun Microsystems, Inc.
 *
 * This file is part of Project Darkstar Server.
 *
 * Project Darkstar Server is free software: you can redistribute it
 * and/or modify it under the terms of the GNU General Public License
 * version 2 as published by the Free Software Foundation and
 * distributed hereunder to you.
 *
 * Project Darkstar Server is distributed in the hope that it will be useful,
 * but WITHOUT ANY WARRANTY; without even the implied warranty of
 * MERCHANTABILITY or FITNESS FOR A PARTICULAR PURPOSE.  See the
 * GNU General Public License for more details.
 *
 * You should have received a copy of the GNU General Public License
 * along with this program.  If not, see <http://www.gnu.org/licenses/>.
 */

package com.sun.sgs.protocol.simple;

/**
 * SGS Protocol constants.
 * <p>
 * A protocol message is constructed as follows:
 * <ul>
 * <li> (unsigned short) payload length, not including this field
 * <li> (byte) operation code
 * <li> optional content, depending on the operation code.
 * </ul>
 * <p>
 * A {@code ByteArray} is encoded as follows:
 * <ul>
 * <li> (byte[]) the bytes in the array
 * </ul>
 * <b>Note:</b> Messages may need to include explicit array length fields
 * if they include more than one ByteArray.
 * <p>
 * A {@code String} is encoded as follows:
 * <ul>
 * <li> (unsigned short) number of bytes of modified UTF-8 encoded String
 * <li> (byte[]) String encoded in modified UTF-8 as described
 * in {@link java.io.DataInput}
 * </ul>
 */
public interface SimpleSgsProtocol {
    
    /**
     * The maximum length of a protocol message:
     * {@value #MAX_MESSAGE_LENGTH} bytes.
     */
    final int MAX_MESSAGE_LENGTH = 8032;
    
    /**
     * The maximum payload length:
     * {@value #MAX_PAYLOAD_LENGTH} bytes.
     */
    final int MAX_PAYLOAD_LENGTH = 8000;

    /** The version number, currently {@code 0x03}. */
    final byte VERSION = 0x03;

    /**
     * Login request from a client to a server.
     * <br>
     * Opcode: {@code 0x10}
     * <br>
     * Payload:
     * <ul>
     * <li>(byte)   protocol version
     * <li>(String) name
     * <li>(String) password
     * </ul>
     */
    final byte LOGIN_REQUEST = 0x10;

    /**
     * Login success.  Server response to a client's {@link #LOGIN_REQUEST}.
     * <br>
     * Opcode: {@code 0x11}
     * <br>
     * Payload:
     * <ul>
     * <li> (ByteArray) reconnectionKey
     * </ul>
     */
    final byte LOGIN_SUCCESS = 0x11;

    /**
     * Login failure.  Server response to a client's {@link #LOGIN_REQUEST}.
     * <br>
     * Opcode: {@code 0x12}
     * <br>
     * Payload:
     * <ul>
     * <li> (String) reason
     * </ul>
     */
    final byte LOGIN_FAILURE = 0x12;

    /**
     * Login redirect.  Server response to a client's {@link #LOGIN_REQUEST}.
<<<<<<< HEAD
     * <br>
     * ServiceId: {@code 0x01} (Application)
     * <br>
     * Opcode: {@code 0x13}
     * <br>
     * Payload:
     * <ul>
     * <li> (String) hostname
     * </ul>
     */
    final byte LOGIN_REDIRECT = 0x13;
    
    /**
     * Reconnection request.  Client requesting reconnect to a server.
=======
>>>>>>> 0ddc5b5d
     * <br>
     * Opcode: {@code 0x13}
     * <br>
     * Payload:
     * <ul>
     * <li> (String) hostname
     * </ul>
     */
    final byte LOGIN_REDIRECT = 0x13;

    /**
     * Reconnection request.  Client requesting reconnect to a server.
     * <br>
     * Opcode: {@code 0x20}
     * <br>
     * Payload:
     * <ul>
     * <li> (byte)      protocol version
     * <li> (ByteArray) reconnectionKey
     * </ul>
     */
    final byte RECONNECT_REQUEST = 0x20;

    /**
     * Reconnect success.  Server response to a client's
     * {@link #RECONNECT_REQUEST}.
     * <br>
     * Opcode: {@code 0x21}
     * <br>
     * Payload:
     * <ul>
     * <li> (ByteArray) reconnectionKey
     * </ul>
     */
    final byte RECONNECT_SUCCESS = 0x21;

    /**
     * Reconnect failure.  Server response to a client's
     * {@link #RECONNECT_REQUEST}.
     * <br>
     * Opcode: {@code 0x22}
     * <br>
     * Payload:
     * <ul>
     * <li> (String) reason
     * </ul>
     */
    final byte RECONNECT_FAILURE = 0x22;

    /**
     * Session message.  May be sent by the client or the server.
     * Maximum length is {@value #MAX_PAYLOAD_LENGTH} bytes.
     * Larger messages require fragmentation and reassembly above
     * this protocol layer.
     * <br>
     * Opcode: {@code 0x30}
     * <br>
     * Payload:
     * <ul>
     * <li> (ByteArray) message
     * </ul>
     */
    final byte SESSION_MESSAGE = 0x30;


    /**
     * Logout request from a client to a server.
     * <br>
     * Opcode: {@code 0x40}
     * <br>
     * No payload.
     */
    final byte LOGOUT_REQUEST = 0x40;

    /**
     * Logout success.  Server response to a client's {@link #LOGOUT_REQUEST}.
     * <br>
     * Opcode: {@code 0x41}
     * <br>
     * No payload.
     */
    final byte LOGOUT_SUCCESS = 0x41;

}<|MERGE_RESOLUTION|>--- conflicted
+++ resolved
@@ -100,23 +100,6 @@
 
     /**
      * Login redirect.  Server response to a client's {@link #LOGIN_REQUEST}.
-<<<<<<< HEAD
-     * <br>
-     * ServiceId: {@code 0x01} (Application)
-     * <br>
-     * Opcode: {@code 0x13}
-     * <br>
-     * Payload:
-     * <ul>
-     * <li> (String) hostname
-     * </ul>
-     */
-    final byte LOGIN_REDIRECT = 0x13;
-    
-    /**
-     * Reconnection request.  Client requesting reconnect to a server.
-=======
->>>>>>> 0ddc5b5d
      * <br>
      * Opcode: {@code 0x13}
      * <br>
