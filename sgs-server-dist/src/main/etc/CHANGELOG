--- conflicted
+++ resolved
@@ -9,11 +9,7 @@
   protocols, and authenticators into a separate sgs-server-internal-api.jar
   file (issue #162)
 - Also fix issues #5, #44, #48, #73, #82, #89, #98, #130, #131, #136, #142,
-<<<<<<< HEAD
-  #143, #144, #149, #151, #153, #154, #155, #158, #160, #163
-=======
-  #143, #144, #149, #151, #152, #153, #154, #155, #158, #160
->>>>>>> ea939aa3
+  #143, #144, #149, #151, #152, #153, #154, #155, #158, #160, #163
 
 Version 0.9.9:
 - Add pluggable client session protocol and transport layers (issue #26)
