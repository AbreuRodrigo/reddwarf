--- conflicted
+++ resolved
@@ -1,11 +1,8 @@
 Version 0.9.10:
 - Add a locking AccessCoordinator and add a configuration option for
   specifying the access coordinator (issue #138)
-<<<<<<< HEAD
-- Also fix issue #73, #82, #130, #131, #136, #142, #143, #144, #151
-=======
-- Also fix issues #5, #82, #131, #136, #142, #143, #144, #153, #155
->>>>>>> c397f5aa
+- Also fix issues #5, #73, #82, #130, #131, #136, #142, #143, #144, #151,
+  #153, #155
 
 Version 0.9.9:
 - Add pluggable client session protocol and transport layers (issue #26)
