--- conflicted
+++ resolved
@@ -1,11 +1,7 @@
 Version 0.9.10:
 - Add a locking AccessCoordinator and add a configuration option for
   specifying the access coordinator (issue #138)
-<<<<<<< HEAD
-- Also fix issues #82, #136, #142, #144
-=======
-- Also fix issues #82, #131, #142, #143, #144
->>>>>>> 48606402
+- Also fix issues #82, #131, #136, #142, #143, #144
 
 Version 0.9.9:
 - Add pluggable client session protocol and transport layers (issue #26)
