Version 0.9.10:
- Add a locking AccessCoordinator and add a configuration option for
  specifying the access coordinator (issue #138)
<<<<<<< HEAD
- Also fix issues #82, #144
=======
- Also fix issues #82, #142, #144
>>>>>>> e5dcc35e

Version 0.9.9:
- Add pluggable client session protocol and transport layers (issue #26)
  - Add com.sun.sgs.protocol and com.sun.sgs.transport packages.
  - Clarify the meaning of "delivery guarantee" (no longer
    "delivery requirement") in the classes ClientSession,
    ChannelManager, and Channel. 
  - Add method ClientSession.send(ByteBuffer, Delivery).
  - Add method Delivery.supportsDelivery(Delivery).
  - Add new exception class com.sun.sgs.app.DeliveryNotSupportedException.
  - Removed APP_PORT property, replaced in part, by transport specific
    property. Use com.sun.sgs.impl.transport.tcp.listen.port to set the
    port of the (default) TCP transport. Otherwise the port will default
    to 62964.
- Switch to BDB JE 3.3.75 (issue #122)
- Expose monitoring data through JMX (issue #35)
- Improve node shutdown mechanism (issues #37 and #112)
- Split unit-level and integration-level tests into separate execution
  phases using a custom annotation and JUnit filters (issue #146)
- Add support for specifying default logging properties in a
  configuration file embedded in application JAR (issue #147)
- Also fix issues #125, #129, #132, #133, #137, #139, #140, #141, #150

Version 0.9.8:
- Add ScalableDeque and ScalableList implementations
- Add object access and contention tracking capabilities
- Improve concurrency of login authentication (issue #96)
- Improve profiling output by adding descriptive information to the
  AbstractKernelRunnable class (issue #91)
- Improve performance of markForUpdate and removeObject methods of the
  DataManager
- Add configurable support for optimistic write locking in data service
- Improve documentation of wire protocol specification
- API changes:
  - Decoupled API classes from implementation classes (issue #102)
  - Add support for pluggable behavior of AppContext with addition of
    com.sun.sgs.internal package (issue #101)
  - Move API classes into separate sgs-server-api.jar file
- Add profiling support for non-task related data (issue #111)
- Remove dependency on Apache MINA and SLF4J
- Restructure distribution (issue #103)
  - Eliminate sgs.sh and sgs.bat bootstrapper scripts in favor of platform
    independent Java bootstrapper
  - Integrate BDB files into unified file hierarchy
  - Add BDB-JE to the distribution
  - Modify data store so that it automatically creates the database directory
    if it does not exist
- Also fix issues #21, #77, #78, #86, #87, #88, #90, #93, #95, #105, #106, #110

Version 0.9.7:
- Improve channel service concurrency by removing channel sets (issue
  #18), and by caching channel server proxies (issue #19)
- Improve concurrency of channel server notifications sent by channel
  coordinators
- Improve task service concurrency (issue #46)
- Add support for Berkeley DB Java edition, including improved
  allocation concurrency in the data service (issue #16)
- Modify the watchdog service to always consider the node alive in
  single node mode (issue #4)
- Modify the client session and channel services to retry tasks after
  network failures (issues #1 and #2)
- Modify the client session handler to allow clients to disconnect on
  login failures and on logout (issues #7, #8 and #9)
- Add support for dynamic and finer-grained profiling (issues #33 and
  #34)
- Add a transactional log manager (issue #20)
- Require Java 6
- Also fix issues #6, #10, #13, #22 and #69

Version 0.9.6:
- Support multi-node operation
  - Add WatchdogService and NodeMappingService
  - Modify the TaskService, ChannelService, and ClientSessionService to
    use the new services
- API changes:
  - Use ByteBuffer for channel and session message parameters
  - Remove subset channel sends
  - Make ClientSession and Channel managed objects
  - Add Channel message filtering
  - Loosen consistency guarantees for obtaining channel sessions
  - Add exceptions for resource failures
  - Make miscellaneous channel convenience changes
  - Add new Delivery constant
  - Add type parameter to ManagedReference
- Implement ManagedReferenceImpl.equals and hashCode
- Remove support for running multiple applications
- Detect managed objects with serialization readResolve or writeReplace
  methods
- Simplify scheduler and kernel interfaces
- Simplify SGS protocol
- Increase default BDB data store cache size

Version 0.9.5:
- Improve I/O throttling in the Client Session and Channel services
- Add scalable map and set implementations
- Add ManagedObjectRemoval interface
- Modify Transaction.checkTimeout to abort timed-out transactions

Version 0.9.4:
- Fix a bug that caused timeout exceptions that occurred when
  deserializing managed references to not be retried
- Modify TCP connection establishment to disable Nagle's Algorithm,
  to reduce latency

Version 0.9.3:
- Document the network protocol and public server configuration
  properties
- Perform service and application initialization with an unbounded
  transaction timeout
- Reduce the default task transaction timeout to 100 ms
- Modify the ClientSessionService to use the CompactId representation
  for session IDs in protocol messages -- this is an incompatible
  network format change
- Modify the DataService to
  - Compress object data by storing class descriptors separately -- this
    is an incompatible database format change
  - Log information about modified objects that are not marked for
    update
  - Add support for a thread that periodically checkpoints the database,
    and for automatically removing database log files
  - Improve handling of exceptions thrown by managed object toString
    methods

Version 0.9.2:
- Fix a bug that caused clients not to receive a disconnected callback
  if the initial server connection failed
- Use a compact format for channel identifiers
- Implement an initial multi-node version of the DataService
- Update profiling to include information about transaction
  participants, and to include object and byte counts

Version 0.9.1:
- Fix a bug that could cause channel messages to be delivered
  out-of-order
- Improve channel message delivery performance
- Include native libraries for Mac OS X and Linux with x86 processors
- Improve debugging output for deadlocks

Version 0.9:
- First release with new API and architecture<|MERGE_RESOLUTION|>--- conflicted
+++ resolved
@@ -1,11 +1,7 @@
 Version 0.9.10:
 - Add a locking AccessCoordinator and add a configuration option for
   specifying the access coordinator (issue #138)
-<<<<<<< HEAD
-- Also fix issues #82, #144
-=======
 - Also fix issues #82, #142, #144
->>>>>>> e5dcc35e
 
 Version 0.9.9:
 - Add pluggable client session protocol and transport layers (issue #26)
