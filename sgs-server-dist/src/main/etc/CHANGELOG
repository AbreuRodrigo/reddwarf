Version 0.9.10:
- Add a locking AccessCoordinator and add a configuration option for
  specifying the access coordinator (issue #138)
<<<<<<< HEAD
- Also fix issues #82, #131, #142, #143, #144, #149
=======
- AppListener no longer extends ManagedObject (issue #108)
- Also fix issues #5, #44, #73, #82, #89, #98, #130, #131, #136, #142,
  #143, #144, #151, #153, #154, #155, #158
>>>>>>> a5d59e0e

Version 0.9.9:
- Add pluggable client session protocol and transport layers (issue #26)
  - Add com.sun.sgs.protocol and com.sun.sgs.transport packages.
  - Clarify the meaning of "delivery guarantee" (no longer
    "delivery requirement") in the classes ClientSession,
    ChannelManager, and Channel. 
  - Add method ClientSession.send(ByteBuffer, Delivery).
  - Add method Delivery.supportsDelivery(Delivery).
  - Add new exception class com.sun.sgs.app.DeliveryNotSupportedException.
  - Removed APP_PORT property, replaced in part, by transport specific
    property. Use com.sun.sgs.impl.transport.tcp.listen.port to set the
    port of the (default) TCP transport. Otherwise the port will default
    to 62964.
- Switch to BDB JE 3.3.75 (issue #122)
- Expose monitoring data through JMX (issue #35)
- Improve node shutdown mechanism (issues #37 and #112)
- Split unit-level and integration-level tests into separate execution
  phases using a custom annotation and JUnit filters (issue #146)
- Add support for specifying default logging properties in a
  configuration file embedded in application JAR (issue #147)
- Also fix issues #125, #129, #132, #133, #137, #139, #140, #141, #150

Version 0.9.8:
- Add ScalableDeque and ScalableList implementations
- Add object access and contention tracking capabilities
- Improve concurrency of login authentication (issue #96)
- Improve profiling output by adding descriptive information to the
  AbstractKernelRunnable class (issue #91)
- Improve performance of markForUpdate and removeObject methods of the
  DataManager
- Add configurable support for optimistic write locking in data service
- Improve documentation of wire protocol specification
- API changes:
  - Decoupled API classes from implementation classes (issue #102)
  - Add support for pluggable behavior of AppContext with addition of
    com.sun.sgs.internal package (issue #101)
  - Move API classes into separate sgs-server-api.jar file
- Add profiling support for non-task related data (issue #111)
- Remove dependency on Apache MINA and SLF4J
- Restructure distribution (issue #103)
  - Eliminate sgs.sh and sgs.bat bootstrapper scripts in favor of platform
    independent Java bootstrapper
  - Integrate BDB files into unified file hierarchy
  - Add BDB-JE to the distribution
  - Modify data store so that it automatically creates the database directory
    if it does not exist
- Also fix issues #21, #77, #78, #86, #87, #88, #90, #93, #95, #105, #106, #110

Version 0.9.7:
- Improve channel service concurrency by removing channel sets (issue
  #18), and by caching channel server proxies (issue #19)
- Improve concurrency of channel server notifications sent by channel
  coordinators
- Improve task service concurrency (issue #46)
- Add support for Berkeley DB Java edition, including improved
  allocation concurrency in the data service (issue #16)
- Modify the watchdog service to always consider the node alive in
  single node mode (issue #4)
- Modify the client session and channel services to retry tasks after
  network failures (issues #1 and #2)
- Modify the client session handler to allow clients to disconnect on
  login failures and on logout (issues #7, #8 and #9)
- Add support for dynamic and finer-grained profiling (issues #33 and
  #34)
- Add a transactional log manager (issue #20)
- Require Java 6
- Also fix issues #6, #10, #13, #22 and #69

Version 0.9.6:
- Support multi-node operation
  - Add WatchdogService and NodeMappingService
  - Modify the TaskService, ChannelService, and ClientSessionService to
    use the new services
- API changes:
  - Use ByteBuffer for channel and session message parameters
  - Remove subset channel sends
  - Make ClientSession and Channel managed objects
  - Add Channel message filtering
  - Loosen consistency guarantees for obtaining channel sessions
  - Add exceptions for resource failures
  - Make miscellaneous channel convenience changes
  - Add new Delivery constant
  - Add type parameter to ManagedReference
- Implement ManagedReferenceImpl.equals and hashCode
- Remove support for running multiple applications
- Detect managed objects with serialization readResolve or writeReplace
  methods
- Simplify scheduler and kernel interfaces
- Simplify SGS protocol
- Increase default BDB data store cache size

Version 0.9.5:
- Improve I/O throttling in the Client Session and Channel services
- Add scalable map and set implementations
- Add ManagedObjectRemoval interface
- Modify Transaction.checkTimeout to abort timed-out transactions

Version 0.9.4:
- Fix a bug that caused timeout exceptions that occurred when
  deserializing managed references to not be retried
- Modify TCP connection establishment to disable Nagle's Algorithm,
  to reduce latency

Version 0.9.3:
- Document the network protocol and public server configuration
  properties
- Perform service and application initialization with an unbounded
  transaction timeout
- Reduce the default task transaction timeout to 100 ms
- Modify the ClientSessionService to use the CompactId representation
  for session IDs in protocol messages -- this is an incompatible
  network format change
- Modify the DataService to
  - Compress object data by storing class descriptors separately -- this
    is an incompatible database format change
  - Log information about modified objects that are not marked for
    update
  - Add support for a thread that periodically checkpoints the database,
    and for automatically removing database log files
  - Improve handling of exceptions thrown by managed object toString
    methods

Version 0.9.2:
- Fix a bug that caused clients not to receive a disconnected callback
  if the initial server connection failed
- Use a compact format for channel identifiers
- Implement an initial multi-node version of the DataService
- Update profiling to include information about transaction
  participants, and to include object and byte counts

Version 0.9.1:
- Fix a bug that could cause channel messages to be delivered
  out-of-order
- Improve channel message delivery performance
- Include native libraries for Mac OS X and Linux with x86 processors
- Improve debugging output for deadlocks

Version 0.9:
- First release with new API and architecture<|MERGE_RESOLUTION|>--- conflicted
+++ resolved
@@ -1,13 +1,9 @@
 Version 0.9.10:
 - Add a locking AccessCoordinator and add a configuration option for
   specifying the access coordinator (issue #138)
-<<<<<<< HEAD
-- Also fix issues #82, #131, #142, #143, #144, #149
-=======
 - AppListener no longer extends ManagedObject (issue #108)
 - Also fix issues #5, #44, #73, #82, #89, #98, #130, #131, #136, #142,
-  #143, #144, #151, #153, #154, #155, #158
->>>>>>> a5d59e0e
+  #143, #144, #149, #151, #153, #154, #155, #158
 
 Version 0.9.9:
 - Add pluggable client session protocol and transport layers (issue #26)
