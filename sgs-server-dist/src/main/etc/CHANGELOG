--- conflicted
+++ resolved
@@ -1,11 +1,7 @@
 Version 0.9.9:
 - Switch to BDB JE 3.3.75 (issue #122)
 - Expose monitoring data through JMX (issue #35)
-<<<<<<< HEAD
-- Also fix issues #125, #129, #132
-=======
-- Also fix issues #125, #132, #133
->>>>>>> 6c5e03aa
+- Also fix issues #125, #129, #132, #133
 
 Version 0.9.8:
 - Add ScalableDeque and ScalableList implementations
