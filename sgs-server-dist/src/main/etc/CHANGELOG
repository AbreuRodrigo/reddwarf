<<<<<<< HEAD
Version 0.9.12:
- Added support for client session relocation to client session
  and channel services (issue #12).
- Fixed issues #172, #175, #176, #192, #201
=======
Version 0.9.12
- Added affinity graph builders and group finders, for load balancing
  multi-node clusters (required for issue #54)
- Fix issues #201
>>>>>>> e78b1d79

Version 0.9.11:
- Introduced application level clock accessible via the watchdog service.
  The task service uses this clock instead of system time to determine
  when to run periodic and delayed tasks (issue #40)
- Added support for pluggable transaction retry policy (issue #181)
- Added details about TransactionListeners in Profiling (issue #182)
- Added TaskManager.shouldContinue (issue #185)
- Added support for configuring and running additional services in
  the core node (issue #189)
- Added support for JMX-based shutdown (issue #193)
- Added support for including extension libraries on startup (issue #194)
- Added multivalued health to node state
- Fix issues #168, #169, #171, #173, #174, #178, #183, #187, #190, #191,
  #195, #198, #199

Version 0.9.10:
- Add DataManager.getObjectId (issue #99) and
  DataManager.getBindingForUpdate (issue #120)
- AppListener no longer extends ManagedObject (issue #108)
- Split internal API classes used to write custom services, transports,
  protocols, and authenticators into a separate sgs-server-internal-api.jar
  file (issue #162)
- Service startup is modified so a guaranteed set of services is always
  started, allowing services to use services that are started after them
  (issue #145)
- Add a locking AccessCoordinator and add a configuration option for
  specifying the access coordinator (issue #138)
- Update license to GPLv2 + classpath exception.  The classpath exception
  has been applied to all classes in the sgs-server-api and
  sgs-server-internal-api modules.  The other modules remain as pure
  GPLv2 (issue #164)
- Also fix issues #5, #32, #44, #48, #61, #73, #82, #89, #98, #109, #113,
  #115, #126, #130, #131, #136, #142, #143, #144, #149, #151, #152,
  #153, #154, #155, #158, #160, #163, #165, #166, #170

Version 0.9.9:
- Add pluggable client session protocol and transport layers (issue #26)
  - Add com.sun.sgs.protocol and com.sun.sgs.transport packages.
  - Clarify the meaning of "delivery guarantee" (no longer
    "delivery requirement") in the classes ClientSession,
    ChannelManager, and Channel. 
  - Add method ClientSession.send(ByteBuffer, Delivery).
  - Add method Delivery.supportsDelivery(Delivery).
  - Add new exception class com.sun.sgs.app.DeliveryNotSupportedException.
  - Removed APP_PORT property, replaced in part, by transport specific
    property. Use com.sun.sgs.impl.transport.tcp.listen.port to set the
    port of the (default) TCP transport. Otherwise the port will default
    to 62964.
- Switch to BDB JE 3.3.75 (issue #122)
- Expose monitoring data through JMX (issue #35)
- Improve node shutdown mechanism (issues #37 and #112)
- Split unit-level and integration-level tests into separate execution
  phases using a custom annotation and JUnit filters (issue #146)
- Add support for specifying default logging properties in a
  configuration file embedded in application JAR (issue #147)
- Also fix issues #125, #129, #132, #133, #137, #139, #140, #141, #150

Version 0.9.8:
- Add ScalableDeque and ScalableList implementations
- Add object access and contention tracking capabilities
- Improve concurrency of login authentication (issue #96)
- Improve profiling output by adding descriptive information to the
  AbstractKernelRunnable class (issue #91)
- Improve performance of markForUpdate and removeObject methods of the
  DataManager
- Add configurable support for optimistic write locking in data service
- Improve documentation of wire protocol specification
- API changes:
  - Decoupled API classes from implementation classes (issue #102)
  - Add support for pluggable behavior of AppContext with addition of
    com.sun.sgs.internal package (issue #101)
  - Move API classes into separate sgs-server-api.jar file
- Add profiling support for non-task related data (issue #111)
- Remove dependency on Apache MINA and SLF4J
- Restructure distribution (issue #103)
  - Eliminate sgs.sh and sgs.bat bootstrapper scripts in favor of platform
    independent Java bootstrapper
  - Integrate BDB files into unified file hierarchy
  - Add BDB-JE to the distribution
  - Modify data store so that it automatically creates the database directory
    if it does not exist
- Also fix issues #21, #77, #78, #86, #87, #88, #90, #93, #95, #105, #106, #110

Version 0.9.7:
- Improve channel service concurrency by removing channel sets (issue
  #18), and by caching channel server proxies (issue #19)
- Improve concurrency of channel server notifications sent by channel
  coordinators
- Improve task service concurrency (issue #46)
- Add support for Berkeley DB Java edition, including improved
  allocation concurrency in the data service (issue #16)
- Modify the watchdog service to always consider the node alive in
  single node mode (issue #4)
- Modify the client session and channel services to retry tasks after
  network failures (issues #1 and #2)
- Modify the client session handler to allow clients to disconnect on
  login failures and on logout (issues #7, #8 and #9)
- Add support for dynamic and finer-grained profiling (issues #33 and
  #34)
- Add a transactional log manager (issue #20)
- Require Java 6
- Also fix issues #6, #10, #13, #22 and #69

Version 0.9.6:
- Support multi-node operation
  - Add WatchdogService and NodeMappingService
  - Modify the TaskService, ChannelService, and ClientSessionService to
    use the new services
- API changes:
  - Use ByteBuffer for channel and session message parameters
  - Remove subset channel sends
  - Make ClientSession and Channel managed objects
  - Add Channel message filtering
  - Loosen consistency guarantees for obtaining channel sessions
  - Add exceptions for resource failures
  - Make miscellaneous channel convenience changes
  - Add new Delivery constant
  - Add type parameter to ManagedReference
- Implement ManagedReferenceImpl.equals and hashCode
- Remove support for running multiple applications
- Detect managed objects with serialization readResolve or writeReplace
  methods
- Simplify scheduler and kernel interfaces
- Simplify SGS protocol
- Increase default BDB data store cache size

Version 0.9.5:
- Improve I/O throttling in the Client Session and Channel services
- Add scalable map and set implementations
- Add ManagedObjectRemoval interface
- Modify Transaction.checkTimeout to abort timed-out transactions

Version 0.9.4:
- Fix a bug that caused timeout exceptions that occurred when
  deserializing managed references to not be retried
- Modify TCP connection establishment to disable Nagle's Algorithm,
  to reduce latency

Version 0.9.3:
- Document the network protocol and public server configuration
  properties
- Perform service and application initialization with an unbounded
  transaction timeout
- Reduce the default task transaction timeout to 100 ms
- Modify the ClientSessionService to use the CompactId representation
  for session IDs in protocol messages -- this is an incompatible
  network format change
- Modify the DataService to
  - Compress object data by storing class descriptors separately -- this
    is an incompatible database format change
  - Log information about modified objects that are not marked for
    update
  - Add support for a thread that periodically checkpoints the database,
    and for automatically removing database log files
  - Improve handling of exceptions thrown by managed object toString
    methods

Version 0.9.2:
- Fix a bug that caused clients not to receive a disconnected callback
  if the initial server connection failed
- Use a compact format for channel identifiers
- Implement an initial multi-node version of the DataService
- Update profiling to include information about transaction
  participants, and to include object and byte counts

Version 0.9.1:
- Fix a bug that could cause channel messages to be delivered
  out-of-order
- Improve channel message delivery performance
- Include native libraries for Mac OS X and Linux with x86 processors
- Improve debugging output for deadlocks

Version 0.9:
- First release with new API and architecture<|MERGE_RESOLUTION|>--- conflicted
+++ resolved
@@ -1,14 +1,9 @@
-<<<<<<< HEAD
-Version 0.9.12:
+Version 0.9.12
 - Added support for client session relocation to client session
-  and channel services (issue #12).
-- Fixed issues #172, #175, #176, #192, #201
-=======
-Version 0.9.12
+  and channel services (issue #12)
 - Added affinity graph builders and group finders, for load balancing
   multi-node clusters (required for issue #54)
 - Fix issues #201
->>>>>>> e78b1d79
 
 Version 0.9.11:
 - Introduced application level clock accessible via the watchdog service.
