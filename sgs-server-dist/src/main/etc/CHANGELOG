--- conflicted
+++ resolved
@@ -3,10 +3,6 @@
   DataManager.getBindingForUpdate (issue #120)
 - Add a locking AccessCoordinator and add a configuration option for
   specifying the access coordinator (issue #138)
-<<<<<<< HEAD
-- Also fix issues #5, #61, #73, #82, #109, #115, #130, #131, #136, #142,
-  #143, #144, #151, #153, #155
-=======
 - AppListener no longer extends ManagedObject (issue #108)
 - Service startup is modified so a guaranteed set of services is always
   started, allowing services to use services that are started after them
@@ -14,9 +10,9 @@
 - Split internal API classes used to write custom services, transports,
   protocols, and authenticators into a separate sgs-server-internal-api.jar
   file (issue #162)
-- Also fix issues #5, #44, #48, #73, #82, #89, #98, #130, #131, #136, #142,
-  #143, #144, #149, #151, #153, #154, #155, #158, #160
->>>>>>> 5ddd0fe6
+- Also fix issues #5, #44, #48, #61, #73, #82, #89, #98, #109, #115,
+  #130, #131, #136, #142, #143, #144, #149, #151, #153, #154, #155, #158,
+  #160
 
 Version 0.9.9:
 - Add pluggable client session protocol and transport layers (issue #26)
