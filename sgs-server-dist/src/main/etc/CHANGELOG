--- conflicted
+++ resolved
@@ -5,10 +5,6 @@
 - Split internal API classes used to write custom services, transports,
   protocols, and authenticators into a separate sgs-server-internal-api.jar
   file (issue #162)
-<<<<<<< HEAD
-- Also fix issues #5, #32, #44, #48, #73, #82, #89, #98, #130, #131, #136,
-  #142, #143, #144, #149, #151, #152, #153, #154, #155, #158, #160, #163
-=======
 - Service startup is modified so a guaranteed set of services is always
   started, allowing services to use services that are started after them
   (issue #145)
@@ -18,10 +14,9 @@
   has been applied to all classes in the sgs-server-api and
   sgs-server-internal-api modules.  The other modules remain as pure
   GPLv2 (issue #164)
-- Also fix issues #5, #44, #48, #61, #73, #82, #89, #98, #109, #113,
+- Also fix issues #5, #32, #44, #48, #61, #73, #82, #89, #98, #109, #113,
   #115, #126, #130, #131, #136, #142, #143, #144, #149, #151, #152,
   #153, #154, #155, #158, #160, #163
->>>>>>> 3f20f1e8
 
 Version 0.9.9:
 - Add pluggable client session protocol and transport layers (issue #26)
