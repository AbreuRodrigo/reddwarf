--- conflicted
+++ resolved
@@ -2,21 +2,6 @@
 
 Version 0.9.10
 
-<<<<<<< HEAD
-- Add a method for getting a name binding for update
-
-  The method DataManager.getBindingForUpdate(String) has been added.
-
-- Add a convenience method for getting the object ID of an object
-  directly, rather than from the associated ManagedReference
-
-  The method DataManager.getObjectId() has been added.
-
-- Clarify the states of managed objects
-
-  The DataManager class documentation has been updated to explain the
-  various states of managed objects.
-=======
 - Remove ManagedObject superinterface from AppListener
 
   This change was made to make the behavior of the AppListener
@@ -29,7 +14,20 @@
 
   This addresses issue #48, allowing an application to start tasks
   that are owned by new identities.
->>>>>>> 5ddd0fe6
+
+- Add a method for getting a name binding for update
+
+  The method DataManager.getBindingForUpdate(String) has been added.
+
+- Add a convenience method for getting the object ID of an object
+  directly, rather than from the associated ManagedReference
+
+  The method DataManager.getObjectId() has been added.
+
+- Clarify the states of managed objects
+
+  The DataManager class documentation has been updated to explain the
+  various states of managed objects.
 
 Version 0.9.9
 
