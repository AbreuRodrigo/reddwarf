<project xmlns="http://maven.apache.org/POM/4.0.0"
  xmlns:xsi="http://www.w3.org/2001/XMLSchema-instance"
  xsi:schemaLocation="http://maven.apache.org/POM/4.0.0
                      http://maven.apache.org/maven-v4_0_0.xsd">
  <modelVersion>4.0.0</modelVersion>

  <!-- Inherit from the global SGS super POM -->
  <parent>
    <groupId>com.projectdarkstar</groupId>
    <artifactId>sgs</artifactId>
    <version>12</version>
  </parent>

  <groupId>com.projectdarkstar.server</groupId>
  <artifactId>sgs-server-parent</artifactId>
  <name>Project Darkstar Server Parent POM</name>
  <packaging>pom</packaging>
  <version>0.9.9-SNAPSHOT</version>
  <inceptionYear>2007</inceptionYear>
  <url>http://www.projectdarkstar.com</url>
  <scm>
    <connection>
      scm:svn:https://sgs-server.dev.java.net/svn/sgs-server/trunk
    </connection>
    <developerConnection>
      scm:svn:https://sgs-server.dev.java.net/svn/sgs-server/trunk
    </developerConnection>
    <url>
      https://sgs-server.dev.java.net/source/browse/sgs-server/trunk
    </url>
  </scm>
  <description>
    Parent POM of the Project Darkstar Server
  </description>

  <!-- Require at least Maven version 2.0.9 to build -->
  <prerequisites>
    <maven>2.0.9</maven>
  </prerequisites>

  <modules>
    <module>sgs-boot</module>
    <module>sgs-stop</module>
    <module>sgs-server</module>
    <module>sgs-server-api</module>
    <module>sgs-server-dist</module>
    <module>sgs-server-javadoc</module>
    <module>sgs-tutorial-server</module>
    <module>sgs-tutorial-server-dist</module>
  </modules>

  <build>
    <pluginManagement>
      <plugins>
	
	<!-- The resource bundle executions should be activated in modules
	     that produce jars that require the license to be bundled
	     in the jar -->
	<plugin>
	  <groupId>org.apache.maven.plugins</groupId>
	  <artifactId>maven-remote-resources-plugin</artifactId>
	  <executions>
	    <execution>
	      <id>include-gpl-license</id>
	      <phase>generate-resources</phase>
	      <configuration>
		<properties>
		  <projectName>Project Darkstar Server</projectName>
		</properties>
	      </configuration>
	    </execution>
	  </executions>
	</plugin>

	<!-- The berkeleydb binary package must be retrieved and unpacked
	     Before the test phase so that they are available during
	     runtime of the unit tests.
	     To enable this dependency unpack, activate the unpack-bdb-binaries
	     execution id in the child POM -->
	<plugin>
          <groupId>org.apache.maven.plugins</groupId>
          <artifactId>maven-dependency-plugin</artifactId>
          <executions>
            <execution>
              <id>unpack-bdb-binaries</id>
              <goals>
		<goal>unpack</goal>
              </goals>
              <configuration>
		<artifactItems>
                  <artifactItem>
                    <groupId>com.projectdarkstar.ext.berkeleydb</groupId>
                    <artifactId>db-binaries</artifactId>
		    <type>zip</type>
                    <overWrite>false</overWrite>
                    <outputDirectory>
		      ${project.build.directory}/
		    </outputDirectory>
                  </artifactItem>
		</artifactItems>
              </configuration>
            </execution>
          </executions>
	</plugin>

	
      </plugins>
    </pluginManagement>

    <plugins>

      <!-- Use 1.6 for source and target for the server code -->
      <plugin>
	<groupId>org.apache.maven.plugins</groupId>
	<artifactId>maven-compiler-plugin</artifactId>
	<configuration>
	  <source>1.6</source>
	  <target>1.6</target>
	</configuration>
      </plugin>
    </plugins>
  </build>

  <dependencyManagement>
    <dependencies>
      <dependency>
	<groupId>com.projectdarkstar.client</groupId>
	<artifactId>sgs-client</artifactId>
	<version>${sgs-client.version}</version>
	<scope>test</scope>
      </dependency>

      <dependency>
	<groupId>com.projectdarkstar.server</groupId>
	<artifactId>sgs-shared</artifactId>
	<version>${sgs-shared.version}</version>
      </dependency>
      <dependency>
	<groupId>com.projectdarkstar.server</groupId>
	<artifactId>sgs-shared</artifactId>
	<classifier>sources</classifier>
	<version>${sgs-shared.version}</version>
      </dependency>

      <dependency>
	<groupId>com.projectdarkstar.server</groupId>
	<artifactId>sgs-boot</artifactId>
	<version>${sgs.version}</version>
      </dependency>
      <dependency>
	<groupId>com.projectdarkstar.server</groupId>
	<artifactId>sgs-stop</artifactId>
	<version>${sgs.version}</version>
      </dependency>
      <dependency>
	<groupId>com.projectdarkstar.server</groupId>
	<artifactId>sgs-server</artifactId>
	<version>${sgs.version}</version>
      </dependency>
      <dependency>
	<groupId>com.projectdarkstar.server</groupId>
	<artifactId>sgs-server</artifactId>
	<classifier>sources</classifier>
	<version>${sgs.version}</version>
      </dependency>
      <dependency>
	<groupId>com.projectdarkstar.server</groupId>
	<artifactId>sgs-server-api</artifactId>
	<version>${sgs.version}</version>
      </dependency>
      <dependency>
	<groupId>com.projectdarkstar.server</groupId>
	<artifactId>sgs-server-api</artifactId>
	<classifier>sources</classifier>
	<version>${sgs.version}</version>
      </dependency>
      <dependency>
	<groupId>com.projectdarkstar.server</groupId>
	<artifactId>sgs-server-javadoc</artifactId>
	<classifier>api</classifier>
	<version>${sgs.version}</version>
      </dependency>
      <dependency>
	<groupId>com.projectdarkstar.server</groupId>
	<artifactId>sgs-tutorial-server</artifactId>
	<version>${sgs.version}</version>
      </dependency>
      <dependency>
	<groupId>com.projectdarkstar.server</groupId>
	<artifactId>sgs-tutorial-server</artifactId>
	<classifier>sources</classifier>
	<version>${sgs.version}</version>
      </dependency>
      <dependency>
	<groupId>com.projectdarkstar.server</groupId>
	<artifactId>sgs-tutorial-server-dist</artifactId>
	<type>zip</type>
	<version>${sgs.version}</version>
      </dependency>

      <dependency>
	<groupId>com.projectdarkstar.ext.berkeleydb</groupId>
	<artifactId>db</artifactId>
	<version>${bdb.version}</version>
      </dependency>
      <dependency>
	<groupId>com.projectdarkstar.ext.berkeleydb</groupId>
	<artifactId>db-binaries</artifactId>
	<version>${bdb.version}</version>
	<type>zip</type>
      </dependency>
      <dependency>
	<groupId>com.sleepycat</groupId>
	<artifactId>je</artifactId>
	<version>${bdb.je.version}</version>
      </dependency>
    </dependencies>
  </dependencyManagement>

  <!-- Profiles activated based on platform to set BDB properties
       The profile that is activated sets the bdb.lib.dir property 
       to the directory name of the bdb libraries in the bdb
       binary package for the platform in use. -->
  <profiles>
    <profile>
      <id>macosx-ppc</id>
      <properties>
	<bdb.lib.dir>macosx-ppc</bdb.lib.dir>
      </properties>
      <activation>
	<os>
	  <family>mac</family>
	  <arch>ppc</arch>
	</os>
      </activation>
    </profile>

    <profile>
      <id>macosx-x86</id>
      <properties>
	<bdb.lib.dir>macosx-x86</bdb.lib.dir>
      </properties>
      <activation>
	<os>
	  <family>mac</family>
	  <arch>i386</arch>
	</os>
      </activation>
    </profile>

    <profile>
      <id>macosx-x86_64</id>
      <properties>
	<bdb.lib.dir>macosx-x86</bdb.lib.dir>
      </properties>
      <activation>
	<os>
	  <family>mac</family>
	  <arch>x86_64</arch>
	</os>
      </activation>
    </profile>
    
    <profile>
      <id>solaris-x86</id>
      <properties>
	<bdb.lib.dir>solaris-x86</bdb.lib.dir>
      </properties>
      <activation>
	<os>
	  <name>SunOS</name>
	  <arch>x86</arch>
	</os>
      </activation>
    </profile>
    
    <profile>
      <id>solaris-sparc</id>
      <properties>
	<bdb.lib.dir>solaris-sparc</bdb.lib.dir>
      </properties>
      <activation>
	<os>
	  <name>SunOS</name>
	  <arch>sparc</arch>
	</os>
      </activation>
    </profile>
    
    <profile>
      <id>linux-x86</id>
      <properties>
	<bdb.lib.dir>linux-x86</bdb.lib.dir>
      </properties>
      <activation>
	<os>
	  <name>Linux</name>
	  <arch>i386</arch>
	</os>
      </activation>
    </profile>
    
    <profile>
      <id>linux-x86_64</id>
      <properties>
	<bdb.lib.dir>linux-x86_64</bdb.lib.dir>
      </properties>
      <activation>
	<os>
	  <name>Linux</name>
	  <arch>x86_64</arch>
	</os>
      </activation>
    </profile>
    
    <profile>
      <id>win32-x86</id>
      <properties>
	<bdb.lib.dir>win32-x86</bdb.lib.dir>
      </properties>
      <activation>
	<os>
	  <family>windows</family>
	</os>
      </activation>
    </profile>

    <!-- profile enabled to test with BDB Java edition.
	 This will set the run.bdb.env property to the BDB Java edition
	 class rather than the native class.  It will also
	 blank out the run.javapath and ensure that the BDB Java
	 edition dependency is declared BEFORE the BDB native edition
	 dependency.  The reason for this is so that we can ensure
	 that BDB Java edition appears first on the classpath to avoid
	 incompatible classes available in both editions. -->
    <profile>
      <id>bdb-java</id>
      <properties>
	<run.bdb.env>
	  com.sun.sgs.impl.service.data.store.db.je.JeEnvironment
	</run.bdb.env>
	<run.javapath></run.javapath>	  
      </properties>
      <dependencies>
	<dependency>
	  <groupId>com.sleepycat</groupId>
	  <artifactId>je</artifactId>
	</dependency>
	<dependency>
	  <groupId>com.projectdarkstar.ext.berkeleydb</groupId>
	  <artifactId>db</artifactId>
	</dependency>
      </dependencies>
    </profile>

 
    <!-- profile enabled to test with BDB native edition.
	 This will set the run.bdb.env property to the BDB native
	 class rather than the Java edition class.  It will also
	 set the run.javapath to the appropriate native library
	 location and ensure that the BDB native edition dependency
	 is declared BEFORE the BDB Java edition dependency.
	 The reason for this is so that we can ensure
	 that BDB native edition appears first on the classpath to avoid
	 incompatible classes available in both editions. -->
    <profile>
      <id>bdb</id>
      <properties>
	<run.bdb.env>
	  com.sun.sgs.impl.service.data.store.db.bdb.BdbEnvironment
	</run.bdb.env>
	<run.javapath>
	  target/bdb-${bdb.version}/${bdb.lib.dir}/
	</run.javapath>	  
      </properties>
      <dependencies>
	<dependency>
	  <groupId>com.projectdarkstar.ext.berkeleydb</groupId>
	  <artifactId>db</artifactId>
	</dependency>
	<dependency>
	  <groupId>com.sleepycat</groupId>
	  <artifactId>je</artifactId>
	</dependency>
      </dependencies>
    </profile>
    
  </profiles>

  <repositories>
    <repository>
      <id>java.net</id>
      <name>java.net Maven2 Repository</name>
      <url>http://download.java.net/maven/2/</url>
      <layout>default</layout>
    </repository>
  </repositories>

  <properties>
    <sgs.version>${version}</sgs.version>
    <sgs-shared.version>1.3</sgs-shared.version>
    <sgs-client.version>0.9.8</sgs-client.version>
    <bdb.version>4.5.20</bdb.version>
<<<<<<< HEAD
    <bdb.je.version>3.2.76</bdb.je.version>

    <run.javapath>target/bdb-${bdb.version}/${bdb.lib.dir}/</run.javapath>
    <run.bdb.env>
      com.sun.sgs.impl.service.data.store.db.bdb.BdbEnvironment
    </run.bdb.env>
=======
    <bdb.je.version>3.3.75</bdb.je.version>
>>>>>>> 5d1cf540
  </properties>

</project><|MERGE_RESOLUTION|>--- conflicted
+++ resolved
@@ -401,16 +401,12 @@
     <sgs-shared.version>1.3</sgs-shared.version>
     <sgs-client.version>0.9.8</sgs-client.version>
     <bdb.version>4.5.20</bdb.version>
-<<<<<<< HEAD
-    <bdb.je.version>3.2.76</bdb.je.version>
+    <bdb.je.version>3.3.75</bdb.je.version>
 
     <run.javapath>target/bdb-${bdb.version}/${bdb.lib.dir}/</run.javapath>
     <run.bdb.env>
       com.sun.sgs.impl.service.data.store.db.bdb.BdbEnvironment
     </run.bdb.env>
-=======
-    <bdb.je.version>3.3.75</bdb.je.version>
->>>>>>> 5d1cf540
   </properties>
 
 </project>