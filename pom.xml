<project xmlns="http://maven.apache.org/POM/4.0.0"
  xmlns:xsi="http://www.w3.org/2001/XMLSchema-instance"
  xsi:schemaLocation="http://maven.apache.org/POM/4.0.0
                      http://maven.apache.org/maven-v4_0_0.xsd">
  <modelVersion>4.0.0</modelVersion>

  <!-- Inherit from the global SGS super POM -->
  <parent>
    <groupId>com.projectdarkstar</groupId>
    <artifactId>sgs</artifactId>
    <version>16</version>
  </parent>

  <groupId>com.projectdarkstar.server</groupId>
  <artifactId>sgs-server-parent</artifactId>
  <name>Project Darkstar Server Parent POM</name>
  <packaging>pom</packaging>
  <version>0.9.12-SNAPSHOT</version>
  <inceptionYear>2007</inceptionYear>
  <url>http://www.projectdarkstar.com</url>
  <scm>
    <connection>
      scm:svn:https://sgs-server.dev.java.net/svn/sgs-server/trunk
    </connection>
    <developerConnection>
      scm:svn:https://sgs-server.dev.java.net/svn/sgs-server/trunk
    </developerConnection>
    <url>
      https://sgs-server.dev.java.net/source/browse/sgs-server/trunk
    </url>
  </scm>
  <description>
    Parent POM of the Project Darkstar Server
  </description>

  <!-- Require at least Maven version 2.0.9 to build -->
  <prerequisites>
    <maven>2.0.9</maven>
  </prerequisites>

  <modules>
    <module>sgs-boot</module>
    <module>sgs-stop</module>
    <module>sgs-server</module>
    <module>sgs-server-api</module>
    <module>sgs-server-dist</module>
    <module>sgs-server-javadoc</module>
    <module>sgs-server-internal-api</module>
    <module>sgs-tutorial-server</module>
    <module>sgs-tutorial-server-dist</module>
  </modules>

  <build>
    <pluginManagement>
      <plugins>
	
	<!-- The resource bundle executions should be activated in modules
	     that produce jars that require the license to be bundled
	     in the jar -->
	<plugin>
	  <groupId>org.apache.maven.plugins</groupId>
	  <artifactId>maven-remote-resources-plugin</artifactId>
	  <configuration>
	    <properties>
	      <projectName>Project Darkstar Server</projectName>
	    </properties>
	  </configuration>
	</plugin>

	<!-- The license plugin should be activated in modules that
	     contain source code and thus need to verify correct license
	     headers in each source code file -->
	<plugin>
	  <groupId>com.google.code.maven-license-plugin</groupId>
          <artifactId>maven-license-plugin</artifactId>
	  <executions>
	    <execution>
	      <id>check-notice</id>
	      <phase>package</phase>
	    </execution>
	  </executions>
	</plugin>

	<!-- The berkeleydb binary package must be retrieved and unpacked
	     Before the test phase so that they are available during
	     runtime of the unit tests.
	     To enable this dependency unpack, activate the unpack-bdb-binaries
	     execution id in the child POM -->
	<plugin>
          <groupId>org.apache.maven.plugins</groupId>
          <artifactId>maven-dependency-plugin</artifactId>
          <executions>
            <execution>
              <id>unpack-bdb-binaries</id>
              <goals>
		<goal>unpack</goal>
              </goals>
              <configuration>
		<artifactItems>
                  <artifactItem>
                    <groupId>com.projectdarkstar.ext.berkeleydb</groupId>
                    <artifactId>db-binaries</artifactId>
		    <type>zip</type>
                    <overWrite>false</overWrite>
                    <outputDirectory>
		      ${project.build.directory}/
		    </outputDirectory>
                  </artifactItem>
		</artifactItems>
              </configuration>
            </execution>
          </executions>
	</plugin>

	
      </plugins>
    </pluginManagement>

    <plugins>

      <!-- Use 1.6 for source and target for the server code -->
      <plugin>
	<groupId>org.apache.maven.plugins</groupId>
	<artifactId>maven-compiler-plugin</artifactId>
	<configuration>
	  <source>1.6</source>
	  <target>1.6</target>
	</configuration>
      </plugin>
    </plugins>
  </build>

  <dependencyManagement>
    <dependencies>
      <dependency>
	<groupId>com.projectdarkstar.client</groupId>
	<artifactId>sgs-client</artifactId>
	<version>${sgs-client.version}</version>
	<scope>test</scope>
      </dependency>

      <dependency>
	<groupId>com.projectdarkstar.server</groupId>
	<artifactId>sgs-shared</artifactId>
	<version>${sgs-shared.version}</version>
      </dependency>
      <dependency>
	<groupId>com.projectdarkstar.server</groupId>
	<artifactId>sgs-shared</artifactId>
	<classifier>sources</classifier>
	<version>${sgs-shared.version}</version>
      </dependency>

      <dependency>
	<groupId>com.projectdarkstar.server</groupId>
	<artifactId>sgs-boot</artifactId>
	<version>${sgs.version}</version>
      </dependency>
      <dependency>
	<groupId>com.projectdarkstar.server</groupId>
	<artifactId>sgs-stop</artifactId>
	<version>${sgs.version}</version>
      </dependency>
      <dependency>
	<groupId>com.projectdarkstar.server</groupId>
	<artifactId>sgs-server</artifactId>
	<version>${sgs.version}</version>
      </dependency>
      <dependency>
	<groupId>com.projectdarkstar.server</groupId>
	<artifactId>sgs-server</artifactId>
	<classifier>sources</classifier>
	<version>${sgs.version}</version>
      </dependency>
      <dependency>
	<groupId>com.projectdarkstar.server</groupId>
	<artifactId>sgs-server-api</artifactId>
	<version>${sgs.version}</version>
      </dependency>
      <dependency>
	<groupId>com.projectdarkstar.server</groupId>
	<artifactId>sgs-server-api</artifactId>
	<classifier>sources</classifier>
	<version>${sgs.version}</version>
      </dependency>
      <dependency>
	<groupId>com.projectdarkstar.server</groupId>
	<artifactId>sgs-server-internal-api</artifactId>
	<version>${sgs.version}</version>
      </dependency>
      <dependency>
	<groupId>com.projectdarkstar.server</groupId>
	<artifactId>sgs-server-internal-api</artifactId>
	<classifier>sources</classifier>
	<version>${sgs.version}</version>
      </dependency>
      <dependency>
	<groupId>com.projectdarkstar.server</groupId>
	<artifactId>sgs-server-javadoc</artifactId>
	<classifier>api</classifier>
	<version>${sgs.version}</version>
      </dependency>
      <dependency>
	<groupId>com.projectdarkstar.server</groupId>
	<artifactId>sgs-tutorial-server</artifactId>
	<version>${sgs.version}</version>
      </dependency>
      <dependency>
	<groupId>com.projectdarkstar.server</groupId>
	<artifactId>sgs-tutorial-server</artifactId>
	<classifier>sources</classifier>
	<version>${sgs.version}</version>
      </dependency>
      <dependency>
	<groupId>com.projectdarkstar.server</groupId>
	<artifactId>sgs-tutorial-server-dist</artifactId>
	<type>zip</type>
	<version>${sgs.version}</version>
      </dependency>

      <dependency>
	<groupId>com.projectdarkstar.ext.berkeleydb</groupId>
	<artifactId>db</artifactId>
	<version>${bdb.version}</version>
      </dependency>
      <dependency>
	<groupId>com.projectdarkstar.ext.berkeleydb</groupId>
	<artifactId>db-binaries</artifactId>
	<version>${bdb.version}</version>
	<type>zip</type>
      </dependency>
      <dependency>
	<groupId>com.sleepycat</groupId>
	<artifactId>je</artifactId>
	<version>${bdb.je.version}</version>
      </dependency>

      <dependency>
        <groupId>net.sf.jung</groupId>
        <artifactId>jung-graph-impl</artifactId>
        <version>${jung.version}</version>
      </dependency>
    
      <dependency>
	<groupId>com.projectdarkstar.tools.test</groupId>
	<artifactId>sgs-test-ext</artifactId>
	<scope>test</scope>
	<version>${sgs-test-ext.version}</version>
      </dependency>
    </dependencies>
  </dependencyManagement>

  <!-- Profiles activated based on platform to set BDB properties
       The profile that is activated sets the bdb.lib.dir property 
       to the directory name of the bdb libraries in the bdb
       binary package for the platform in use. -->
  <profiles>
    <profile>
      <id>macosx-ppc</id>
      <properties>
	<bdb.lib.dir>macosx-ppc</bdb.lib.dir>
      </properties>
      <activation>
	<os>
	  <family>mac</family>
	  <arch>ppc</arch>
	</os>
      </activation>
    </profile>

    <profile>
      <id>macosx-x86</id>
      <properties>
	<bdb.lib.dir>macosx-x86</bdb.lib.dir>
      </properties>
      <activation>
	<os>
	  <family>mac</family>
	  <arch>i386</arch>
	</os>
      </activation>
    </profile>

    <profile>
      <id>macosx-x86_64</id>
      <properties>
	<bdb.lib.dir>macosx-x86</bdb.lib.dir>
      </properties>
      <activation>
	<os>
	  <family>mac</family>
	  <arch>x86_64</arch>
	</os>
      </activation>
    </profile>
    
    <profile>
      <id>solaris-x86</id>
      <properties>
	<bdb.lib.dir>solaris-x86</bdb.lib.dir>
      </properties>
      <activation>
	<os>
	  <name>SunOS</name>
	  <arch>x86</arch>
	</os>
      </activation>
    </profile>
    
    <profile>
      <id>solaris-sparc</id>
      <properties>
	<bdb.lib.dir>solaris-sparc</bdb.lib.dir>
      </properties>
      <activation>
	<os>
	  <name>SunOS</name>
	  <arch>sparc</arch>
	</os>
      </activation>
    </profile>
    
    <profile>
      <id>linux-x86</id>
      <properties>
	<bdb.lib.dir>linux-x86</bdb.lib.dir>
      </properties>
      <activation>
	<os>
	  <name>Linux</name>
	  <arch>i386</arch>
	</os>
      </activation>
    </profile>
    
    <profile>
      <id>linux-x86_64</id>
      <properties>
	<bdb.lib.dir>linux-x86_64</bdb.lib.dir>
      </properties>
      <activation>
	<os>
	  <name>Linux</name>
	  <arch>x86_64</arch>
	</os>
      </activation>
    </profile>
    
    <profile>
      <id>win32-x86</id>
      <properties>
	<bdb.lib.dir>win32-x86</bdb.lib.dir>
      </properties>
      <activation>
	<os>
	  <family>windows</family>
	</os>
      </activation>
    </profile>

    <!-- profile enabled to test with BDB Java edition.
	 This will set the run.bdb.env property to the BDB Java edition
	 class rather than the native class.  It will also
	 blank out the run.javapath and ensure that the BDB Java
	 edition dependency is declared BEFORE the BDB native edition
	 dependency.  The reason for this is so that we can ensure
	 that BDB Java edition appears first on the classpath to avoid
	 incompatible classes available in both editions. -->
    <profile>
      <id>bdb-java</id>
      <properties>
	<run.bdb.env>
	  com.sun.sgs.impl.service.data.store.db.je.JeEnvironment
	</run.bdb.env>
	<run.javapath></run.javapath>	  
      </properties>
      <dependencies>
	<dependency>
	  <groupId>com.sleepycat</groupId>
	  <artifactId>je</artifactId>
	</dependency>
	<dependency>
	  <groupId>com.projectdarkstar.ext.berkeleydb</groupId>
	  <artifactId>db</artifactId>
	</dependency>
      </dependencies>
    </profile>

 
    <!-- profile enabled to test with BDB native edition.
	 This will set the run.bdb.env property to the BDB native
	 class rather than the Java edition class.  It will also
	 set the run.javapath to the appropriate native library
	 location and ensure that the BDB native edition dependency
	 is declared BEFORE the BDB Java edition dependency.
	 The reason for this is so that we can ensure
	 that BDB native edition appears first on the classpath to avoid
	 incompatible classes available in both editions. -->
    <profile>
      <id>bdb</id>
      <properties>
	<run.bdb.env>
	  com.sun.sgs.impl.service.data.store.db.bdb.BdbEnvironment
	</run.bdb.env>
	<run.javapath>
	  target/bdb-${bdb.version}/${bdb.lib.dir}/
	</run.javapath>	  
      </properties>
      <dependencies>
	<dependency>
	  <groupId>com.projectdarkstar.ext.berkeleydb</groupId>
	  <artifactId>db</artifactId>
	</dependency>
	<dependency>
	  <groupId>com.sleepycat</groupId>
	  <artifactId>je</artifactId>
	</dependency>
      </dependencies>
    </profile>
    
  </profiles>

  <repositories>
    <repository>
      <id>maven</id>
      <name>Central Apache Maven2 Repository</name>
      <url>http://repo1.maven.org/maven2/</url>
      <layout>default</layout>
    </repository>
    <repository>
      <id>java.net</id>
      <name>java.net Maven2 Repository</name>
      <url>http://download.java.net/maven/2/</url>
      <layout>default</layout>
    </repository>
  </repositories>

  <properties>
    <sgs.version>${version}</sgs.version>
    <sgs-shared.version>1.11</sgs-shared.version>
<<<<<<< HEAD
    <sgs-client.version>0.9.10</sgs-client.version>
=======
    <sgs-client.version>0.9.11</sgs-client.version>
>>>>>>> e7a531df
    <bdb.version>4.5.20</bdb.version>
    <bdb.je.version>3.3.75</bdb.je.version>
    <jung.version>2.0</jung.version>
    <sgs-test-ext.version>1.1</sgs-test-ext.version>

    <run.javapath>target/bdb-${bdb.version}/${bdb.lib.dir}/</run.javapath>
    <run.bdb.env>
      com.sun.sgs.impl.service.data.store.db.bdb.BdbEnvironment
    </run.bdb.env>
  </properties>

</project><|MERGE_RESOLUTION|>--- conflicted
+++ resolved
@@ -438,11 +438,7 @@
   <properties>
     <sgs.version>${version}</sgs.version>
     <sgs-shared.version>1.11</sgs-shared.version>
-<<<<<<< HEAD
-    <sgs-client.version>0.9.10</sgs-client.version>
-=======
     <sgs-client.version>0.9.11</sgs-client.version>
->>>>>>> e7a531df
     <bdb.version>4.5.20</bdb.version>
     <bdb.je.version>3.3.75</bdb.je.version>
     <jung.version>2.0</jung.version>
