--- conflicted
+++ resolved
@@ -15,11 +15,7 @@
   <artifactId>sgs-shared</artifactId>
   <name>Project Darkstar Shared</name>
   <packaging>jar</packaging>
-<<<<<<< HEAD
-  <version>1.7</version>
-=======
-  <version>1.8</version>
->>>>>>> a28bcca3
+  <version>1.9</version>
   <inceptionYear>2007</inceptionYear>
   <url>http://www.projectdarkstar.com</url>
   <scm>
