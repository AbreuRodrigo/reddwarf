package com.sun.sgs.test.util;

import com.sun.sgs.app.AppContext;
import com.sun.sgs.app.DataManager;
import com.sun.sgs.app.ManagedObject;
import com.sun.sgs.app.ManagedReference;
import java.io.Serializable;
import java.util.concurrent.atomic.AtomicInteger;

/** Implements a simple managed object, for use in testing. */
public class DummyManagedObject implements ManagedObject, Serializable {

    /** The version of the serialized form. */
<<<<<<< HEAD
    private static final long serialVersionUID = 1L;
=======
    private final static long serialVersionUID = 1;
>>>>>>> 739da7e7

    /** The next value of the id field -- used for equality checks. */
    private static AtomicInteger nextId = new AtomicInteger(1);

    /** A unique identifier for this object -- used for equality checks. */
    private final int id;

    /** An arbitrary object. */
    public Object value = null;

    /** A reference to another DummyManagedObject, or null. */
    private ManagedReference next = null;

    /** Creates an instance of this class. */
    public DummyManagedObject() {
	id = nextId.getAndIncrement();
    }

    /** Creates an instance of this class using a specific ID. */
    public DummyManagedObject(int id) {
	this.id = id;
    }

    /**
     * Sets the value field, calling markForUpdate to note the
     * modification.
     */
    public void setValue(Object value) {
	AppContext.getDataManager().markForUpdate(this);
	this.value = value;
    }

    /**
     * Returns the referenced DummyManagedObject, or null if none is present.
     * The call does not mark the return value for update.
     */ 
    public DummyManagedObject getNext() {
	if (next == null) {
	    return null;
	} else {
	    return next.get(DummyManagedObject.class);
	}
    }

    /**
     * Returns the referenced DummyManagedObject, marking the return value for
     * update by calling getForUpdate on the reference, or null if none is
     * present.
     */ 
    public DummyManagedObject getNextForUpdate() {
	if (next == null) {
	    return null;
	} else {
	    return next.getForUpdate(DummyManagedObject.class);
	}
    }

    /**
     * Sets the referenced DummyManagedObject, calling markForUpdate to note
     * the modification.
     */
    public void setNext(DummyManagedObject next) {
	DataManager dataManager = AppContext.getDataManager();
	dataManager.markForUpdate(this);
	this.next = dataManager.createReference(next);
    }

    public boolean equals(Object object) {
	return object instanceof DummyManagedObject &&
	    id == ((DummyManagedObject) object).id;
    }

    public int hashCode() {
	return id;
    }

    public String toString() {
	return "DummyManagedObject[id:" + id +
	    (value != null ? ", value:" + value : "") +
	    ", next:" + next + "]";
    }
}<|MERGE_RESOLUTION|>--- conflicted
+++ resolved
@@ -11,11 +11,7 @@
 public class DummyManagedObject implements ManagedObject, Serializable {
 
     /** The version of the serialized form. */
-<<<<<<< HEAD
-    private static final long serialVersionUID = 1L;
-=======
     private final static long serialVersionUID = 1;
->>>>>>> 739da7e7
 
     /** The next value of the id field -- used for equality checks. */
     private static AtomicInteger nextId = new AtomicInteger(1);
