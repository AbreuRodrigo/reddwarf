--- conflicted
+++ resolved
@@ -16,14 +16,10 @@
 import com.sun.sgs.impl.service.nodemap.NodeMappingServiceImpl;
 import com.sun.sgs.impl.service.watchdog.WatchdogServiceImpl;
 import com.sun.sgs.kernel.ComponentRegistry;
-<<<<<<< HEAD
-=======
-import com.sun.sgs.kernel.TaskOwner;
 import com.sun.sgs.service.ClientSessionService;
 import com.sun.sgs.service.DataService;
 import com.sun.sgs.service.NodeMappingService;
 import com.sun.sgs.service.TaskService;
->>>>>>> 4cc11800
 import com.sun.sgs.service.TransactionProxy;
 import com.sun.sgs.service.WatchdogService;
 import static com.sun.sgs.test.util.UtilProperties.createProperties;
@@ -245,14 +241,6 @@
         sessionService = txnProxy.getService(ClientSessionService.class);
         channelService = txnProxy.getService(ChannelServiceImpl.class);
                 
-<<<<<<< HEAD
-        appPort = sessionService.getListenPort();
-=======
-        if (!isServerNode) {
-            // restore the old owner
-            setCurrentOwnerMethod.invoke(null, oldOwner);
-        }
->>>>>>> 4cc11800
     }
     
     /**
