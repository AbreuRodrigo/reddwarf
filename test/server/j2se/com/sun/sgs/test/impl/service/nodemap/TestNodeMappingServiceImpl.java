/*
 * Copyright 2007 Sun Microsystems, Inc.  All rights reserved.
 */

package com.sun.sgs.test.impl.service.nodemap;

import com.sun.sgs.auth.Identity;
import com.sun.sgs.impl.auth.IdentityImpl;
import com.sun.sgs.impl.service.nodemap.NodeMappingServerImpl;
import com.sun.sgs.impl.service.nodemap.NodeMappingServiceImpl;
import com.sun.sgs.impl.util.AbstractKernelRunnable;
import com.sun.sgs.kernel.ComponentRegistry;
import com.sun.sgs.kernel.TaskOwner;
import com.sun.sgs.kernel.TaskScheduler;
import com.sun.sgs.service.DataService;
import com.sun.sgs.service.Node;
import com.sun.sgs.service.NodeMappingListener;
import com.sun.sgs.service.NodeMappingService;
import com.sun.sgs.service.TransactionProxy;
import com.sun.sgs.service.UnknownIdentityException;
import com.sun.sgs.service.UnknownNodeException;
<<<<<<< HEAD
import com.sun.sgs.service.WatchdogService;
import com.sun.sgs.test.util.DummyComponentRegistry;
import com.sun.sgs.test.util.DummyIdentity;
import com.sun.sgs.test.util.DummyTransaction;
import com.sun.sgs.test.util.DummyTransactionProxy;
import com.sun.sgs.test.util.UtilMisc;

import java.io.File;
=======
import com.sun.sgs.test.util.SgsTestNode;
>>>>>>> 8849a2e7
import java.lang.reflect.Field;
import java.lang.reflect.Method;
import java.util.ArrayList;
import java.util.HashMap;
import java.util.HashSet;
import java.util.Iterator;
import java.util.List;
import java.util.Map;
import java.util.Properties;
import java.util.Set;
import junit.framework.TestCase;

public class TestNodeMappingServiceImpl extends TestCase {

    /** Number of additional nodes to create for selected tests */
    private static final int NUM_NODES = 3;
    
    /** Reflective stuff */
    private static Method assertValidMethod;
    private static Field localNodeIdField;
    
    static {
        try {
            localNodeIdField = 
                NodeMappingServiceImpl.class.getDeclaredField("localNodeId");
            localNodeIdField.setAccessible(true);

            assertValidMethod =
                    NodeMappingServiceImpl.class.getDeclaredMethod(
                        "assertValid", Identity.class);
            assertValidMethod.setAccessible(true);
        } catch (Exception e) {
            e.printStackTrace();
        }
    }
    
    /** The node that creates the servers */
    private SgsTestNode serverNode;
    /** Any additional nodes, for tests needing more than one node */
    private SgsTestNode additionalNodes[];
    
    private TransactionProxy txnProxy;
    private ComponentRegistry systemRegistry;
    private Properties serviceProps;
    
    /** A specific property we started with, for remove tests */
    private int removeTime;
    
    /** The task scheduler. */
    private TaskScheduler taskScheduler;
    
    /** The owner for tasks I initiate. */
    private TaskOwner taskOwner;
    
    private NodeMappingService nodeMappingService;
    
    /** A mapping of node id ->NodeMappingListener, for listener checks */
    private Map<Long, TestListener> nodeListenerMap;
 
    
    /** Constructs a test instance. */
    public TestNodeMappingServiceImpl(String name) throws Exception {
        super(name);
<<<<<<< HEAD

        // Get all the things we need to find through reflection.
        serverImplField = 
            NodeMappingServiceImpl.class.getDeclaredField("serverImpl");
        serverImplField.setAccessible(true);

        localNodeIdField = 
                NodeMappingServiceImpl.class.getDeclaredField("localNodeId");
        localNodeIdField.setAccessible(true);
        
        assertValidMethod =
                NodeMappingServiceImpl.class.getDeclaredMethod(
                    "assertValid",
                    new Class[] {Identity.class});
        assertValidMethod.setAccessible(true);
        
        getPortMethod = 
                NodeMappingServerImpl.class.getDeclaredMethod("getPort");
        getPortMethod.setAccessible(true);
        
        Field serverPortPropertyField = 
           NodeMappingServerImpl.class.getDeclaredField("SERVER_PORT_PROPERTY");
        serverPortPropertyField.setAccessible(true);
        serverPortPropertyName = (String) serverPortPropertyField.get(null);
        
        Field removeExpireField =
         NodeMappingServerImpl.class.getDeclaredField("REMOVE_EXPIRE_PROPERTY");
        removeExpireField.setAccessible(true);
        String removeExpireName = (String) removeExpireField.get(null);
        
        Field startServiceField =
         NodeMappingServiceImpl.class.getDeclaredField("SERVER_START_PROPERTY");
        startServiceField.setAccessible(true);
        String startServiceName = (String) startServiceField.get(null);
        
        serviceProps = UtilMisc.createProperties(
            StandardProperties.APP_NAME, "TestNodeMappingServerImpl",
            DataStoreImplClassName + ".directory", DB_DIRECTORY,
            WatchdogServerPropertyPrefix + ".start", "true",
            WatchdogServerPropertyPrefix + ".port", Integer.toString(WATCHDOG_PORT),
            WatchdogServerPropertyPrefix + ".renew.interval",
                Long.toString(RENEW_INTERVAL),
            startServiceName, "true",
            removeExpireName, Integer.toString(REMOVE_TIME),
            serverPortPropertyName, Integer.toString(SERVER_PORT));
=======
>>>>>>> 8849a2e7
    }
    
    /** Test setup. */
    protected void setUp() throws Exception {
        System.err.println("Testcase: " + getName());
        setUp(null);
    }

    protected void setUp(Properties props) throws Exception {
        nodeListenerMap = new HashMap<Long, TestListener>();
        
        serverNode = new SgsTestNode("TestNodeMappingServiceImpl", null, props);
        txnProxy = serverNode.getProxy();
        systemRegistry = serverNode.getSystemRegistry();
        serviceProps = serverNode.getServiceProperties();
        removeTime = Integer.valueOf(
            serviceProps.getProperty(
                "com.sun.sgs.impl.service.nodemap.remove.expire.time"));
        
        taskScheduler = systemRegistry.getComponent(TaskScheduler.class);
        taskOwner = txnProxy.getCurrentOwner();
        
        nodeMappingService = serverNode.getNodeMappingService();
        
        // Add to our test data structures, so we can find these nodes
        // and listeners.
        Long id = (Long) localNodeIdField.get(nodeMappingService);

        TestListener listener = new TestListener();        
        nodeMappingService.addNodeMappingListener(listener);
        nodeListenerMap.put(id, listener);
    }
    
<<<<<<< HEAD
    /** Add additional nodes.  We only do this as required by the tests. */
    private void addNodes() throws Exception {
        /** Properties for the full stacks, don't start servers. */
        Properties props = UtilMisc.createProperties(
            StandardProperties.APP_NAME, "TestNodeMappingServiceImpl",
            DataStoreImplClassName + ".directory", DB_DIRECTORY,
            WatchdogServerPropertyPrefix + ".renew.interval",
                Long.toString(RENEW_INTERVAL),
            WatchdogServerPropertyPrefix + ".port", Integer.toString(watchdogPort),
            serverPortPropertyName, Integer.toString(serverPort));

=======
   
    /** 
     * Add additional nodes.  We only do this as required by the tests. 
     *
     * @param props properties for node creation, or {@code null} if default
     *     properties should be used
     */
    private void addNodes(Properties props) throws Exception {
>>>>>>> 8849a2e7
        // Create the other nodes
        additionalNodes = new SgsTestNode[NUM_NODES];
        
        for (int i = 0; i < NUM_NODES; i++) {
            SgsTestNode node =  new SgsTestNode(serverNode, null, props);
            additionalNodes[i] = node;
        
            NodeMappingService nmap = node.getNodeMappingService();

            // Add to our test data structures, so we can find these nodes
            // and listeners.
            Long id = (Long) localNodeIdField.get(nmap);

            TestListener listener = new TestListener();        
            nmap.addNodeMappingListener(listener);
            nodeListenerMap.put(id, listener);
        }
    }
        
    /** Shut down the nodes. */
    protected void tearDown() throws Exception {
        if (additionalNodes != null) {
            for (SgsTestNode node : additionalNodes) {
                node.shutdown(false);
            }
            additionalNodes = null;
        }
        serverNode.shutdown(true);
    }

    
        ////////     The tests     /////////
    public void testConstructor() {
        NodeMappingService nodemap = null;
        try {
            nodemap = 
                new NodeMappingServiceImpl(
                            serviceProps, systemRegistry, txnProxy);
        } catch (Exception e) {
            e.printStackTrace();
        } finally {
            if (nodemap != null) { nodemap.shutdown(); }
        }
    }

    public void testConstructorNullProperties() throws Exception {
        NodeMappingService nodemap = null;
        try {
            nodemap = 
                new NodeMappingServiceImpl(null, systemRegistry, txnProxy);
            fail("Expected NullPointerException");
        } catch (NullPointerException e) {
            System.err.println(e);
        } finally {
            if (nodemap != null) { nodemap.shutdown(); }
        }
    }
    
    public void testConstructorNullProxy() throws Exception {
        NodeMappingService nodemap = null;
        try {
            nodemap = 
              new NodeMappingServiceImpl(serviceProps, systemRegistry, null);
            fail("Expected NullPointerException");
        } catch (NullPointerException e) {
            System.err.println(e);
        } finally {
            if (nodemap != null) { nodemap.shutdown(); }
        }
    }
    
    public void testReady() throws Exception {
        NodeMappingService nodemap = null;
        try {
            nodemap = 
                new NodeMappingServiceImpl(
                            serviceProps, systemRegistry, txnProxy);
            TestListener listener = new TestListener();        
            nodemap.addNodeMappingListener(listener);
            
            // We have NOT called ready yet.
            final Identity id = new IdentityImpl("first");
            nodemap.assignNode(NodeMappingService.class, id);
            
            taskScheduler.runTransactionalTask(
                new AbstractKernelRunnable() {
                    public void run() throws Exception {
                        nodeMappingService.getNode(id);
                    }
                }, taskOwner);
            
            // Ensure the listeners have not been called yet.
            List<Identity> addedIds = listener.getAddedIds();
            List<Node> addedNodes = listener.getAddedNodes();
            assertEquals(0, addedIds.size());
            assertEquals(0, addedNodes.size());
            assertEquals(0, listener.getRemovedIds().size());
            assertEquals(0, listener.getRemovedNodes().size());
            
            nodemap.ready();
            
            // Listeners should be notified.
            Thread.sleep(500);
            
            addedIds = listener.getAddedIds();
            addedNodes = listener.getAddedNodes();
            assertEquals(1, addedIds.size());
            assertEquals(1, addedNodes.size());
            assertTrue(addedIds.contains(id));
            // no old node
            assertTrue(addedNodes.contains(null));

            assertEquals(0, listener.getRemovedIds().size());
            assertEquals(0, listener.getRemovedNodes().size());
            
        } finally {
            if (nodemap != null) { nodemap.shutdown(); }
        }
    }
    
    /* -- Test Service -- */
    public void testgetName() {
        System.out.println(nodeMappingService.getName());
    }
    
    /* -- Test assignNode -- */
    public void testAssignNode() throws Exception {   
        // Assign outside a transaction
        final Identity id = new IdentityImpl("first");
        nodeMappingService.assignNode(NodeMappingService.class, id);
                
        verifyMapCorrect(id);
       
        // Now expect to be able to find the identity
        taskScheduler.runTransactionalTask(
            new AbstractKernelRunnable() {
                public void run() throws Exception {
                    Node node = nodeMappingService.getNode(id);
                    // Make sure we got a notification
                    TestListener listener = nodeListenerMap.get(node.getId());
                    List<Identity> addedIds = listener.getAddedIds();
                    List<Node> addedNodes = listener.getAddedNodes();
                    assertEquals(1, addedIds.size());
                    assertEquals(1, addedNodes.size());
                    assertTrue(addedIds.contains(id));
                    // no old node
                    assertTrue(addedNodes.contains(null));

                    assertEquals(0, listener.getRemovedIds().size());
                    assertEquals(0, listener.getRemovedNodes().size());
                }
        }, taskOwner);
    }
    
    public void testAssignNodeNullServer() throws Exception {
        try {
            nodeMappingService.assignNode(null, new IdentityImpl("first"));
            fail("Expected NullPointerException");
        } catch (NullPointerException ex) {
            System.err.println(ex);  
        } 
    }
    
    public void testAssignNodeNullIdentity() throws Exception {
        try {
            nodeMappingService.assignNode(NodeMappingService.class, null);
            fail("Expected NullPointerException");
        } catch (NullPointerException ex) {
            System.err.println(ex);  
        } 
    }
    
    public void testAssignNodeTwice() throws Exception {
        Identity id = new IdentityImpl("first");
        nodeMappingService.assignNode(NodeMappingService.class, id);
        
        // Now expect to be able to find the identity
        GetNodeTask task1 = new GetNodeTask(id);
        taskScheduler.runTransactionalTask(task1, taskOwner);
        Node node1 = task1.getNode();
        
        // There shouldn't be a problem if we assign it twice;  as an 
        // optimization we shouldn't call out to the server
        nodeMappingService.assignNode(NodeMappingService.class, id);
        verifyMapCorrect(id);
        
        // Now expect to be able to find the identity
        GetNodeTask task2 = new GetNodeTask(id);
        taskScheduler.runTransactionalTask(task2, taskOwner);
        Node node2 = task2.getNode();
        assertEquals(node1, node2);
    }
    

    public void testAssignMultNodes() throws Exception {
        // This test is partly so I can compare the time it takes to
        // assign one node, or the same node twice
        addNodes(null);
        
        final int MAX = 25;
        Identity ids[] = new Identity[MAX];
        for (int i = 0; i < MAX; i++) {
            ids[i] = new IdentityImpl("identity" + i);         
            nodeMappingService.assignNode(NodeMappingService.class, ids[i]);
                
            verifyMapCorrect(ids[i]);
        }

        for (int j = 0; j < MAX; j++) {
            final Identity id = ids[j];
            taskScheduler.runTransactionalTask(
                new AbstractKernelRunnable() {
                    public void run() throws Exception {
                        nodeMappingService.getNode(id);
                    }
            }, taskOwner);
        }
    }
    
    public void testRoundRobinAutoMove() throws Exception {
        // Remove what happened at setup().  I know, I know...
        tearDown();
        
        final int MOVE_COUNT = 5;
        // Create a new nodeMappingServer which will move an identity
        // automatically every so often.
        Properties p = new Properties(serviceProps);
        p.setProperty("com.sun.sgs.impl.service.nodemap.policy.movecount", 
                      String.valueOf(MOVE_COUNT));

        setUp(p);
        addNodes(null);

        // Now assign a few ids.  
        Identity ids[] = new Identity[MOVE_COUNT];
        Node assignments[] = new Node[MOVE_COUNT];
        for (int i = 0; i < MOVE_COUNT; i++) {
            Identity id = new IdentityImpl("identity" + i);
            ids[i] = id;
            nodeMappingService.assignNode(DataService.class, id);
            verifyMapCorrect(id);

            GetNodeTask task = new GetNodeTask(id);
            taskScheduler.runTransactionalTask(task, taskOwner);
            assignments[i] = task.getNode();
        }

        // We expected an automatic move to have occurred.
        boolean foundDiff = false;
        for (int i = 0; i < MOVE_COUNT; i++) {
            GetNodeTask task = new GetNodeTask(ids[i]);
            taskScheduler.runTransactionalTask(task, taskOwner);
            Node current = task.getNode();
            foundDiff = foundDiff || 
                        (current.getId() != assignments[i].getId());
        }

        assertTrue("expected an id to move", foundDiff);
     }
    
    public void testAssignNodeInTransaction() throws Exception {
        // TODO should API specify a transaction exception will be thrown?
        taskScheduler.runTransactionalTask(new AbstractKernelRunnable() {
            public void run() {
                nodeMappingService.assignNode(NodeMappingService.class, new IdentityImpl("first"));
            }
        }, taskOwner);
    }
    
    /* -- Test getNode -- */
    public void testGetNodeNullIdentity() throws Exception {
        try {
            taskScheduler.runTransactionalTask(
                    new AbstractKernelRunnable() {
                        public void run() throws Exception {
                            nodeMappingService.getNode(null);
                        }
                }, taskOwner);
            fail("Expected NullPointerException");
        } catch (NullPointerException ex) {
            System.err.println(ex);  
        }
    } 
    
    public void testGetNodeBadIdentity() throws Exception {
        try {
            taskScheduler.runTransactionalTask(
                    new AbstractKernelRunnable() {
                        public void run() throws Exception {
                            nodeMappingService.getNode(new IdentityImpl("first"));
                        }
                }, taskOwner);
            fail("Expected UnknownIdentityException");
        } catch (UnknownIdentityException ex) {
            System.err.println(ex);
        }
    }
   
    public void testGetNode() {
        final Identity id = new IdentityImpl("first");
        nodeMappingService.assignNode(NodeMappingService.class, id);
        try {
            taskScheduler.runTransactionalTask(
                    new AbstractKernelRunnable() {
                        public void run() throws Exception {
                            nodeMappingService.getNode(id);
                        }
                }, taskOwner);
        } catch (Exception e) {
            e.printStackTrace();
            fail("Unexpected exception");
        }
    }
    

    // Check to see if identities are changing in a transaction
    // and that any caching of identities in transaction works.
    public void testGetNodeMultiple() throws Exception {
        // A better test would have another thread racing to change
        // the identity.
        Identity id = new IdentityImpl("first");
        nodeMappingService.assignNode(NodeMappingService.class, id);
        
        GetNodeTask task = new GetNodeTask(id);
        taskScheduler.runTransactionalTask(task, taskOwner);
        Node node1 = task.getNode();
        taskScheduler.runTransactionalTask(task, taskOwner);
        Node node2 = task.getNode();
        taskScheduler.runTransactionalTask(task, taskOwner);
        Node node3 = task.getNode();
        assertEquals(node1, node2);
        assertEquals(node1, node3);
        assertEquals(node2, node3);
    }
    
    /*-- Test getIdentities --*/
    
    public void testGetIdentitiesBadNode() throws Exception {
        try {
            taskScheduler.runTransactionalTask(
                    new AbstractKernelRunnable() {
                        public void run() throws Exception {
                            nodeMappingService.getIdentities(999L);
                        }
                }, taskOwner);
            fail("Expected UnknownNodeException");
        } catch (UnknownNodeException ex) {
            System.err.println(ex);
        }
    }
   
    public void testGetIdentities() throws Exception {
        final Identity id1 = new IdentityImpl("first");
        nodeMappingService.assignNode(NodeMappingService.class, id1);

        taskScheduler.runTransactionalTask(
            new AbstractKernelRunnable() {
                public void run() throws Exception {
                    Node node = nodeMappingService.getNode(id1);
                    Iterator<Identity> ids = 
                        nodeMappingService.getIdentities(node.getId());
                    while (ids.hasNext()) {
                        Identity id = ids.next();
                        assertEquals(id, id1);
                    }
                }
        }, taskOwner);
    }
    
    public void testGetIdentitiesMultiple() throws Exception {
        addNodes(null);
        
        final int MAX = 8;
        Identity ids[] = new Identity[MAX];
        for (int i = 0; i < MAX; i++ ) {
            ids[i] = new IdentityImpl("dummy" + i);
            nodeMappingService.assignNode(NodeMappingService.class, ids[i]);
        }
            
        Set<Node> nodeset = new HashSet<Node>();
        Node nodes[] = new Node[MAX];
          
        for (int j = 0; j < MAX; j++) {
            GetNodeTask task = new GetNodeTask(ids[j]);
            taskScheduler.runTransactionalTask(task, taskOwner);
            Node n = task.getNode();
            nodes[j] = n;
            nodeset.add(n);
        }
        
        // Set up our own internal node map based on the info above
        Map<Node, Set<Identity>> nodemap = new HashMap<Node, Set<Identity>>();
        for (Node n : nodeset) {
            nodemap.put(n, new HashSet<Identity>());
        }
        for (int k = 0; k < MAX; k++) {
            Set<Identity> s = nodemap.get(nodes[k]);
            s.add(ids[k]);
        }
        
        for (final Node node : nodeset) {
            final Set s = nodemap.get(node);
            
            taskScheduler.runTransactionalTask(new AbstractKernelRunnable(){
                public void run() throws Exception {
                    Iterator<Identity> idIter = 
                        nodeMappingService.getIdentities(node.getId());   
                    while (idIter.hasNext()) {
                        Identity ident = idIter.next();         
                        assertTrue(s.contains(ident));
                    }
                }
            }, taskOwner);
        }
        
    }
    
    /* -- Test setStatus -- */
    public void testSetStatusNullService() throws Exception {
        try {
            nodeMappingService.setStatus(null, new IdentityImpl("first"), true);
            fail("Expected NullPointerException");
        } catch (NullPointerException ex) {
            System.err.println(ex);  
        }
    }
    
    public void testSetStatusNullIdentity() throws Exception {
        try {
            nodeMappingService.setStatus(NodeMappingService.class, null, true);
            fail("Expected NullPointerException");
        } catch (NullPointerException ex) {
            System.err.println(ex);  
        }
    }
    
    public void testSetStatusRemove() throws Exception {
        Identity id = new IdentityImpl("first");
        nodeMappingService.assignNode(NodeMappingService.class, id);
        GetNodeTask task = new GetNodeTask(id);
        taskScheduler.runTransactionalTask(task, taskOwner);
        Node node = task.getNode();
        
        // clear out the listener
        TestListener listener = nodeListenerMap.get(node.getId());
        listener.clear();
        nodeMappingService.setStatus(NodeMappingService.class, id, false);
        Thread.sleep(removeTime * 4);
        
        try {
            taskScheduler.runTransactionalTask(task, taskOwner);
            fail("Expected UnknownIdentityException");
        } catch (UnknownIdentityException e) {
            // Make sure we got a notification
            assertEquals(0, listener.getAddedIds().size());
            assertEquals(0, listener.getAddedNodes().size());
            
            List<Identity> removedIds = listener.getRemovedIds();
            List<Node> removedNodes = listener.getRemovedNodes();
            assertEquals(1, removedIds.size());
            assertEquals(1, removedNodes.size());
            assertTrue(removedIds.contains(id));
            // no new node
            assertTrue(removedNodes.contains(null));
        }
    }
    
    public void testSetStatusMultRemove() throws Exception {
        Identity id = new IdentityImpl("first");
        nodeMappingService.assignNode(NodeMappingService.class, id);
        GetNodeTask task = new GetNodeTask(id);
        taskScheduler.runTransactionalTask(task, taskOwner);
        Node node = task.getNode();
        
        // clear out the listener
        TestListener listener = nodeListenerMap.get(node.getId());
        listener.clear();
        // SetStatus is idempotent:  it doesn't matter how often a particular
        // service says an id is active.
        nodeMappingService.setStatus(NodeMappingService.class, id, true);
        nodeMappingService.setStatus(NodeMappingService.class, id, true);
        // Likewise, it should be OK to make multiple "false" calls.
        nodeMappingService.setStatus(NodeMappingService.class, id, false);
        nodeMappingService.setStatus(NodeMappingService.class, id, false);
        Thread.sleep(removeTime * 4);
        
        try {
            taskScheduler.runTransactionalTask(task, taskOwner);
            fail("Expected UnknownIdentityException");
        } catch (UnknownIdentityException e) {
            // Make sure we got a notification
            assertEquals(0, listener.getAddedIds().size());
            assertEquals(0, listener.getAddedNodes().size());
            
            List<Identity> removedIds = listener.getRemovedIds();
            List<Node> removedNodes = listener.getRemovedNodes();
            assertEquals(1, removedIds.size());
            assertEquals(1, removedNodes.size());
            assertTrue(removedIds.contains(id));
            // no new node
            assertTrue(removedNodes.contains(null));
        }
    }
        
    public void testSetStatusNoRemove() throws Exception {
        Identity id = new IdentityImpl("first");
        nodeMappingService.assignNode(NodeMappingService.class, id);
        GetNodeTask task = new GetNodeTask(id);
        try {
            taskScheduler.runTransactionalTask(task, taskOwner);
        } catch (UnknownIdentityException e) {
            fail("Expected UnknownIdentityException");
        }
        
        nodeMappingService.setStatus(NodeMappingService.class, id, false);
        nodeMappingService.setStatus(NodeMappingService.class, id, true);
        Thread.sleep(removeTime * 4);
        // Error if we cannot find the identity!
        try {
            taskScheduler.runTransactionalTask(task, taskOwner);
        } catch (UnknownIdentityException e) {
            fail("Unexpected UnknownIdentityException");
        }
    }
    
    /* -- Test private mapToNewNode -- */
    public void testListenersOnMove() throws Exception {   
        // We need some additional nodes for this test to work correctly.
        addNodes(null);
        
        Identity id = new IdentityImpl("first");
        nodeMappingService.assignNode(NodeMappingService.class, id);

        GetNodeTask task = new GetNodeTask(id);
        taskScheduler.runTransactionalTask(task, taskOwner);
        Node firstNode = task.getNode();
        TestListener firstNodeListener = nodeListenerMap.get(firstNode.getId());
        
        // Get the method, as it's not public
        Field serverImplField = 
            NodeMappingServiceImpl.class.getDeclaredField("serverImpl");
        serverImplField.setAccessible(true);

        NodeMappingServerImpl server = 
            (NodeMappingServerImpl)serverImplField.get(nodeMappingService);

        Method moveMethod = 
                (NodeMappingServerImpl.class).getDeclaredMethod("mapToNewNode", 
                        new Class[]{Identity.class, String.class, Node.class});
        moveMethod.setAccessible(true);
        
        // clear out the listeners
        for (TestListener lis : nodeListenerMap.values()) {
            lis.clear();
        }
        // ... and invoke the method
        moveMethod.invoke(server, id, null, firstNode);
        
        taskScheduler.runTransactionalTask(task, taskOwner);
        Node secondNode = task.getNode();
        TestListener secondNodeListener = 
                nodeListenerMap.get(secondNode.getId());
        
        // The id was removed from the first node
        assertEquals(0, firstNodeListener.getAddedIds().size());
        assertEquals(0, firstNodeListener.getAddedNodes().size());

        List<Identity> removedIds = firstNodeListener.getRemovedIds();
        List<Node> removedNodes = firstNodeListener.getRemovedNodes();
        assertEquals(1, removedIds.size());
        assertEquals(1, removedNodes.size());
        assertTrue(removedIds.contains(id));
        // It moved to secondNode
        assertTrue(removedNodes.contains(secondNode));
        
        // Check the other node's listener
        assertEquals(0, secondNodeListener.getRemovedIds().size());
        assertEquals(0, secondNodeListener.getRemovedNodes().size());
        
        List<Identity> addedIds = secondNodeListener.getAddedIds();
        List<Node> addedNodes = secondNodeListener.getAddedNodes();
        assertEquals(1, addedIds.size());
        assertEquals(1, addedNodes.size());
        assertTrue(addedIds.contains(id));
        // firstNode was old node
        assertTrue(addedNodes.contains(firstNode));
        
        // Make sure no other listeners were affected
        for (TestListener listener : nodeListenerMap.values()) {
            if (listener != firstNodeListener && 
                listener != secondNodeListener) 
            {
                assertEquals(0, listener.getAddedIds().size());
                assertEquals(0, listener.getAddedNodes().size());
                assertEquals(0, listener.getRemovedIds().size());
                assertEquals(0, listener.getRemovedNodes().size());
            }
        }
    }
    
    /* -- Tests to see what happens if the server isn't available --*/
    public void testEvilServerAssignNode() throws Exception {
        // replace the serverimpl with our evil proxy
        Object oldServer = swapToEvilServer(nodeMappingService);
        
        Identity id = new IdentityImpl("first");

        // Nothing much will happen. Eventually, we'll cause the
        // stack to shut down.
        nodeMappingService.assignNode(NodeMappingService.class, id);   
        swapToNormalServer(nodeMappingService, oldServer);
    }
    
    public void testEvilServerGetNode() throws Exception {
        // replace the serverimpl with our evil proxy
        Identity id = new IdentityImpl("first");
        nodeMappingService.assignNode(NodeMappingService.class, id);
        
        Object oldServer = swapToEvilServer(nodeMappingService);
        
        GetNodeTask task = new GetNodeTask(id);
        // Reads should cause no trouble
        taskScheduler.runTransactionalTask(task, taskOwner);
        swapToNormalServer(nodeMappingService, oldServer);
    }
    
    public void testEvilServerGetIdentities() throws Exception {
        // put an identity in with a node
        // try to getNode that identity.
        final Identity id1 = new IdentityImpl("first");
        nodeMappingService.assignNode(NodeMappingService.class, id1);
        
        Object oldServer = swapToEvilServer(nodeMappingService);
        
        taskScheduler.runTransactionalTask(new AbstractKernelRunnable(){
                public void run() throws Exception {
                    Node node = nodeMappingService.getNode(id1);
                    Iterator<Identity> idIter = 
                        nodeMappingService.getIdentities(node.getId());   
                    while (idIter.hasNext()) {
                        Identity id = idIter.next();         
                        assertEquals(id, id1);
                    }
                }
            }, taskOwner);
        swapToNormalServer(nodeMappingService, oldServer);
    }
    
    public void testEvilServerSetStatus() throws Exception {
        final Identity id = new IdentityImpl("first");
        nodeMappingService.assignNode(NodeMappingService.class, id);

        Object oldServer = swapToEvilServer(nodeMappingService);
        nodeMappingService.setStatus(NodeMappingService.class, id, false);
        
        Thread.sleep(removeTime * 4);

        // Identity should now be gone... this is a hole in the
        // implementation, currently.  It won't be removed.  
        taskScheduler.runTransactionalTask(new AbstractKernelRunnable() {
            public void run() {
                try {
                    Node node = nodeMappingService.getNode(id);
                    // This line should be uncommented if we want to support
                    // disconnected servers.
//                  fail("Expected UnknownIdentityException");
                } catch (UnknownIdentityException e) {
                    
                }
            }
        }, taskOwner);
        swapToNormalServer(nodeMappingService, oldServer);
    }
    
    private Object swapToEvilServer(NodeMappingService service) throws Exception {
        Field serverField = 
            NodeMappingServiceImpl.class.getDeclaredField("server");
        serverField.setAccessible(true);
        
        Object server = serverField.get(service);
        Object proxy = EvilProxy.proxyFor(server);
        serverField.set(service,proxy);
        return server;
    }
    
    private void swapToNormalServer(NodeMappingService service, Object old) 
        throws Exception 
    {
        Field serverField = 
            NodeMappingServiceImpl.class.getDeclaredField("server");
        serverField.setAccessible(true);
        serverField.set(service, old);
    }
        
//    public void testShutdown() {
//        // queue up a bunch of removes with very long timeouts
//        // make sure we terminate them early
//    }
    
<<<<<<< HEAD
    /** Creates the specified directory, if it does not already exist. */
    private static void createDirectory(String directory) {
        File dir = new File(directory);
        if (!dir.exists()) {
            if (!dir.mkdir()) {
                throw new RuntimeException(
                    "Problem creating directory: " + dir);
            }
        }
    }
   
    /** Deletes the specified directory, if it exists. */
    private static void deleteDirectory(String directory) {
        File dir = new File(directory);
        if (dir.exists()) {
            for (File f : dir.listFiles()) {
                if (!f.delete()) {
                    throw new RuntimeException("Failed to delete file: " + f);
                }
            }
            if (!dir.delete()) {
                throw new RuntimeException(
                    "Failed to delete directory: " + dir);
            }
        }
    }
=======
    /** Utilties */
>>>>>>> 8849a2e7
    
    /** Use the invariant checking method */
    private void verifyMapCorrect(final Identity id) throws Exception {  
        taskScheduler.runTransactionalTask( new AbstractKernelRunnable() {
            public void run() throws Exception {
                boolean valid = 
                    (Boolean) assertValidMethod.invoke(nodeMappingService, id);
                assertTrue(valid);
            }
        },taskOwner);
    }  
    
    /** 
     * Simple task to call getNode and return an id 
     */
    private class GetNodeTask extends AbstractKernelRunnable {
        /** The identity */
        private Identity id;
        /** The node the identity is assigned to */
        private Node node;
        GetNodeTask(Identity id) {
            this.id = id;
        }
        public void run() throws Exception {
            node = nodeMappingService.getNode(id);
        }
        public Node getNode() { return node; }
    }
    
    /** A test node mapping listener */
    private class TestListener implements NodeMappingListener {
        private final List<Identity> addedIds = new ArrayList<Identity>();
        private final List<Node> addedNodes = new ArrayList<Node>();
        private final List<Identity> removedIds = new ArrayList<Identity>();
        private final List<Node> removedNodes = new ArrayList<Node>();
        
        public void mappingAdded(Identity identity, Node node) {
            addedIds.add(identity);
            addedNodes.add(node);
        }

        public void mappingRemoved(Identity identity, Node node) {
            removedIds.add(identity);
            removedNodes.add(node);
        }
        
        public void clear() {
            addedIds.clear();
            addedNodes.clear();
            removedIds.clear();
            removedNodes.clear();
        }
        
        public List<Identity> getAddedIds()   { return addedIds; }
        public List<Node> getAddedNodes()     { return addedNodes; }
        public List<Identity> getRemovedIds() { return removedIds; }
        public List<Node> getRemovedNodes()   { return removedNodes; }
        
        public String toString() {
            return "TestListener: AddedIds size: " + addedIds.size() +
                   " AddedNodes size: " + addedNodes.size() +
                   " removedIds size: " + removedIds.size() +
                   " removedNodes size: " + removedNodes.size();
        }
    }
}<|MERGE_RESOLUTION|>--- conflicted
+++ resolved
@@ -19,18 +19,7 @@
 import com.sun.sgs.service.TransactionProxy;
 import com.sun.sgs.service.UnknownIdentityException;
 import com.sun.sgs.service.UnknownNodeException;
-<<<<<<< HEAD
-import com.sun.sgs.service.WatchdogService;
-import com.sun.sgs.test.util.DummyComponentRegistry;
-import com.sun.sgs.test.util.DummyIdentity;
-import com.sun.sgs.test.util.DummyTransaction;
-import com.sun.sgs.test.util.DummyTransactionProxy;
-import com.sun.sgs.test.util.UtilMisc;
-
-import java.io.File;
-=======
 import com.sun.sgs.test.util.SgsTestNode;
->>>>>>> 8849a2e7
 import java.lang.reflect.Field;
 import java.lang.reflect.Method;
 import java.util.ArrayList;
@@ -94,54 +83,6 @@
     /** Constructs a test instance. */
     public TestNodeMappingServiceImpl(String name) throws Exception {
         super(name);
-<<<<<<< HEAD
-
-        // Get all the things we need to find through reflection.
-        serverImplField = 
-            NodeMappingServiceImpl.class.getDeclaredField("serverImpl");
-        serverImplField.setAccessible(true);
-
-        localNodeIdField = 
-                NodeMappingServiceImpl.class.getDeclaredField("localNodeId");
-        localNodeIdField.setAccessible(true);
-        
-        assertValidMethod =
-                NodeMappingServiceImpl.class.getDeclaredMethod(
-                    "assertValid",
-                    new Class[] {Identity.class});
-        assertValidMethod.setAccessible(true);
-        
-        getPortMethod = 
-                NodeMappingServerImpl.class.getDeclaredMethod("getPort");
-        getPortMethod.setAccessible(true);
-        
-        Field serverPortPropertyField = 
-           NodeMappingServerImpl.class.getDeclaredField("SERVER_PORT_PROPERTY");
-        serverPortPropertyField.setAccessible(true);
-        serverPortPropertyName = (String) serverPortPropertyField.get(null);
-        
-        Field removeExpireField =
-         NodeMappingServerImpl.class.getDeclaredField("REMOVE_EXPIRE_PROPERTY");
-        removeExpireField.setAccessible(true);
-        String removeExpireName = (String) removeExpireField.get(null);
-        
-        Field startServiceField =
-         NodeMappingServiceImpl.class.getDeclaredField("SERVER_START_PROPERTY");
-        startServiceField.setAccessible(true);
-        String startServiceName = (String) startServiceField.get(null);
-        
-        serviceProps = UtilMisc.createProperties(
-            StandardProperties.APP_NAME, "TestNodeMappingServerImpl",
-            DataStoreImplClassName + ".directory", DB_DIRECTORY,
-            WatchdogServerPropertyPrefix + ".start", "true",
-            WatchdogServerPropertyPrefix + ".port", Integer.toString(WATCHDOG_PORT),
-            WatchdogServerPropertyPrefix + ".renew.interval",
-                Long.toString(RENEW_INTERVAL),
-            startServiceName, "true",
-            removeExpireName, Integer.toString(REMOVE_TIME),
-            serverPortPropertyName, Integer.toString(SERVER_PORT));
-=======
->>>>>>> 8849a2e7
     }
     
     /** Test setup. */
@@ -175,19 +116,6 @@
         nodeListenerMap.put(id, listener);
     }
     
-<<<<<<< HEAD
-    /** Add additional nodes.  We only do this as required by the tests. */
-    private void addNodes() throws Exception {
-        /** Properties for the full stacks, don't start servers. */
-        Properties props = UtilMisc.createProperties(
-            StandardProperties.APP_NAME, "TestNodeMappingServiceImpl",
-            DataStoreImplClassName + ".directory", DB_DIRECTORY,
-            WatchdogServerPropertyPrefix + ".renew.interval",
-                Long.toString(RENEW_INTERVAL),
-            WatchdogServerPropertyPrefix + ".port", Integer.toString(watchdogPort),
-            serverPortPropertyName, Integer.toString(serverPort));
-
-=======
    
     /** 
      * Add additional nodes.  We only do this as required by the tests. 
@@ -196,7 +124,6 @@
      *     properties should be used
      */
     private void addNodes(Properties props) throws Exception {
->>>>>>> 8849a2e7
         // Create the other nodes
         additionalNodes = new SgsTestNode[NUM_NODES];
         
@@ -896,36 +823,7 @@
 //        // make sure we terminate them early
 //    }
     
-<<<<<<< HEAD
-    /** Creates the specified directory, if it does not already exist. */
-    private static void createDirectory(String directory) {
-        File dir = new File(directory);
-        if (!dir.exists()) {
-            if (!dir.mkdir()) {
-                throw new RuntimeException(
-                    "Problem creating directory: " + dir);
-            }
-        }
-    }
-   
-    /** Deletes the specified directory, if it exists. */
-    private static void deleteDirectory(String directory) {
-        File dir = new File(directory);
-        if (dir.exists()) {
-            for (File f : dir.listFiles()) {
-                if (!f.delete()) {
-                    throw new RuntimeException("Failed to delete file: " + f);
-                }
-            }
-            if (!dir.delete()) {
-                throw new RuntimeException(
-                    "Failed to delete directory: " + dir);
-            }
-        }
-    }
-=======
     /** Utilties */
->>>>>>> 8849a2e7
     
     /** Use the invariant checking method */
     private void verifyMapCorrect(final Identity id) throws Exception {  
