package com.sun.sgs.test.impl.service.channel;

import com.sun.sgs.app.AppContext;
import com.sun.sgs.app.AppListener;
import com.sun.sgs.app.Channel;
import com.sun.sgs.app.ChannelListener;
import com.sun.sgs.app.ChannelManager;
import com.sun.sgs.app.ClientSession;
import com.sun.sgs.app.ClientSessionListener;
import com.sun.sgs.app.DataManager;
import com.sun.sgs.app.Delivery;
import com.sun.sgs.app.ManagedObject;
import com.sun.sgs.app.ManagedReference;
import com.sun.sgs.app.NameExistsException;
import com.sun.sgs.app.NameNotBoundException;
import com.sun.sgs.app.TaskManager;
import com.sun.sgs.app.TransactionNotActiveException;
import com.sun.sgs.auth.Identity;
import com.sun.sgs.auth.IdentityCredentials;
import com.sun.sgs.auth.IdentityManager;
import com.sun.sgs.impl.auth.NamePasswordCredentials;
import com.sun.sgs.impl.io.SocketEndpoint;
import com.sun.sgs.impl.io.TransportType;
import com.sun.sgs.impl.kernel.DummyAbstractKernelAppContext;
import com.sun.sgs.impl.kernel.MinimalTestKernel;
import com.sun.sgs.impl.kernel.StandardProperties;
import com.sun.sgs.impl.service.channel.ChannelServiceImpl;
import com.sun.sgs.impl.service.data.DataServiceImpl;
import com.sun.sgs.impl.service.data.store.DataStoreImpl;
import com.sun.sgs.impl.service.session.ClientSessionServiceImpl;
import com.sun.sgs.impl.service.task.TaskServiceImpl;
import com.sun.sgs.impl.util.HexDumper;
import com.sun.sgs.impl.util.MessageBuffer;
import com.sun.sgs.io.Connection;
import com.sun.sgs.io.ConnectionListener;
import com.sun.sgs.io.Connector;
import com.sun.sgs.kernel.ComponentRegistry;
import com.sun.sgs.protocol.simple.SimpleSgsProtocol;
import com.sun.sgs.service.ClientSessionService;
import com.sun.sgs.service.DataService;
import com.sun.sgs.service.ProtocolMessageListener;
import com.sun.sgs.service.SgsClientSession;
import com.sun.sgs.service.TaskService;
import com.sun.sgs.service.TransactionProxy;
import com.sun.sgs.test.util.DummyComponentRegistry;
import com.sun.sgs.test.util.DummyTaskScheduler;
import com.sun.sgs.test.util.DummyTransaction;
import com.sun.sgs.test.util.DummyTransactionProxy;
import java.io.ByteArrayInputStream;
import java.io.ByteArrayOutputStream;
import java.io.File;
import java.io.IOException;
import java.io.ObjectInputStream;
import java.io.ObjectOutputStream;
import java.io.Serializable;
import java.net.InetAddress;
import java.net.InetSocketAddress;
import java.net.SocketAddress;
import java.util.ArrayList;
import java.util.Arrays;
import java.util.Collections;
import java.util.HashMap;
import java.util.HashSet;
import java.util.List;
import java.util.Map;
import java.util.Properties;
import java.util.Set;
import junit.framework.TestCase;

public class TestChannelServiceImpl extends TestCase {
    
    /** The name of the DataServiceImpl class. */
    private static final String DataStoreImplClassName =
	DataStoreImpl.class.getName();

    /** The name of the DataServiceImpl class. */
    private static final String DataServiceImplClassName =
	DataServiceImpl.class.getName();

    /** Directory used for database shared across multiple tests. */
    private static String dbDirectory =
	System.getProperty("java.io.tmpdir") + File.separator +
	"TestChannelServiceImpl.db";

    /** The port for the client session service. */
    private static int PORT = 0;

    /** Properties for the channel service and client session service. */
    private static Properties serviceProps = createProperties(
<<<<<<< HEAD
	StandardProperties.APP_NAME, "TestChannelServiceImpl");
=======
	"com.sun.sgs.appName", "TestChannelServiceImpl",
	"com.sun.sgs.app.port", Integer.toString(PORT));
>>>>>>> 9f662903

    /** Properties for creating the shared database. */
    private static Properties dbProps = createProperties(
	DataStoreImplClassName + ".directory",
	dbDirectory,
	StandardProperties.APP_NAME, "TestChannelServiceImpl",
	DataServiceImplClassName + ".debugCheckInterval", "1");
    
    private static final int WAIT_TIME = 1500;
    
    private static final String LOGIN_FAILED_MESSAGE = "login failed";
    
    private static Object disconnectedCallbackLock = new Object();
    
    /**
     * Delete the database directory at the start of the test run, but not for
     * each test.
     */
    static {
	System.err.println("Deleting database directory");
	deleteDirectory(dbDirectory);
    }

    /** A per-test database directory, or null if not created. */
    private String directory;
    
    private static DummyTransactionProxy txnProxy =
	MinimalTestKernel.getTransactionProxy();

    private DummyAbstractKernelAppContext appContext;
    private DummyComponentRegistry systemRegistry;
    private DummyComponentRegistry serviceRegistry;
    private DummyTransaction txn;

    private DataServiceImpl dataService;
    private ChannelServiceImpl channelService;
    private ClientSessionServiceImpl sessionService;
    private TaskServiceImpl taskService;
    private DummyTaskScheduler taskScheduler;
    private DummyIdentityManager identityManager;
    
    /** The listen port for the client session service. */
    private int port;

    /** True if test passes. */
    private boolean passed;

    /** Constructs a test instance. */
    public TestChannelServiceImpl(String name) {
	super(name);
    }

    /** Creates and configures the channel service. */
    protected void setUp() throws Exception {
	passed = false;
	System.err.println("Testcase: " + getName());
	appContext = MinimalTestKernel.createContext();
	systemRegistry = MinimalTestKernel.getSystemRegistry(appContext);
	serviceRegistry = MinimalTestKernel.getServiceRegistry(appContext);
	    
	// create services
	dataService = createDataService(systemRegistry);
	taskService = new TaskServiceImpl(new Properties(), systemRegistry);
	identityManager = new DummyIdentityManager();
	systemRegistry.setComponent(IdentityManager.class, identityManager);
	sessionService =
	    new ClientSessionServiceImpl(serviceProps, systemRegistry);
	channelService = new ChannelServiceImpl(serviceProps, systemRegistry);

	createTransaction();

	// configure data service
        dataService.configure(serviceRegistry, txnProxy);
        txnProxy.setComponent(DataService.class, dataService);
        txnProxy.setComponent(DataServiceImpl.class, dataService);
        serviceRegistry.setComponent(DataManager.class, dataService);
        serviceRegistry.setComponent(DataService.class, dataService);
        serviceRegistry.setComponent(DataServiceImpl.class, dataService);

	// configure task service
        taskService.configure(serviceRegistry, txnProxy);
        txnProxy.setComponent(TaskService.class, taskService);
        txnProxy.setComponent(TaskServiceImpl.class, taskService);
        serviceRegistry.setComponent(TaskManager.class, taskService);
        serviceRegistry.setComponent(TaskService.class, taskService);
        serviceRegistry.setComponent(TaskServiceImpl.class, taskService);
	//serviceRegistry.registerAppContext();

	// configure client session service
	sessionService.configure(serviceRegistry, txnProxy);
	serviceRegistry.setComponent(
	    ClientSessionService.class, sessionService);
	txnProxy.setComponent(
	    ClientSessionService.class, sessionService);
	port = sessionService.getListenPort();
	
	// configure channel service
	channelService.configure(serviceRegistry, txnProxy);
	serviceRegistry.setComponent(ChannelManager.class, channelService);
	
	txn.commit();
	createTransaction();
    }

    /** Sets passed if the test passes. */
    protected void runTest() throws Throwable {
	super.runTest();
	passed = true;
    }
    
    /** Cleans up the transaction. */
    protected void tearDown() throws Exception {
	if (txn != null) {
	    try {
		txn.abort();
	    } catch (IllegalStateException e) {
	    }
	    txn = null;
	}
<<<<<<< HEAD
    MinimalTestKernel.destroyContext(appContext);
=======
	deleteDirectory(dbDirectory);
>>>>>>> 9f662903
    }

    /* -- Test constructor -- */

    public void testConstructorNullProperties() {
	try {
	    new ChannelServiceImpl(null, new DummyComponentRegistry());
	    fail("Expected NullPointerException");
	} catch (NullPointerException e) {
	    System.err.println(e);
	}
    }

    public void testConstructorNullComponentRegistry() {
	try {
	    new ChannelServiceImpl(serviceProps, null);
	    fail("Expected NullPointerException");
	} catch (NullPointerException e) {
	    System.err.println(e);
	}
    }

    public void testConstructorNoAppName() throws Exception {
	try {
	    new ChannelServiceImpl(new Properties(), new DummyComponentRegistry());
	    fail("Expected IllegalArgumentException");
	} catch (IllegalArgumentException e) {
	    System.err.println(e);
	}
    }

    /* -- Test configure -- */

    public void testConfigureNullRegistry() {
	ChannelServiceImpl service =
	    new ChannelServiceImpl(serviceProps, systemRegistry);
	try {
            service.configure(null, new DummyTransactionProxy());
	    fail("Expected NullPointerException");
	} catch (NullPointerException e) {
	    System.err.println(e);
	}
    }
    
    public void testConfigureNullTransactionProxy() {
	ChannelServiceImpl service =
	    new ChannelServiceImpl(serviceProps, systemRegistry);
	try {
            service.configure(new DummyComponentRegistry(), null);
	    fail("Expected NullPointerException");
	} catch (NullPointerException e) {
	    System.err.println(e);
	}
    }

    public void testConfigureTwice() {
	try {
	    channelService.configure(new DummyComponentRegistry(), txnProxy);
	    fail("Expected IllegalStateException");
	} catch (IllegalStateException e) {
	    System.err.println(e);
	}
    }

    /* -- Test createChannel -- */

    public void testCreateChannelNullName() {
	try {
	    channelService.createChannel(
		null, new DummyChannelListener(), Delivery.RELIABLE);
	    fail("Expected NullPointerException");
	} catch (NullPointerException e) {
	    System.err.println(e);
	}
    }

    public void testCreateChannelNullListener() {
	try {
	    channelService.createChannel(
		"foo", null, Delivery.RELIABLE);
	    System.err.println("channel created");
	} catch (NullPointerException e) {
	    fail("Got NullPointerException");
	}
    }

    public void testCreateChannelNonSerializableListener() {
	try {
	    channelService.createChannel(
		"foo", new NonSerializableChannelListener(), Delivery.RELIABLE);
	    fail("Expected IllegalArgumentException");
	} catch (IllegalArgumentException e) {
	    System.err.println(e);
	}
    }

    public void testCreateChannelNoTxn() throws Exception { 
	txn.commit();
	try {
	    createChannel();
	    fail("Expected TransactionNotActiveException");
	} catch (TransactionNotActiveException e) {
	    System.err.println(e);
	}
    }

    public void testCreateChannelAndAbort() {
	createChannel("foo");
	txn.abort();
	createTransaction();
	try {
	    channelService.getChannel("foo");
	    fail("Expected NameNotBoundException");
	} catch (NameNotBoundException e) {
	    System.err.println(e);
	}
    }

    public void testCreateChannelExistentChannel() {
	createChannel("exist");
	try {
	    channelService.createChannel(
		"exist", new DummyChannelListener(), Delivery.RELIABLE);
	    fail("Expected NameExistsException");
	} catch (NameExistsException e) {
	    System.err.println(e);
	}
    }

    /* -- Test getChannel -- */

    public void testGetChannelNullName() {
	try {
	    channelService.getChannel(null);
	    fail("Expected NullPointerException");
	} catch (NullPointerException e) {
	    System.err.println(e);
	}
    }

    public void testGetChannelNonExistentName() {
	try {
	    channelService.getChannel("qwerty");
	    fail("Expected NameNotBoundException");
	} catch (NameNotBoundException e) {
	    System.err.println(e);
	}
    }

    public void testGetChannelNoTxn() throws Exception {
	txn.commit();
	try {
	    channelService.getChannel("foo");
	    fail("Expected TransactionNotActiveException");
	} catch (TransactionNotActiveException e) {
	    System.err.println(e);
	}
    }

    public void testCreateAndGetChannelSameTxn() {
	Channel channel1 = createChannel("foo");
	try {
	    Channel channel2 = channelService.getChannel("foo");
	    if (channel1 != channel2) {
		fail("channels are not equal");
	    }
	    System.err.println("Channels are equal");
	} catch (RuntimeException e) {
	    System.err.println(e);
	    throw e;
	}
    }
	
    public void testCreateAndGetChannelDifferentTxn() throws Exception {
	Channel channel1 = createChannel("testy");
	txn.commit();
	createTransaction();
	Channel channel2 = channelService.getChannel("testy");
	if (channel1 == channel2) {
	    fail("channels are equal");
	}
	System.err.println("Channels are not equal");
    }

    /* -- Test Channel serialization -- */

    public void testChannelWriteReadObject() throws Exception {
	Channel savedChannel = createChannel();
	ByteArrayOutputStream bout = new ByteArrayOutputStream();
	ObjectOutputStream out = new ObjectOutputStream(bout);
	out.writeObject(savedChannel);
	out.flush();
	out.close();

	ByteArrayInputStream bin = new ByteArrayInputStream(bout.toByteArray());
	ObjectInputStream in = new ObjectInputStream(bin);
	Channel channel = (Channel) in.readObject();

	if (!savedChannel.equals(channel)) {
	    fail("Expected channel: " + savedChannel + ", got " + channel);
	}
	System.err.println("Channel writeObject/readObject successful");
    }

    /* -- Test Channel.getName -- */

    public void testChannelGetNameNoTxn() throws Exception {
	Channel channel = createChannel();
	txn.commit();
	try {
	    channel.getName();
	    fail("Expected TransactionNotActiveException");
	} catch (TransactionNotActiveException e) {
	    System.err.println(e);
	}
    }

    public void testChannelGetNameMismatchedTxn() throws Exception {
	Channel channel = createChannel();
	txn.commit();
	createTransaction();
	try {
	    channel.getName();
	    fail("Expected TransactionNotActiveException");
	} catch (TransactionNotActiveException e) {
	    System.err.println(e);
	}
    }
    
    public void testChannelGetName() {
	String name = "name";
	Channel channel = createChannel(name);
	if (!name.equals(channel.getName())) {
	    fail("Expected: " + name + ", got: " + channel.getName());
	}
	System.err.println("Channel names are equal");
    }

    public void testChannelGetNameClosedChannel() {
	String name = "foo";
	Channel channel = createChannel(name);
	channel.close();
	if (!name.equals(channel.getName())) {
	    fail("Expected: " + name + ", got: " + channel.getName());
	}
	System.err.println("Got channel name on closed channel");
    }

    /* -- Test Channel.getDeliveryRequirement -- */

    public void testChannelGetDeliveryNoTxn() throws Exception {
	Channel channel = createChannel();
	txn.commit();
	try {
	    channel.getDeliveryRequirement();
	    fail("Expected TransactionNotActiveException");
	} catch (TransactionNotActiveException e) {
	    System.err.println(e);
	}
    }

    public void testChannelGetDeliveryMismatchedTxn() throws Exception {
	Channel channel = createChannel();
	txn.commit();
	createTransaction();
	try {
	    channel.getDeliveryRequirement();
	    fail("Expected TransactionNotActiveException");
	} catch (TransactionNotActiveException e) {
	    System.err.println(e);
	}
    }

    public void testChannelGetDelivery() {
	for (Delivery delivery : Delivery.values()) {
	    Channel channel = channelService.createChannel(
		delivery.toString(), new DummyChannelListener(), delivery);
	    if (!delivery.equals(channel.getDeliveryRequirement())) {
		fail("Expected: " + delivery + ", got: " +
		     channel.getDeliveryRequirement());
	    }
	}
	System.err.println("Delivery requirements are equal");
    }

    public void testChannelGetDeliveryClosedChannel() {
	for (Delivery delivery : Delivery.values()) {
	    Channel channel = channelService.createChannel(
		delivery.toString(), new DummyChannelListener(), delivery);
	    channel.close();
	    if (!delivery.equals(channel.getDeliveryRequirement())) {
		fail("Expected: " + delivery + ", got: " +
		     channel.getDeliveryRequirement());
	    }
	}
	System.err.println("Got delivery requirement on close channel");
    }

    /* -- Test Channel.join -- */

    public void testChannelJoinNoTxn() throws Exception {
	Channel channel = createChannel();
	txn.commit();
	try {
	    channel.join(new DummyClientSession("dummy"), null);
	    fail("Expected TransactionNotActiveException");
	} catch (TransactionNotActiveException e) {
	    System.err.println(e);
	}
    }

    public void testChannelJoinClosedChannel() {
	Channel channel = createChannel();
	channel.close();
	try {
	    channel.join(new DummyClientSession("dummy"), null);
	    fail("Expected IllegalStateException");
	} catch (IllegalStateException e) {
	    System.err.println(e);
	}
    }

    public void testChannelJoinNullClientSession() {
	Channel channel = createChannel();
	try {
	    channel.join(null, new DummyChannelListener());
	    fail("Expected NullPointerException");
	} catch (NullPointerException e) {
	    System.err.println(e);
	}
    }

    public void testChannelJoinNonSerializableListener() {
	Channel channel = createChannel();
	try {
	    channel.join(new DummyClientSession("dummy"),
			 new NonSerializableChannelListener());
	    fail("Expected IllegalArgumentException");
	} catch (IllegalArgumentException e) {
	    System.err.println(e);
	}
    }

    public void testChannelJoin() throws Exception {
	String channelName = "joinTest";
	Channel channel = createChannel(channelName);
	String[] names = new String[] { "a", "b", "c" };
	Set<ClientSession> savedSessions = new HashSet<ClientSession>();

	for (String name : names) {
	    ClientSession session = new DummyClientSession(name);
	    savedSessions.add(session);
	    channel.join(session, new DummyChannelListener(channel));
	}
	txn.commit();
	createTransaction();
	try {
	    channel = channelService.getChannel(channelName);
	    Set<ClientSession> sessions = channel.getSessions();
	    if (sessions.size() != names.length) {
		fail("Expected " + names.length + " sessions, got " +
		     sessions.size());
	    }
	    
	    for (ClientSession session : savedSessions) {
		if (!sessions.contains(session)) {
		    fail("Expected session: " + session);
		}
	    }

	    System.err.println("All sessions joined");

	} finally {
	    channel.close();
	    txn.commit();
	}
    }

    public void testChannelJoinWithListenerReferringToChannel() throws Exception {
	String channelName = "joinWithListenerReferringToChannelTest";
	Channel channel = createChannel(channelName);
	String[] names = new String[] { "foo", "bar", "baz" };
	Set<ClientSession> savedSessions = new HashSet<ClientSession>();

	for (String name : names) {
	    ClientSession session = new DummyClientSession(name);
	    savedSessions.add(session);
	    channel.join(session, new DummyChannelListener());
	}
	txn.commit();
	createTransaction();
	try {
	    channel = channelService.getChannel(channelName);
	    Set<ClientSession> sessions = channel.getSessions();
	    if (sessions.size() != names.length) {
		fail("Expected " + names.length + " sessions, got " +
		     sessions.size());
	    }
	    
	    for (ClientSession session : savedSessions) {
		if (!sessions.contains(session)) {
		    fail("Expected session: " + session);
		}
	    }

	    System.err.println("All sessions joined");

	} finally {
	    channel.close();
	    txn.commit();
	}
    }

    /* -- Test Channel.leave -- */

    public void testChannelLeaveNoTxn() throws Exception {
	Channel channel = createChannel();
	txn.commit();
	try {
	    channel.leave(new DummyClientSession("dummy"));
	    fail("Expected TransactionNotActiveException");
	} catch (TransactionNotActiveException e) {
	    System.err.println(e);
	}
    }

    public void testChannelLeaveClosedChannel() {
	Channel channel = createChannel();
	ClientSession session = new DummyClientSession("dummy");
	channel.join(session, null);
	channel.close();
	try {
	    channel.leave(session);
	    fail("Expected IllegalStateException");
	} catch (IllegalStateException e) {
	    System.err.println(e);
	}
    }

    public void testChannelLeaveNullClientSession() {
	Channel channel =  createChannel();
	try {
	    channel.leave(null);
	    fail("Expected NullPointerException");
	} catch (NullPointerException e) {
	    System.err.println(e);
	}
    }

    public void testChannelLeaveSessionNotJoined() {
	Channel channel = createChannel();
	channel.leave(new DummyClientSession("dummy"));
	System.err.println("Leave of non-joined session successful");
    }
    
    public void testChannelLeave() throws Exception {
	String channelName = "leaveTest";
	Channel channel = createChannel(channelName);
	String[] names = new String[] { "foo", "bar", "baz" };
	Set<ClientSession> savedSessions = new HashSet<ClientSession>();

	for (String name : names) {
	    ClientSession session = new DummyClientSession(name);
	    savedSessions.add(session);
	    channel.join(session, new DummyChannelListener());
	}
	txn.commit();
	createTransaction();
	try {
	    channel = channelService.getChannel(channelName);
	    Set<ClientSession> sessions = channel.getSessions();
	    if (sessions.size() != names.length) {
		fail("Expected " + names.length + " sessions, got " +
		     sessions.size());
	    }
	    
	    for (ClientSession session : savedSessions) {
		if (!sessions.contains(session)) {
		    fail("Expected session: " + session);
		}
		channel.leave(session);
		if (channel.getSessions().contains(session)) {
		    fail("Failed to remove session: " + session);
		}
	    }

	    if (channel.getSessions().size() != 0) {
		fail("Expected no sessions, got " + channel.getSessions().size());
	    }

	    System.err.println("All sessions left");

	} finally {
	    channel.close();
	    txn.commit();
	}
    }

    /* -- Test Channel.leaveAll -- */

    public void testChannelLeaveAllNoTxn() throws Exception {
	Channel channel = createChannel();
	txn.commit();
	try {
	    channel.leaveAll();
	    fail("Expected TransactionNotActiveException");
	} catch (TransactionNotActiveException e) {
	    System.err.println(e);
	}
    }

    public void testChannelLeaveAllClosedChannel() {
	Channel channel = createChannel();
	channel.close();
	try {
	    channel.leaveAll();
	    fail("Expected IllegalStateException");
	} catch (IllegalStateException e) {
	    System.err.println(e);
	}
    }

    public void testChannelLeaveAllNoSessionsJoined() {
	Channel channel = createChannel();
	channel.leaveAll();
	System.err.println("LeaveAll with no sessions joined is successful");
    }
    
    public void testChannelLeaveAll() throws Exception {
	String channelName = "leaveAllTest";
	Channel channel = createChannel(channelName);
	String[] names = new String[] { "foo", "bar", "baz" };
	Set<ClientSession> savedSessions = new HashSet<ClientSession>();

	for (String name : names) {
	    ClientSession session = new DummyClientSession(name);
	    savedSessions.add(session);
	    channel.join(session, new DummyChannelListener());
	}
	txn.commit();
	createTransaction();
	try {
	    channel = channelService.getChannel(channelName);
	    Set<ClientSession> sessions = channel.getSessions();
	    if (sessions.size() != names.length) {
		fail("Expected " + names.length + " sessions, got " +
		     sessions.size());
	    }
	    
	    for (ClientSession session : savedSessions) {
		if (!sessions.contains(session)) {
		    fail("Expected session: " + session);
		}
	    }

	    channel.leaveAll();

	    if (channel.getSessions().size() != 0) {
		fail("Expected no sessions, got " + channel.getSessions().size());
	    }

	    System.err.println("All sessions left");

	} finally {
	    channel.close();
	    txn.commit();
	}
    }

    /* -- Test Channel.hasSessions -- */

    public void testChannelHasSessionsNoTxn() throws Exception {
	Channel channel = createChannel();
	txn.commit();
	try {
	    channel.hasSessions();
	    fail("Expected TransactionNotActiveException");
	} catch (TransactionNotActiveException e) {
	    System.err.println(e);
	}
    }

    public void testChannelHasSessionsClosedChannel() {
	Channel channel = createChannel();
	channel.close();
	try {
	    channel.hasSessions();
	    fail("Expected IllegalStateException");
	} catch (IllegalStateException e) {
	    System.err.println(e);
	}
    }

    public void testChannelHasSessionsNoSessionsJoined() {
	Channel channel = createChannel();
	if (channel.hasSessions()) {
	    fail("Expected hasSessions to return false");
	}
	System.err.println("hasSessions returned false");
    }
    
    public void testChannelHasSessionsSessionsJoined() {
	Channel channel = createChannel();
	channel.join(new DummyClientSession("dummy"), null);
	if (!channel.hasSessions()) {
	    fail("Expected hasSessions to return true");
	}
	System.err.println("hasSessions returned true");
    }

    /* -- Test Channel.getSessions -- */

    public void testChannelGetSessionsNoTxn() throws Exception {
	Channel channel = createChannel();
	txn.commit();
	try {
	    channel.getSessions();
	    fail("Expected TransactionNotActiveException");
	} catch (TransactionNotActiveException e) {
	    System.err.println(e);
	}
    }

    public void testChannelGetSessionsClosedChannel() {
	Channel channel = createChannel();
	channel.close();
	try {
	    channel.getSessions();
	    fail("Expected IllegalStateException");
	} catch (IllegalStateException e) {
	    System.err.println(e);
	}
    }

    public void testChannelGetSessionsNoSessionsJoined() {
	Channel channel = createChannel();
	if (!channel.getSessions().isEmpty()) {
	    fail("Expected no sessions");
	}
	System.err.println("No sessions joined");
    }
    
    public void testChannelGetSessionsSessionsJoined() {
	Channel channel = createChannel();
	ClientSession savedSession = new DummyClientSession("getSessionTest");
	channel.join(savedSession,  null);
	Set<ClientSession> sessions = channel.getSessions();
	if (sessions.isEmpty()) {
	    fail("Expected non-empty collection");
	}
	if (sessions.size() != 1) {
	    fail("Expected 1 session, got " + sessions.size());
	}
	if (!sessions.contains(savedSession)) {
	    fail("Sessions does not contain session: " + savedSession);
	}
	System.err.println("getSessions returned the correct session");
    }

    /* -- Test Channel.send (to all) -- */

    private static byte[] testMessage = new byte[] {'x'};

    public void testChannelSendAllNoTxn() throws Exception {
	Channel channel = createChannel();
	txn.commit();
	try {
	    channel.send(testMessage);
	    fail("Expected TransactionNotActiveException");
	} catch (TransactionNotActiveException e) {
	    System.err.println(e);
	}
    }

    public void testChannelSendAllClosedChannel() {
	Channel channel = createChannel();
	channel.close();
	try {
	    channel.send(testMessage);
	    fail("Expected IllegalStateException");
	} catch (IllegalStateException e) {
	    System.err.println(e);
	}
    }
    
    
    /* -- Test Channel.send (one recipient) -- */

    public void testChannelSendToOneNoTxn() throws Exception {
	Channel channel = createChannel();
	txn.commit();
	try {
	    channel.send(new DummyClientSession("dummy"), testMessage);
	    fail("Expected TransactionNotActiveException");
	} catch (TransactionNotActiveException e) {
	    System.err.println(e);
	}
    }

    public void testChannelSendToOneClosedChannel() {
	Channel channel = createChannel();
	channel.close();
	try {
	    channel.send(new DummyClientSession("dummy"), testMessage);
	    fail("Expected IllegalStateException");
	} catch (IllegalStateException e) {
	    System.err.println(e);
	}
    }
    
    /* -- Test Channel.send (multiple recipients) -- */

    public void testChannelSendToMultiplelNoTxn() throws Exception {
	Channel channel = createChannel();
	txn.commit();
	Set<ClientSession> sessions = new HashSet<ClientSession>();
	sessions.add(new DummyClientSession("dummy"));
	try {
	    channel.send(sessions, testMessage);
	    fail("Expected TransactionNotActiveException");
	} catch (TransactionNotActiveException e) {
	    System.err.println(e);
	}
    }

    public void testChannelSendToMultipleClosedChannel() {
	Channel channel = createChannel();
	channel.close();
	Set<ClientSession> sessions = new HashSet<ClientSession>();
	sessions.add(new DummyClientSession("dummy"));
	try {
	    channel.send(sessions, testMessage);
	    fail("Expected IllegalStateException");
	} catch (IllegalStateException e) {
	    System.err.println(e);
	}
    }

    /* -- Test Channel.close -- */

    public void testChannelCloseNoTxn() throws Exception {
	Channel channel = createChannel();
	txn.commit();
	try {
	    channel.close();
	    fail("Expected TransactionNotActiveException");
	} catch (TransactionNotActiveException e) {
	    System.err.println(e);
	}
    }

    public void testChannelClose() throws Exception {
	String name = "closeTest";
	Channel channel = createChannel(name);
	txn.commit();
	createTransaction();
	channel = channelService.getChannel(name);
	channel.close();
	try {
	    channelService.getChannel(name);
	    fail("Expected NameNotBoundException");
	} catch (NameNotBoundException e) {
	    System.err.println(e);
	}
	txn.commit();
    }

    public void testChannelCloseTwice() throws Exception {
	String name = "closeTest";
	Channel channel = createChannel(name);
	txn.commit();
	createTransaction();
	channel = channelService.getChannel(name);
	channel.close();
	try {
	    channelService.getChannel(name);
	    fail("Expected NameNotBoundException");
	} catch (NameNotBoundException e) {
	    System.err.println(e);
	}
	channel.close();
	System.err.println("Channel closed twice");
	txn.commit();
    }

    public void testChannelJoinReceivedByClient() throws Exception {
	String name = "three stooges";
	createChannel(name);
	txn.commit();
	registerAppListener();
	String[] users = new String[]{"moe", "larry", "curly"};
	ClientGroup group = new ClientGroup(users);
	try {
	    group.join(name);
	    group.disconnect(true);
	    
	} catch (RuntimeException e) {
	    System.err.println("unexpected failure");
	    e.printStackTrace();
	    fail("unexpected failure: " + e);
	} finally {
	    group.disconnect(false);
	}
    }

    public void testChannelLeaveReceivedByClient() throws Exception {
	String name = "three stooges";
	createChannel(name);
	txn.commit();
	registerAppListener();
	String[] users = new String[]{"moe", "larry", "curly"};
	ClientGroup group = new ClientGroup(users);
	try {
	    group.join(name);
	    group.leave(name);
	    group.disconnect(true);
	    
	} catch (RuntimeException e) {
	    System.err.println("unexpected failure");
	    e.printStackTrace();
	    fail("unexpected failure: " + e);
	} finally {
	    group.disconnect(false);
	}
    }

    public void testSessionRemovedFromChannelOnLogout() throws Exception {
	String name = "three stooges";
	createChannel(name);
	txn.commit();
	registerAppListener();
	String[] users = new String[]{"moe", "larry", "curly"};
	ClientGroup group = new ClientGroup(users);
	try {
	    group.join(name);
	    group.checkMembership(name, true);
	    group.disconnect(true);
	    Thread.sleep(WAIT_TIME); // this is necessary, and unfortunate...
	    group.checkMembership(name, false);
	    
	} catch (RuntimeException e) {
	    System.err.println("unexpected failure");
	    e.printStackTrace();
	    fail("unexpected failure: " + e);
	} finally {
	    group.disconnect(false);
	}
    }
    
    public void testChannelSetsRemovedOnLogout() throws Exception {
	String name = "three stooges";
	createChannel(name);
	txn.commit();
	registerAppListener();
	String[] users = new String[]{"moe", "larry", "curly"};
	ClientGroup group = new ClientGroup(users);
	try {
	    group.join(name);
	    group.checkMembership(name, true);
	    group.checkChannelSets(true);
	    group.disconnect(true);
	    Thread.sleep(WAIT_TIME); // this is necessary, and unfortunate...
	    group.checkMembership(name, false);
	    group.checkChannelSets(false);
	    
	} catch (RuntimeException e) {
	    System.err.println("unexpected failure");
	    e.printStackTrace();
	    fail("unexpected failure: " + e);
	} finally {
	    group.disconnect(false);
	}
    }

    public void testSessionsRemovedOnCrash() throws Exception {
	String name = "three stooges";
	createChannel(name);
	txn.commit();
	registerAppListener();
	String[] users = new String[]{"moe", "larry", "curly"};
	ClientGroup group = new ClientGroup(users);
	try {
	    group.join(name);
	    group.checkMembership(name, true);
	    group.checkChannelSets(true);
	    sessionService.shutdown();
	    channelService.shutdown();

	    sessionService = 
		new ClientSessionServiceImpl(serviceProps, systemRegistry);
	    channelService =
		new ChannelServiceImpl(serviceProps, systemRegistry);
	    
	    createTransaction();
	    sessionService.configure(serviceRegistry, txnProxy);
	    serviceRegistry.setComponent(
		ClientSessionService.class, sessionService);
	    txnProxy.setComponent(
	        ClientSessionService.class, sessionService);
	    port = sessionService.getListenPort();	
	    channelService.configure(serviceRegistry, txnProxy);
	    serviceRegistry.setComponent(ChannelManager.class, channelService);
    
	    txn.commit();
	    
	    
	    Thread.sleep(WAIT_TIME); // this is necessary, and unfortunate...
	    group.checkMembership(name, false);
	    group.checkChannelSets(false);
	    
	} catch (RuntimeException e) {
	    System.err.println("unexpected failure");
	    e.printStackTrace();
	    fail("unexpected failure: " + e);
	} finally {
	    group.disconnect(false);
	}
	
    }
    
    public void testChannelSetsRemovedOnCrash() throws Exception {
    }

    private class ClientGroup {

	final String[] users;
	final List<DummyClient> clients = new ArrayList<DummyClient>();

	ClientGroup(String[] users) {
	    this.users = users;
	    for (String user : users) {
		DummyClient client = new DummyClient();
		clients.add(client);
		client.connect(port);
		client.login(user, "password");
	    }
	}

	void join(String name) {
	    for (DummyClient client : clients) {
		client.join(name);
	    }
	}

	void leave(String name) {
	    for (DummyClient client : clients) {
		client.leave(name);
	    }
	}

	void checkMembership(String name, boolean isMember) throws Exception {
	    createTransaction();
	    Channel channel = channelService.getChannel(name);
	    Set<ClientSession> sessions = channel.getSessions();
	    for (DummyClient client : clients) {

		ClientSession session =
		    sessionService.getClientSession(client.sessionId);

		if (sessions.contains(session)) {
		    if (!isMember) {
			fail("ClientGroup.checkMembership session: " +
			     session.getName() + " is a member of " + name);
		    }
		} else if (isMember) {
			fail("ClientGroup.checkMembership session: " +
			     session.getName() + " is not a member of " + name);
		}
	    }

	    txn.commit();
	}

	void checkChannelSets(boolean exists) throws Exception {
	    createTransaction();
	    for (DummyClient client : clients) {
		String sessionKey = getSessionKey(client.sessionId);
		try {
		    dataService.getServiceBinding(sessionKey, ManagedObject.class);
		    if (!exists) {
			fail("ClientGroup.checkChannelSets channel set exists: " +
			     client.name);
		    }
		} catch (NameNotBoundException e) {
		    if (exists) {
			fail("ClientGroup.checkChannelSets no channel set: " +
			     client.name);
		    }
		}
	    }
	    txn.commit();
	}

	// This is unused at the moment...
	DummyClient getClient(byte[] sessionId) {
	    for (DummyClient client : clients) {
		if (Arrays.equals(sessionId, client.sessionId)) {
		    return client;
		}
	    }
	    return null;
	}
	
	void disconnect(boolean graceful) {
	    for (DummyClient client : clients) {
		client.disconnect(graceful);
	    }
	}
    }

    /* -- other methods -- */

    private static final String SESSION_PREFIX =
	ChannelServiceImpl.class.getName() + ".session.";
    
    private static String getSessionKey(byte[] sessionId) {
	return SESSION_PREFIX + HexDumper.format(sessionId);
    }

    /** Deletes the specified directory, if it exists. */
    static void deleteDirectory(String directory) {
	File dir = new File(directory);
	if (dir.exists()) {
	    for (File f : dir.listFiles()) {
		if (!f.delete()) {
		    throw new RuntimeException("Failed to delete file: " + f);
		}
	    }
	    if (!dir.delete()) {
		throw new RuntimeException(
		    "Failed to delete directory: " + dir);
	    }
	}
    }

    /**
     * Returns a newly created channel
     */
    private Channel createChannel() {
	return createChannel("test");
    }

    private Channel createChannel(String name) {
	return channelService.createChannel(
	    name,
	    new DummyChannelListener(),
	    Delivery.RELIABLE);
    }

    /**
     * Creates a new transaction, and sets transaction proxy's
     * current transaction.
     */
    private DummyTransaction createTransaction() {
	txn = new DummyTransaction();
	txnProxy.setCurrentTransaction(txn);
	return txn;
    }
    
    
    /** Creates a property list with the specified keys and values. */
    private static Properties createProperties(String... args) {
	Properties props = new Properties();
	if (args.length % 2 != 0) {
	    throw new RuntimeException("Odd number of arguments");
	}
	for (int i = 0; i < args.length; i += 2) {
	    props.setProperty(args[i], args[i + 1]);
	}
	return props;
    }
 
    /**
     * Creates a new data service.  If the database directory does
     * not exist, one is created.
     */
    private DataServiceImpl createDataService(
	DummyComponentRegistry registry)
    {
	File dir = new File(dbDirectory);
	if (!dir.exists()) {
	    if (!dir.mkdir()) {
		throw new RuntimeException(
		    "Problem creating directory: " + dir);
	    }
	}
	return new DataServiceImpl(dbProps, registry);
    }
    
    /* -- other classes -- */

    private static class NonSerializableChannelListener
	implements ChannelListener
    {
	NonSerializableChannelListener() {}
	
        /** {@inheritDoc} */
	public void receivedMessage(
	    Channel channel, ClientSession session, byte[] message)
	{
	}
    }

    private static class DummyChannelListener
	implements ChannelListener, Serializable
    {
	private final static long serialVersionUID = 1L;

	private final Channel channel;

	DummyChannelListener() {
	    this(null);
	}

	DummyChannelListener(Channel channel) {
	    this.channel = channel;
	}
	
        /** {@inheritDoc} */
	public void receivedMessage(
	    Channel channel, ClientSession session, byte[] message)
	{
	}
    }

    private static class DummyClientSession
	implements SgsClientSession, Serializable
    {
	private final static long serialVersionUID = 1L;
	private static byte nextByte = 0x00;

	private final String name;
	private transient byte[] id = new byte[1];
	
	DummyClientSession(String name) {
	    this.name = name;
	    this.id[0] = nextByte;
	    nextByte += 0x01;
	}

	/* -- Implement ClientSession -- */
	
        /** {@inheritDoc} */
	public String getName() {
	    return name;
	}

        /** {@inheritDoc} */
	public byte[] getSessionId() {
	    return id;
	}

        /** {@inheritDoc} */
	public void send(byte[] message) {
	}

        /** {@inheritDoc} */
	public void disconnect() {
	}

        /** {@inheritDoc} */
	public boolean isConnected() {
	    return true;
	}

	/* -- Implement SgsClientSession -- */
	
        /** {@inheritDoc} */
	public void sendProtocolMessage(byte[] message, Delivery delivery) {
	}

        /** {@inheritDoc} */
	public void sendProtocolMessageOnCommit(
		byte[] message, Delivery delivery) {
	}
	
	/* -- Implement Object -- */
	
        /** {@inheritDoc} */
	public int hashCode() {
	    return id[0];
	}

        /** {@inheritDoc} */
	public boolean equals(Object obj) {
	    if (this == obj) {
		return true;
	    } else if (obj instanceof DummyClientSession) {
		DummyClientSession session = (DummyClientSession) obj;
		return
		    name.equals(session.name) && Arrays.equals(id, session.id);
	    }
	    return false;
	}

        /** {@inheritDoc} */
	public String toString() {
	    return getClass().getName() + "[" + name + "]";
	}

	/* -- Serialization -- */

	private void writeObject(ObjectOutputStream out) throws IOException {
	    out.defaultWriteObject();
	    out.writeInt(id.length);
	    for (byte b : id) {
		out.writeByte(b);
	    }
	}

	private void readObject(ObjectInputStream in)
	    throws IOException, ClassNotFoundException
	{
	    in.defaultReadObject();
	    int size = in.readInt();
	    this.id = new byte[size];
	    for (int i = 0; i < size; i++) {
		id[i] = in.readByte();
	    }
	}
    }

    private void registerAppListener() throws Exception {
	createTransaction();
	DummyAppListener appListener = new DummyAppListener();
	dataService.setServiceBinding(
	    "com.sun.sgs.app.AppListener", appListener);
	txn.commit();
    }
    
    private DummyAppListener getAppListener() {
	return (DummyAppListener) dataService.getServiceBinding(
	    "com.sun.sgs.app.AppListener", AppListener.class);
    }

    /**
     * Dummy identity manager for testing purposes.
     */
    private static class DummyIdentityManager implements IdentityManager {
	public Identity authenticateIdentity(IdentityCredentials credentials) {
	    return new DummyIdentity(credentials);
	}
    }
    
    /**
     * Identity returned by the DummyIdentityManager.
     */
    private static class DummyIdentity implements Identity {

	private final String name;

	DummyIdentity(IdentityCredentials credentials) {
	    this.name = ((NamePasswordCredentials) credentials).getName();
	}
	
	public String getName() {
	    return name;
	}

	public void notifyLoggedIn() {}

	public void notifyLoggedOut() {}
    }

    /**
     * Dummy client code for testing purposes.
     */
    private static class DummyClient {

	String name;
	byte[] sessionId;
	private String password;
	private Connector<SocketAddress> connector;
	private ConnectionListener listener;
	private Connection connection;
	private boolean connected = false;
	private final Object lock = new Object();
	private boolean loginAck = false;
	private boolean loginSuccess = false;
	private boolean logoutAck = false;
	private boolean joinAck = false;
	private boolean leaveAck = false;
	private String channelName = null;
	private String reason;
	private byte[] reconnectionKey;

	
	DummyClient() {
	}

	byte[] getSessionId() {
	    return sessionId;
	}

	void connect(int port) {
	    connected = false;
	    listener = new Listener();
	    try {
		SocketEndpoint endpoint =
		    new SocketEndpoint(
		        new InetSocketAddress(InetAddress.getLocalHost(), port),
			TransportType.RELIABLE);
		connector = endpoint.createConnector();
		connector.connect(listener);
	    } catch (Exception e) {
		System.err.println("DummyClient.connect throws: " + e);
		e.printStackTrace();
		throw new RuntimeException("DummyClient.connect failed", e);
	    }
	    synchronized (lock) {
		try {
		    if (connected == false) {
			lock.wait(WAIT_TIME);
		    }
		    if (connected != true) {
			throw new RuntimeException(
 			    "DummyClient.connect timed out");
		    }
		} catch (InterruptedException e) {
		    throw new RuntimeException(
			"DummyClient.connect timed out", e);
		}
	    }
	    
	}

	void disconnect(boolean graceful) {
	    System.err.println("DummyClient.disconnect: " + graceful);
	    if (!graceful) {
		synchronized (lock) {
		    if (connected == false) {
			return;
		    }
		    connected = false;
		    try {
			connection.close();
		    } catch (IOException e) {
			System.err.println(
			    "DummyClient.disconnect exception:" + e);
		    }
		    lock.notifyAll();
		}
	    } else {
		synchronized (lock) {
		    if (connected == false) {
			return;
		    }
		    MessageBuffer buf = new MessageBuffer(3);
		    buf.putByte(SimpleSgsProtocol.VERSION).
			putByte(SimpleSgsProtocol.APPLICATION_SERVICE).
			putByte(SimpleSgsProtocol.LOGOUT_REQUEST);
		    logoutAck = false;
		    try {
			connection.sendBytes(buf.getBuffer());
		    } catch (IOException e) {
			throw new RuntimeException(e);
		    }
		    synchronized (lock) {
			try {
			    if (logoutAck == false) {
				lock.wait(WAIT_TIME);
			    }
			    if (logoutAck != true) {
				throw new RuntimeException(
				    "DummyClient.disconnect timed out");
			    }
			} catch (InterruptedException e) {
			    throw new RuntimeException(
				"DummyClient.disconnect timed out", e);
			}
		    }
		}
	    }
	}

	void login(String name, String password) {
	    synchronized (lock) {
		if (connected == false) {
		    throw new RuntimeException(
			"DummyClient.login not connected");
		}
	    }
	    this.name = name;
	    this.password = password;

	    MessageBuffer buf =
		new MessageBuffer(3 + MessageBuffer.getSize(name) +
				  MessageBuffer.getSize(password));
	    buf.putByte(SimpleSgsProtocol.VERSION).
		putByte(SimpleSgsProtocol.APPLICATION_SERVICE).
		putByte(SimpleSgsProtocol.LOGIN_REQUEST).
		putString(name).
		putString(password);
	    loginAck = false;
	    try {
		connection.sendBytes(buf.getBuffer());
	    } catch (IOException e) {
		throw new RuntimeException(e);
	    }
	    synchronized (lock) {
		try {
		    if (loginAck == false) {
			lock.wait(WAIT_TIME);
		    }
		    if (loginAck != true) {
			throw new RuntimeException(
			    "DummyClient.login timed out");
		    }
		    if (!loginSuccess) {
			throw new RuntimeException(LOGIN_FAILED_MESSAGE);
		    }
		} catch (InterruptedException e) {
		    throw new RuntimeException(
			"DummyClient.login timed out", e);
		}
	    }
	}

	void sendMessage(byte[] message) {
	    synchronized (lock) {
		if (!connected || !loginSuccess) {
		    throw new RuntimeException(
			"DummyClient.login not connected or loggedIn");
		}
	    }

	    MessageBuffer buf =
		new MessageBuffer(13 + message.length);
	    buf.putByte(SimpleSgsProtocol.VERSION).
		putByte(SimpleSgsProtocol.APPLICATION_SERVICE).
		putByte(SimpleSgsProtocol.SESSION_MESSAGE).
		putLong(0).	// TODO sequence number
		putShort(message.length).
		putBytes(message);
	    try {
		connection.sendBytes(buf.getBuffer());
	    } catch (IOException e) {
		throw new RuntimeException(e);
	    }
	}

	void join(String name) {
	    String action = "join";
	    MessageBuffer buf =
		new MessageBuffer(MessageBuffer.getSize(action) +
				  MessageBuffer.getSize(name));
	    buf.putString(action).putString(name);
	    sendMessage(buf.getBuffer());
	    joinAck = false;
	    channelName = null;
	    synchronized (lock) {
		try {
		    if (joinAck == false) {
			lock.wait(WAIT_TIME);
		    }
		    if (joinAck != true) {
			throw new RuntimeException(
			    "DummyClient.join timed out: " + name);
		    }

		    if (channelName == null ||
			!name.equals(channelName)) {
			fail("DummyClient.leave expected channel " + name +
			     ", got " + channelName);
		    }
		    
		} catch (InterruptedException e) {
		    throw new RuntimeException(
			    "DummyClient.join timed out: " + name, e);
		}
	    }
	}
	    
	void leave(String name) {
	    String action = "leave";
	    MessageBuffer buf =
		new MessageBuffer(MessageBuffer.getSize(action) +
				  MessageBuffer.getSize(name));
	    buf.putString(action).putString(name);
	    sendMessage(buf.getBuffer());
	    leaveAck = false;
	    channelName = null;
	    synchronized (lock) {
		try {
		    if (leaveAck == false) {
			lock.wait(WAIT_TIME);
		    }
		    if (leaveAck != true) {
			throw new RuntimeException(
			    "DummyClient.leave timed out: " + name);
		    }

		    if (channelName == null ||
			!name.equals(channelName)) {
			fail("DummyClient.leave expected channel " + name +
			     ", got " + channelName);
		    }
		    
		} catch (InterruptedException e) {
		    throw new RuntimeException(
			    "DummyClient.leave timed out: " + name, e);
		}
	    }
	}
	
	void logout() {
	    synchronized (lock) {
		if (connected == false) {
		    throw new RuntimeException(
			"DummyClient.login not connected");
		}
	    }

	    MessageBuffer buf = new MessageBuffer(3);
	    buf.putByte(SimpleSgsProtocol.VERSION).
		putByte(SimpleSgsProtocol.APPLICATION_SERVICE).
		putByte(SimpleSgsProtocol.LOGOUT_REQUEST);
	    logoutAck = false;

	    try {
		connection.sendBytes(buf.getBuffer());
	    } catch (IOException e) {
		throw new RuntimeException(e);
	    }
	    synchronized (lock) {
		try {
		    if (logoutAck == false) {
			lock.wait(WAIT_TIME);
		    }
		    if (logoutAck != true) {
			throw new RuntimeException(
			    "DummyClient.logout timed out");
		    }
		} catch (InterruptedException e) {
		    throw new RuntimeException(
			"DummyClient.logout timed out", e);
		}
	    }
	    
	}

	private class Listener implements ConnectionListener {

	    List<byte[]> messageList = new ArrayList<byte[]>();
	    
            /** {@inheritDoc} */
	    public void bytesReceived(Connection conn, byte[] buffer) {
		if (connection != conn) {
		    System.err.println(
			"DummyClient.Listener connected wrong handle, got:" +
			conn + ", expected:" + connection);
		    return;
		}

		MessageBuffer buf = new MessageBuffer(buffer);

		byte version = buf.getByte();
		if (version != SimpleSgsProtocol.VERSION) {
		    System.err.println(
			"bytesReceived: got version: " +
			version + ", expected: " + SimpleSgsProtocol.VERSION);
		    return;
		}

		byte serviceId = buf.getByte();
		switch (serviceId) {
		    
		case SimpleSgsProtocol.APPLICATION_SERVICE:
		    processAppProtocolMessage(buf);
		    break;

		case SimpleSgsProtocol.CHANNEL_SERVICE:
		    processChannelProtocolMessage(buf);
		    break;

		default:
		    System.err.println(
			"bytesReceived: got service id: " +
                        serviceId + ", expected: " +
                        SimpleSgsProtocol.APPLICATION_SERVICE);
		    return;
		}
	    }

	    private void processAppProtocolMessage(MessageBuffer buf) {

		byte opcode = buf.getByte();

		switch (opcode) {

		case SimpleSgsProtocol.LOGIN_SUCCESS:
		    sessionId = buf.getBytes(buf.getUnsignedShort());
		    reconnectionKey = buf.getBytes(buf.getUnsignedShort());
		    synchronized (lock) {
			loginAck = true;
			loginSuccess = true;
			System.err.println("login succeeded: " + name);
			lock.notifyAll();
		    }
		    break;
		    
		case SimpleSgsProtocol.LOGIN_FAILURE:
		    reason = buf.getString();
		    synchronized (lock) {
			loginAck = true;
			loginSuccess = false;
			System.err.println("login failed: " + name +
					   ", reason:" + reason);
			lock.notifyAll();
		    }
		    break;

		case SimpleSgsProtocol.LOGOUT_SUCCESS:
		    synchronized (lock) {
			logoutAck = true;
			System.err.println("logout succeeded: " + name);
			lock.notifyAll();
		    }
		    break;

		case SimpleSgsProtocol.SESSION_MESSAGE:
                    buf.getLong(); // FIXME sequence number
		    byte[] message = buf.getBytes(buf.getUnsignedShort());
		    synchronized (lock) {
			messageList.add(message);
			System.err.println("message received: " + message);
			lock.notifyAll();
		    }
		    break;

		default:
		    System.err.println(	
			"processAppProtocolMessage: unknown op code: " +
			opcode);
		    break;
		}
	    }

	    private void processChannelProtocolMessage(MessageBuffer buf) {

		byte opcode = buf.getByte();

		switch (opcode) {

		case SimpleSgsProtocol.CHANNEL_JOIN: {
		    String name = buf.getString();
		    synchronized (lock) {
			joinAck = true;
			channelName = name;
			System.err.println("join succeeded: " + name);
			lock.notifyAll();
		    }
		    break;
		}
		    
		case SimpleSgsProtocol.CHANNEL_LEAVE: {
		    String name = buf.getString();
		    synchronized (lock) {
			leaveAck = true;
			channelName = name;
			System.err.println("leave succeeded: " + name);
			lock.notifyAll();
		    }
		    break;
		}

		default:
		    System.err.println(	
			"processChannelProtocolMessage: unknown op code: " +
			opcode);
		    break;
		}
	    }
	    
            /** {@inheritDoc} */
	    public void connected(Connection conn) {
		System.err.println("DummyClient.Listener.connected");
		if (connection != null) {
		    System.err.println(
			"DummyClient.Listener.already connected handle: " +
			connection);
		    return;
		}
		connection = conn;
		synchronized (lock) {
		    connected = true;
		    lock.notifyAll();
		}
	    }

            /** {@inheritDoc} */
	    public void disconnected(Connection conn) {
	    }
	    
            /** {@inheritDoc} */
	    public void exceptionThrown(Connection conn, Throwable exception) {
		System.err.println("DummyClient.Listener.exceptionThrown " +
				   "exception:" + exception);
		exception.printStackTrace();
	    }
	}
    }

    private static class DummyAppListener implements AppListener, Serializable {

	private final static long serialVersionUID = 1L;

	private final Map<ClientSession, ManagedReference> sessions =
	    Collections.synchronizedMap(
		new HashMap<ClientSession, ManagedReference>());

        /** {@inheritDoc} */
	public ClientSessionListener loggedIn(ClientSession session) {
	    
	    DummyClientSessionListener listener =
		new DummyClientSessionListener(session);
	    ManagedReference listenerRef =
		txnProxy.getService(DataService.class).
		createReference(listener);
	    sessions.put(session, listenerRef);
	    System.err.println("DummyAppListener.loggedIn: session:" + session);
	    return listener;
	}

        /** {@inheritDoc} */
	public void initialize(Properties props) {
	}

	private Set<ClientSession> getSessions() {
	    return sessions.keySet();
	}

	DummyClientSessionListener getClientSessionListener(String name) {

	    for (Map.Entry<ClientSession,ManagedReference> entry :
		     sessions.entrySet()) {

		ClientSession session = entry.getKey();
		ManagedReference listenerRef = entry.getValue();
		if (session.getName().equals(name)) {
		    return listenerRef.get(DummyClientSessionListener.class);
		}
	    }
	    return null;
	}
    }

    private static class DummyClientSessionListener
	implements ClientSessionListener, Serializable, ManagedObject
    {
	private final static long serialVersionUID = 1L;
	private final String name;
	boolean receivedDisconnectedCallback = false;
	boolean graceful = false;
	
	private final ClientSession session;
	
	DummyClientSessionListener(ClientSession session) {
	    this.session = session;
	    this.name = session.getName();
	}

        /** {@inheritDoc} */
	public void disconnected(boolean graceful) {
	    System.err.println("DummyClientSessionListener[" + name +
			       "] disconnected invoked with " + graceful);
	    synchronized (disconnectedCallbackLock) {
		receivedDisconnectedCallback = true;
		this.graceful = graceful;
		disconnectedCallbackLock.notifyAll();
	    }
	}

        /** {@inheritDoc} */
	public void receivedMessage(byte[] message) {
	    MessageBuffer buf = new MessageBuffer(message);
	    String action = buf.getString();
	    if (action.equals("join")) {
		String channelName = buf.getString();
		System.err.println("DummyClientSessionListener: join request, " +
				   "channel name: " + channelName +
				   ", user: " + name);
		Channel channel =
		    AppContext.getChannelManager().getChannel(channelName);
		channel.join(session, null);
	    } else if (action.equals("leave")) {
		String channelName = buf.getString();
		System.err.println("DummyClientSessionListener: leave request, " +
				   "channel name: " + channelName +
				   ", user: " + name);
		Channel channel =
		    AppContext.getChannelManager().getChannel(channelName);
		channel.leave(session);
	    }
	}
    }
}<|MERGE_RESOLUTION|>--- conflicted
+++ resolved
@@ -87,12 +87,8 @@
 
     /** Properties for the channel service and client session service. */
     private static Properties serviceProps = createProperties(
-<<<<<<< HEAD
-	StandardProperties.APP_NAME, "TestChannelServiceImpl");
-=======
-	"com.sun.sgs.appName", "TestChannelServiceImpl",
-	"com.sun.sgs.app.port", Integer.toString(PORT));
->>>>>>> 9f662903
+	StandardProperties.APP_NAME, "TestChannelServiceImpl",
+	StandardProperties.APP_PORT, Integer.toString(PORT));
 
     /** Properties for creating the shared database. */
     private static Properties dbProps = createProperties(
@@ -212,11 +208,11 @@
 	    }
 	    txn = null;
 	}
-<<<<<<< HEAD
-    MinimalTestKernel.destroyContext(appContext);
-=======
-	deleteDirectory(dbDirectory);
->>>>>>> 9f662903
+        if (dataService != null) {
+            dataService.shutdown();
+        }
+        dataService = null;
+        MinimalTestKernel.destroyContext(appContext);
     }
 
     /* -- Test constructor -- */
