 /*
 * Copyright 2007-2008 Sun Microsystems, Inc.
 *
 * This file is part of Project Darkstar Server.
 *
 * Project Darkstar Server is free software: you can redistribute it
 * and/or modify it under the terms of the GNU General Public License
 * version 2 as published by the Free Software Foundation and
 * distributed hereunder to you.
 *
 * Project Darkstar Server is distributed in the hope that it will be useful,
 * but WITHOUT ANY WARRANTY; without even the implied warranty of
 * MERCHANTABILITY or FITNESS FOR A PARTICULAR PURPOSE.  See the
 * GNU General Public License for more details.
 *
 * You should have received a copy of the GNU General Public License
 * along with this program.  If not, see <http://www.gnu.org/licenses/>.
 */

package com.sun.sgs.test.impl.service.channel;

import com.sun.sgs.app.AppContext;
import com.sun.sgs.app.AppListener;
import com.sun.sgs.app.Channel;
import com.sun.sgs.app.ChannelManager;
import com.sun.sgs.app.ClientSession;
import com.sun.sgs.app.ClientSessionListener;
import com.sun.sgs.app.DataManager;
import com.sun.sgs.app.Delivery;
import com.sun.sgs.app.ManagedObject;
import com.sun.sgs.app.ManagedReference;
import com.sun.sgs.app.NameNotBoundException;
import com.sun.sgs.app.ObjectNotFoundException;
import com.sun.sgs.app.TransactionNotActiveException;
import com.sun.sgs.auth.Identity;
import com.sun.sgs.impl.io.SocketEndpoint;
import com.sun.sgs.impl.io.TransportType;
import com.sun.sgs.impl.kernel.StandardProperties;
import com.sun.sgs.impl.service.channel.ChannelImpl;
import com.sun.sgs.impl.service.channel.ChannelServiceImpl;
import com.sun.sgs.impl.sharedutil.HexDumper;
import com.sun.sgs.impl.sharedutil.MessageBuffer;
import com.sun.sgs.impl.util.AbstractKernelRunnable;
import com.sun.sgs.impl.util.BoundNamesUtil;
import com.sun.sgs.io.Connection;
import com.sun.sgs.io.ConnectionListener;
import com.sun.sgs.io.Connector;
import com.sun.sgs.kernel.TaskScheduler;
import com.sun.sgs.protocol.simple.SimpleSgsProtocol;
import com.sun.sgs.service.DataService;
import com.sun.sgs.test.util.DummyComponentRegistry;
import com.sun.sgs.test.util.DummyTransactionProxy;
import com.sun.sgs.test.util.SgsTestNode;
import static com.sun.sgs.test.util.UtilProperties.createProperties;
import java.io.ByteArrayInputStream;
import java.io.ByteArrayOutputStream;
import java.io.IOException;
import java.io.ObjectInputStream;
import java.io.ObjectOutputStream;
import java.io.Serializable;
import java.net.InetAddress;
import java.net.InetSocketAddress;
import java.net.SocketAddress;
import java.nio.ByteBuffer;
import java.util.ArrayList;
import java.util.Arrays;
import java.util.Collection;
import java.util.HashMap;
import java.util.HashSet;
import java.util.Iterator;
import java.util.List;
import java.util.Map;
import java.util.Properties;
import java.util.Set;

import junit.framework.TestCase;

public class TestChannelServiceImpl extends TestCase {
    
    private static final String APP_NAME = "TestChannelServiceImpl";
    
    private static final int WAIT_TIME = 3000;
    
    private static final String LOGIN_FAILED_MESSAGE = "login failed";

    private static Object disconnectedCallbackLock = new Object();

    private static final List<String> sevenDwarfs =
	Arrays.asList(new String[] {
			  "bashful", "doc", "dopey", "grumpy",
			  "happy", "sleepy", "sneezy"});

    /** The node that creates the servers. */
    private SgsTestNode serverNode;

    /** Any additional nodes, keyed by node hostname (for tests
     * needing more than one node). */
    private Map<String,SgsTestNode> additionalNodes;

    /** The task scheduler. */
    private TaskScheduler taskScheduler;

    /** The owner for tasks I initiate. */
    private Identity taskOwner;

    /** The shared data service. */
    private DataService dataService;

    /** The channel service on the server node. */
    private ChannelManager channelService;

    /** The listen port for the client session service. */
    private int port;

    /** The node ID for the local node. */
    private long serverNodeId;

    /** A list of users for test purposes. */
    private List<String> someUsers =
	Arrays.asList(new String[] { "moe", "larry", "curly" });
    
    /** Constructs a test instance. */
    public TestChannelServiceImpl(String name) {
	super(name);
    }

    /** Creates and configures the channel service. */
    protected void setUp() throws Exception {
	System.err.println("Testcase: " + getName());
        setUp(true);
    }

    protected void setUp(boolean clean) throws Exception {
        Properties props = 
            SgsTestNode.getDefaultProperties(APP_NAME, null, 
                                             DummyAppListener.class);
        props.setProperty(StandardProperties.AUTHENTICATORS, 
                      "com.sun.sgs.test.util.SimpleTestIdentityAuthenticator");
	serverNode = 
                new SgsTestNode(APP_NAME, DummyAppListener.class, props, clean);
	port = serverNode.getAppPort();

        taskScheduler = 
            serverNode.getSystemRegistry().getComponent(TaskScheduler.class);
        taskOwner = serverNode.getProxy().getCurrentOwner();

        dataService = serverNode.getDataService();
	channelService = serverNode.getChannelService();
	
	serverNodeId = serverNode.getWatchdogService().getLocalNodeId();
    }

    /** Sets passed if the test passes. */
    protected void runTest() throws Throwable {
	super.runTest();
        Thread.sleep(100);
    }
    
    /** Cleans up the transaction. */
    protected void tearDown() throws Exception {
        tearDown(true);
    }

    protected void tearDown(boolean clean) throws Exception {
	// This sleep cuts down on the exceptions output due to shutdwon.
	Thread.sleep(750);
	if (additionalNodes != null) {
            for (SgsTestNode node : additionalNodes.values()) {
                node.shutdown(false);
            }
            additionalNodes = null;
        }
        serverNode.shutdown(clean);
        serverNode = null;
        Thread.sleep(100);
    }

    /** 
     * Add additional nodes.  We only do this as required by the tests. 
     *
     * @param hosts contains a host name for each additional node
     */
    private void addNodes(String... hosts) throws Exception {
        // Create the other nodes
        additionalNodes = new HashMap<String, SgsTestNode>();

        for (String host : hosts) {
	    Properties props = SgsTestNode.getDefaultProperties(
	        APP_NAME, serverNode, DummyAppListener.class);
	    props.put("com.sun.sgs.impl.service.watchdog.client.host", host);
            SgsTestNode node = 
                    new SgsTestNode(serverNode, DummyAppListener.class, props);
            String endpoint = host + ":" + node.getAppPort();
	    additionalNodes.put(endpoint, node);
        }
    }

    /* -- Test constructor -- */

    public void testConstructorNullProperties() throws Exception {
	try {
	    new ChannelServiceImpl(null, new DummyComponentRegistry(),
				   new DummyTransactionProxy());
	    fail("Expected NullPointerException");
	} catch (NullPointerException e) {
	    System.err.println(e);
	}
    }

    public void testConstructorNullComponentRegistry() throws Exception {
	try {
	    Properties props =
		createProperties(StandardProperties.APP_NAME, APP_NAME);
	    new ChannelServiceImpl(props, null,
				   new DummyTransactionProxy());
	    fail("Expected NullPointerException");
	} catch (NullPointerException e) {
	    System.err.println(e);
	}
    }

    public void testConstructorNullTransactionProxy() throws Exception {
	try {
	    Properties props =
		createProperties(StandardProperties.APP_NAME, APP_NAME);
	    new ChannelServiceImpl(props, new DummyComponentRegistry(),
				   null);
	    fail("Expected NullPointerException");
	} catch (NullPointerException e) {
	    System.err.println(e);
	}
    }

    public void testConstructorNoAppName() throws Exception {
	try {
	    new ChannelServiceImpl(
		new Properties(), new DummyComponentRegistry(),
		serverNode.getProxy());
	    fail("Expected IllegalArgumentException");
	} catch (IllegalArgumentException e) {
	    System.err.println(e);
	}
    }

    /* -- Test createChannel -- */

    public void testCreateChannelNoTxn() throws Exception { 
	try {
	    channelService.createChannel(Delivery.RELIABLE);
	    fail("Expected TransactionNotActiveException");
	} catch (TransactionNotActiveException e) {
	    System.err.println(e);
	}
    }

    /* TBD: how is this test implemented?
    public void testCreateChannelAndAbort() {
	createChannel("foo");
	txn.abort(null);
	createTransaction();
	try {
	    getChannel("foo");
	    fail("Expected NameNotBoundException");
	} catch (NameNotBoundException e) {
	    System.err.println(e);
	}
    }
    */

    /* -- Test Channel serialization -- */

    public void testChannelWriteReadObject() throws Exception {
	taskScheduler.runTransactionalTask(new AbstractKernelRunnable() {
	    public void run() throws Exception {
		Channel savedChannel =
		    channelService.createChannel(Delivery.RELIABLE);
		ByteArrayOutputStream bout = new ByteArrayOutputStream();
		ObjectOutputStream out = new ObjectOutputStream(bout);
		out.writeObject(savedChannel);
		out.flush();
		out.close();
		
		ByteArrayInputStream bin =
		    new ByteArrayInputStream(bout.toByteArray());
		ObjectInputStream in = new ObjectInputStream(bin);
		Channel channel = (Channel) in.readObject();

		if (!savedChannel.equals(channel)) {
		    fail("Expected channel: " + savedChannel +
			 ", got " + channel);
		}
		System.err.println("Channel {write,read}Object successful");
	    }
	}, taskOwner);
    }
    
    /* -- Test Channel.getDeliveryRequirement -- */

    public void testChannelGetDeliveryNoTxn() throws Exception {
	Channel channel = createChannel();
	try {
	    channel.getDeliveryRequirement();
	    fail("Expected TransactionNotActiveException");
	} catch (TransactionNotActiveException e) {
	    System.err.println(e);
	}
    }

    public void testChannelGetDeliveryMismatchedTxn() throws Exception {
	// TBD: should the implementation work this way?
	final Channel channel = createChannel();
	taskScheduler.runTransactionalTask(new AbstractKernelRunnable() {
	    public void run() {
		try {
		    channel.getDeliveryRequirement();
		    fail("Expected TransactionNotActiveException");
		} catch (TransactionNotActiveException e) {
		    System.err.println(e);
		}
	    }
	}, taskOwner);
    }

    public void testChannelGetDelivery() throws Exception {
	taskScheduler.runTransactionalTask(new AbstractKernelRunnable() {
	    public void run() {
		for (Delivery delivery : Delivery.values()) {
		    Channel channel = channelService.createChannel(delivery);
		    if (!delivery.equals(channel.getDeliveryRequirement())) {
			fail("Expected: " + delivery + ", got: " +
			     channel.getDeliveryRequirement());
		    }
		}
		System.err.println("Delivery requirements are equal");
	    }
	}, taskOwner);
    }

    public void testChannelGetDeliveryClosedChannel() throws Exception {
	taskScheduler.runTransactionalTask(new AbstractKernelRunnable() {
	    public void run() {
		for (Delivery delivery : Delivery.values()) {
		    Channel channel = channelService.createChannel(delivery);
		    channel.close();
		    if (!delivery.equals(channel.getDeliveryRequirement())) {
			fail("Expected: " + delivery + ", got: " +
			     channel.getDeliveryRequirement());
		    }
		}
		System.err.println("Got delivery requirement on close channel");
	    }
	}, taskOwner);
    }

    /* -- Test Channel.join -- */

    private DummyClient newClient() {
	return (new DummyClient()).connect(port).login("dummy", "password");	
    }

    public void testChannelJoinNoTxn() throws Exception {
	Channel channel = createChannel();
	DummyClient client = newClient();
	try {
	    channel.join(client.getSession());
	    fail("Expected TransactionNotActiveException");
	} catch (TransactionNotActiveException e) {
	    System.err.println(e);
	} finally {
	    if (client != null) {
		client.disconnect();
	    }
	}
    }

    public void testChannelJoinClosedChannel() throws Exception {
	final DummyClient client = newClient();
	try {
	    taskScheduler.runTransactionalTask(new AbstractKernelRunnable() {
		public void run() throws Exception {
		    Channel channel =
			channelService.createChannel(Delivery.RELIABLE);
		    channel.close();
		    try {
			channel.join(client.getSession());
			fail("Expected IllegalStateException");
		    } catch (IllegalStateException e) {
			System.err.println(e);
		    }
		}
		}, taskOwner);
	    
	} finally {
	    if (client != null) {
		client.disconnect();
	    }
	}
    }

    public void testChannelJoinNullClientSession() throws Exception {
	taskScheduler.runTransactionalTask(new AbstractKernelRunnable() {
	    public void run() {
		Channel channel =
		    channelService.createChannel(Delivery.RELIABLE);
		try {
		    channel.join((ClientSession) null);
		    fail("Expected NullPointerException");
		} catch (NullPointerException e) {
		    System.err.println(e);
		}
	    }
	}, taskOwner);
    }

    public void testChannelJoin() throws Exception {
	String channelName = "joinTest";
	createChannel(channelName);
	ClientGroup group = new ClientGroup(someUsers);
	
	try {
	    joinUsers(channelName, someUsers);
	    checkUsersJoined(channelName, someUsers);

	} finally {
	    group.disconnect(false);
	}
    }

    private void joinUsers(
	final String channelName, final List<String> users)
	throws Exception
    {
	taskScheduler.runTransactionalTask(new AbstractKernelRunnable() {
	    public void run() {
		Channel channel = getChannel(channelName);
		for (String user : users) {
		    ClientSession session =
			dataService.getBinding(user, ClientSession.class);
		    channel.join(session);
		}
	    }
	}, taskOwner);
    }

    private void checkUsersJoined(
	final String channelName, final List<String> users)
	throws Exception
    {
	for (int i = 0; i < 3; i++) {
	    try {
		checkUsersJoined0(channelName, users);
		return;
	    } catch (junit.framework.AssertionFailedError e) {
	    }
	    Thread.sleep(100);
	}
    }
    
    private void checkUsersJoined0(
	final String channelName, final List<String> users)
	throws Exception
    {
	taskScheduler.runTransactionalTask(new AbstractKernelRunnable() {
	    public void run() {
		Channel channel = getChannel(channelName);
		Set<ClientSession> sessions = getSessions(channel);
		if (sessions.size() != users.size()) {
		    fail("Expected " + users.size() + " sessions, got " +
			 sessions.size());
		}
		for (ClientSession session : sessions) {
		    if (!users.contains(session.getName())) {
			fail("Expected session: " + session);
		    }
		}
		System.err.println("All sessions joined");
	    }
	}, taskOwner);
    }

    /* -- Test Channel.leave -- */

    public void testChannelLeaveNoTxn() throws Exception {
	Channel channel = createChannel();
	DummyClient client = newClient();
	try {
	    channel.leave(client.getSession());
	    fail("Expected TransactionNotActiveException");
	} catch (TransactionNotActiveException e) {
	    System.err.println(e);
	} finally {
	    if (client != null) {
		client.disconnect();
	    }
	}
    }

    public void testChannelLeaveMismatchedTxn() throws Exception {
	// TBD: should the implementation work this way?
	final String channelName = "test";
	final Channel channel = createChannel(channelName);
	final DummyClient client = newClient();
	try {
	    taskScheduler.runTransactionalTask(new AbstractKernelRunnable() {
		public void run() throws Exception {
		    try {
			channel.leave(client.getSession());
			fail("Expected TransactionNotActiveException");
		    } catch (TransactionNotActiveException e) {
			System.err.println(e);
		    }
		}
		}, taskOwner);
	} finally {
	    if (client != null) {
		client.disconnect();
	    }
	}
    }

    public void testChannelLeaveClosedChannel() throws Exception {
	final String channelName = "leaveClosedChannelTest";
	final String user = "daffy";
	final List<String> users = Arrays.asList(new String[] { user });
	createChannel(channelName);
	ClientGroup group = new ClientGroup(users);

	try {
	    taskScheduler.runTransactionalTask(new AbstractKernelRunnable() {
		public void run() {
		    Channel channel = getChannel(channelName);
		    ClientSession session =
			dataService.getBinding(user, ClientSession.class);
		    channel.join(session);
		    channel.close();
		    try {
			channel.leave(session);
			fail("Expected IllegalStateException");
		    } catch (IllegalStateException e) {
			System.err.println(e);
		    }
		}
	    }, taskOwner);
	
	} finally {
	    group.disconnect(false);
	}
    }

    public void testChannelLeaveNullClientSession() throws Exception {
	
	taskScheduler.runTransactionalTask(new AbstractKernelRunnable() {
	    public void run() {
		Channel channel =
		    channelService.createChannel(Delivery.RELIABLE);
		try {
		    channel.leave((ClientSession) null);
		    fail("Expected NullPointerException");
		} catch (NullPointerException e) {
		    System.err.println(e);
		}
	    }
	}, taskOwner);
    }

    public void testChannelLeaveSessionNotJoined() throws Exception {
	final String channelName = "leaveTest";
	createChannel(channelName);
	ClientGroup group = new ClientGroup(someUsers);
	
	try {
	    taskScheduler.runTransactionalTask(new AbstractKernelRunnable() {
		public void run() {
		    Channel channel = getChannel(channelName);
	
		    ClientSession moe =
			dataService.getBinding("moe", ClientSession.class);
		    channel.join(moe);

		    try {
			ClientSession larry =
			    dataService.getBinding("larry", ClientSession.class);
			channel.leave(larry);
			System.err.println("leave of non-member session returned");
			
		    } catch (Exception e) {
			System.err.println(e);
			fail("test failed with exception: " + e);
		    }
		    
		}
 	    }, taskOwner);

	    Thread.sleep(100);
	    
	    taskScheduler.runTransactionalTask(new AbstractKernelRunnable() {
		public void run() {
		    Channel channel = getChannel(channelName);
	
		    ClientSession moe =
			dataService.getBinding("moe", ClientSession.class);

		    ClientSession larry =
			dataService.getBinding("larry", ClientSession.class);
		    
		    Set<ClientSession> sessions = getSessions(channel);
		    if (sessions.size() != 1) {
			fail("Expected 1 session, got " +
			     sessions.size());
		    }

		    if (! sessions.contains(moe)) {
			fail("Expected session: " + moe);
		    }
		    channel.close();
		}
 	    }, taskOwner);
	    
	} finally {
	    group.disconnect(false);
	}
    }
    
    public void testChannelLeave() throws Exception {
	final String channelName = "leaveTest";
	createChannel(channelName);
	ClientGroup group = new ClientGroup(someUsers);
	
	try {
	    joinUsers(channelName, someUsers);
	    checkUsersJoined(channelName, someUsers);

	    for (final String user : someUsers) {
		
		taskScheduler.runTransactionalTask(new AbstractKernelRunnable() {
		    public void run() {
			Channel channel = getChannel(channelName);
			ClientSession session = getSession(user);
			channel.leave(session);
		    }}, taskOwner);

		Thread.sleep(100);
		
		taskScheduler.runTransactionalTask(new AbstractKernelRunnable() {
		    public void run() {
			Channel channel = getChannel(channelName);
			ClientSession session = getSession(user);
			if (getSessions(channel).contains(session)) {
			    fail("Failed to remove session: " + session);
			}}}, taskOwner);
	    }
	    
	    taskScheduler.runTransactionalTask(new AbstractKernelRunnable() {
		public void run() {
		    Channel channel = getChannel(channelName);

		    int numJoinedSessions = getSessions(channel).size();
		    if (numJoinedSessions != 0) {
			fail("Expected no sessions, got " + numJoinedSessions);
		    }
		    System.err.println("All sessions left");
		    
		    channel.close();
		}}, taskOwner);

	} finally {
	    group.disconnect(false);
	}

    }

    /* -- Test Channel.leaveAll -- */

    public void testChannelLeaveAllNoTxn() throws Exception {
	Channel channel = createChannel();
	try {
	    channel.leaveAll();
	    fail("Expected TransactionNotActiveException");
	} catch (TransactionNotActiveException e) {
	    System.err.println(e);
	}
    }

    public void testChannelLeaveAllClosedChannel() throws Exception {
	taskScheduler.runTransactionalTask(new AbstractKernelRunnable() {
	    public void run() {
		Channel channel =
		    channelService.createChannel(Delivery.RELIABLE);
		channel.close();
		try {
		    channel.leaveAll();
		    fail("Expected IllegalStateException");
		} catch (IllegalStateException e) {
		    System.err.println(e);
		}
	    }
	}, taskOwner);
    }

    public void testChannelLeaveAllNoSessionsJoined() throws Exception {
	taskScheduler.runTransactionalTask(new AbstractKernelRunnable() {
	    public void run() {
		Channel channel =
		    channelService.createChannel(Delivery.RELIABLE);
		channel.leaveAll();
		System.err.println(
		    "leaveAll succeeded with no sessions joined");
	    }
	}, taskOwner);
    }
    
    public void testChannelLeaveAll() throws Exception {
	final String channelName = "leaveAllTest";
	createChannel(channelName);
	ClientGroup group = new ClientGroup(someUsers);
	
	try {
	    joinUsers(channelName, someUsers);
	    checkUsersJoined(channelName, someUsers);

	    taskScheduler.runTransactionalTask(new AbstractKernelRunnable() {
		public void run() {
		    Channel channel = getChannel(channelName);
		    channel.leaveAll();
		}
	    }, taskOwner);
	    
	    Thread.sleep(100);
	    
	    taskScheduler.runTransactionalTask(new AbstractKernelRunnable() {
		public void run() {
		    Channel channel = getChannel(channelName);
		    int numJoinedSessions = getSessions(channel).size();
		    if (numJoinedSessions != 0) {
			fail("Expected no sessions, got " + numJoinedSessions);
		    }
		    System.err.println("All sessions left");
		    channel.close();
		}
	    }, taskOwner);
	} finally {
	    group.disconnect(false);
	}
    }

    private void printServiceBindings() throws Exception {
	taskScheduler.runTransactionalTask(new AbstractKernelRunnable() {
	    public void run() {
		System.err.println("Service bindings----------");
		Iterator<String> iter =
		    BoundNamesUtil.getServiceBoundNamesIterator(
			dataService, "com.sun.sgs.impl.service.channel.");
		while (iter.hasNext()) {
		    System.err.println(iter.next());
		}
		System.err.println("--------------------------");
	    }
	}, taskOwner);
    }

    /* -- Test Channel.send -- */

    private static byte[] testMessage = new byte[] {'x'};

    public void testChannelSendAllNoTxn() throws Exception {
	Channel channel = createChannel();
	try {
	    channel.send(ByteBuffer.wrap(testMessage));
	    fail("Expected TransactionNotActiveException");
	} catch (TransactionNotActiveException e) {
	    System.err.println(e);
	}
    }

    public void testChannelSendAllClosedChannel() throws Exception {
	final String channelName = "test";
	createChannel(channelName);
	taskScheduler.runTransactionalTask(new AbstractKernelRunnable() {
	    public void run() {
		Channel channel = getChannel(channelName);
		channel.close();
		try {
		    channel.send(ByteBuffer.wrap(testMessage));
		    fail("Expected IllegalStateException");
		} catch (IllegalStateException e) {
		    System.err.println(e);
		}
	    }
	}, taskOwner);
    }

    
    public void testChannelSendAll() throws Exception {
	String channelName = "test";
	createChannel(channelName);
	ClientGroup group = new ClientGroup(sevenDwarfs);
<<<<<<< HEAD

=======
	sendMessagesToChannel(channelName, group, 5);
    }

    public void testChannelSendAllMultipleNodes() throws Exception {
	addNodes("one", "two", "three");
	testChannelSendAll();
    }

    public void testChannelSendAllAfterRecovery() throws Exception {
	testChannelSendAllMultipleNodes();
	printServiceBindings();
	System.err.println("simulate watchdog server crash...");
	tearDown(false);
	setUp(false);
	//	Thread.sleep(WAIT_TIME);
	printServiceBindings();
	addNodes("ay", "bee", "sea");
	ClientGroup group = new ClientGroup(sevenDwarfs);
	sendMessagesToChannel("test", group, 3);
    }

    private void sendMessagesToChannel(
	final String channelName, ClientGroup group, int numMessages)
	throws Exception
    {
>>>>>>> 998371d5
	try {
	    boolean failed = false;
	    joinUsers(channelName, sevenDwarfs);
	    String messageString = "message";

	    for (int i = 0; i < numMessages; i++) {
		final MessageBuffer buf =
		    new MessageBuffer(MessageBuffer.getSize(messageString) +
				      MessageBuffer.getSize(channelName) + 4);
		buf.putString(messageString).
		    putString(channelName).
		    putInt(i);

		System.err.println("Sending message: " +
				   HexDumper.format(buf.getBuffer()));

		taskScheduler.runTransactionalTask(
		    new AbstractKernelRunnable() {
			public void run() {
			    Channel channel = getChannel(channelName);
			    channel.send(ByteBuffer.wrap(buf.getBuffer()));
			}
		    }, taskOwner);
	    }

	    Thread.sleep(5000);
	    for (DummyClient client : group.getClients()) {
		for (int i = 0; i < numMessages; i++) {
		    MessageInfo info = client.nextChannelMessage();
		    if (info == null) {
			failed = true;
			System.err.println(
			    "member:" + client.name + " did not get message");
			continue;
		    } else {
			if (! info.channelName.equals(channelName)) {
			    fail("Got channel name: " + info.channelName +
				 ", Expected: " + channelName);
			}
			System.err.println(
			    client.name + " got channel message: " + info.seq);
			if (info.seq != i) {
			    failed = true;
			    System.err.println(
				"\tFAILURE: expected sequence number: " + i);
			}
		    }
		}
	    }

	    if (failed) {
		fail("test failed: see output");
	    }
	    
	} catch (RuntimeException e) {
	    System.err.println("unexpected failure");
	    e.printStackTrace();
	    printServiceBindings();
	    fail("unexpected failure: " + e);
	} finally {
	    group.disconnect(false);
	}
    }

    /* -- Test Channel.close -- */

    public void testChannelCloseNoTxn() throws Exception {
	Channel channel = createChannel();
	try {
	    channel.close();
	    fail("Expected TransactionNotActiveException");
	} catch (TransactionNotActiveException e) {
	    System.err.println(e);
	}
    }
    
    public void testChannelClose() throws Exception {
	final String channelName = "closeTest";
	createChannel(channelName);
	printServiceBindings();
	taskScheduler.runTransactionalTask(new AbstractKernelRunnable() {
	    public void run() {
		Channel channel = getChannel(channelName);
		channel.close();
	    }
	}, taskOwner);
	Thread.sleep(100);
	taskScheduler.runTransactionalTask(new AbstractKernelRunnable() {
	    public void run() {
		Channel channel = getChannel(channelName);
		if (getChannel(channelName) != null) {
		    fail("obtained closed channel");
		}
	    }
	}, taskOwner);
	printServiceBindings();
    }

    public void testChannelCloseTwice() throws Exception {
	final String channelName = "closeTest";
	createChannel(channelName);
	
	taskScheduler.runTransactionalTask(new AbstractKernelRunnable() {
	    public void run() {
		Channel channel = getChannel(channelName);
		channel.close();
		channel.close();
		System.err.println("Channel closed twice");
	    }
	}, taskOwner);
	Thread.sleep(100);
	taskScheduler.runTransactionalTask(new AbstractKernelRunnable() {
	    public void run() {
		if (getChannel(channelName) != null) {
		    fail("obtained closed channel");
		}
	    }
	}, taskOwner);
    }
    
    public void testSessionRemovedFromChannelOnLogout() throws Exception {
	String channelName = "test";
	createChannel(channelName);
	ClientGroup group = new ClientGroup(someUsers);

	try {
	    joinUsers(channelName, someUsers);
	    Thread.sleep(100);
	    group.checkMembership(channelName, true);
	    group.disconnect(true);
	    Thread.sleep(WAIT_TIME); // this is necessary, and unfortunate...
	    group.checkMembership(channelName, false);
	    
	} catch (RuntimeException e) {
	    System.err.println("unexpected failure");
	    e.printStackTrace();
	    printServiceBindings();
	    fail("unexpected failure: " + e);
	} finally {
	    group.disconnect(false);
	}
    }

    public void testChannelSetsRemovedOnLogout() throws Exception {
	String channelName = "test";
	createChannel(channelName);
	ClientGroup group = new ClientGroup(someUsers);
	
	try {
	    joinUsers(channelName, someUsers);
	    Thread.sleep(100);
	    group.checkMembership(channelName, true);
	    group.checkChannelSets(true);
	    printServiceBindings();
	    group.disconnect(true);
	    Thread.sleep(WAIT_TIME); // this is necessary, and unfortunate...
	    group.checkMembership(channelName, false);
	    group.checkChannelSets(false);
	    
	} catch (Exception e) {
	    System.err.println("unexpected failure");
	    e.printStackTrace();
	    fail("unexpected failure: " + e);
	} finally {
	    printServiceBindings();
	    group.disconnect(false);
	}
    }

    public void testSessionsAndChannelSetsRemovedOnRecovery() throws Exception {
	String channelName = "test";
	createChannel(channelName);
	ClientGroup group = new ClientGroup(someUsers);
	
	try {
	    joinUsers(channelName, someUsers);
	    Thread.sleep(100);
	    group.checkMembership(channelName, true);
	    group.checkChannelSets(true);
	    printServiceBindings();

	    // simulate crash
	    System.err.println("simulate watchdog server crash...");
	    tearDown(false);
	    setUp(false);

	    Thread.sleep(WAIT_TIME); // await recovery actions
	    group.checkMembership(channelName, false);
	    group.checkChannelSets(false);
	    printServiceBindings();

	} catch (RuntimeException e) {
	    System.err.println("unexpected failure");
	    e.printStackTrace();
	    fail("unexpected failure: " + e);
	} finally {
	    printServiceBindings();
	    group.disconnect(false);
	}
	
    }

    private class ClientGroup {

	final List<String> users;
	final Map<String, DummyClient> clients =
	    new HashMap<String, DummyClient>();
	// FIXME: This is a kludge for now
	final long nodeId = serverNodeId;

	ClientGroup(String... users) {
	    this(Arrays.asList(users));
	}
	
	ClientGroup(List<String> users) {
	    this.users = users;
	    for (String user : users) {
		DummyClient client = new DummyClient();
		clients.put(user, client);
		client.connect(port);
		client.login(user, "password");
	    }
	}

	void join(String channelName) {
	    for (DummyClient client : clients.values()) {
		client.join(channelName);
	    }
	}

	void leave(String channelName) {
	    for (DummyClient client : clients.values()) {
		client.leave(channelName);
	    }
	}

	void checkMembership(final String name, final boolean isMember)
	    throws Exception
	{
	    taskScheduler.runTransactionalTask(new AbstractKernelRunnable() {
		public void run() {
		    Channel channel = getChannel(name);
		    Set<ClientSession> sessions = getSessions(channel);
		    for (DummyClient client : clients.values()) {

			ClientSession session = getClientSession(client.name);

			if (session != null && sessions.contains(session)) {
			    if (!isMember) {
				fail("ClientGroup.checkMembership session: " +
				     session.getName() + " is a member of " +
				     name);
			    }
			} else if (isMember) {
			    String sessionName =
				(session == null) ? "null" : session.getName();
			    fail("ClientGroup.checkMembership session: " +
				 sessionName + " is not a member of " + name);
			}
		    }
		}
	    }, taskOwner);
	}

	void checkChannelSets(final boolean exists) throws Exception {
	    taskScheduler.runTransactionalTask(new AbstractKernelRunnable() {
		public void run() {
		    for (DummyClient client : clients.values()) {
			String sessionKey =
			    getChannelSetKey(nodeId, client.getSessionId());
			try {
			    dataService.getServiceBinding(
 				sessionKey, ManagedObject.class);
			    if (!exists) {
				fail("checkChannelSets: set exists: " +
				     client.name);
			    }
			} catch (NameNotBoundException e) {
			    if (exists) {
				fail("checkChannelSets no channel set: " +
				     client.name);
			    }
			}
		    }
		}
	    }, taskOwner);
	}

	DummyClient getClient(String name) {
	    return clients.get(name);
	}

	Collection<DummyClient> getClients() {
	    return clients.values();
	}
	
	void disconnect(boolean graceful) {
	    for (DummyClient client : clients.values()) {
		if (graceful) {
		    client.logout();
		} else {
		    client.disconnect();
		}
	    }
	}
    }

    /* -- other methods -- */

    private ClientSession getClientSession(String name) {
	try {
	    return dataService.getBinding(name, ClientSession.class);
	} catch (ObjectNotFoundException e) {
	    return null;
	}
    }

    private static final String CHANNEL_SET_PREFIX =
	"com.sun.sgs.impl.service.channel.set.";
    
    private static String getChannelSetKey(long nodeId, byte[] sessionId) {
	return CHANNEL_SET_PREFIX + nodeId + "." + HexDumper.toHexString(sessionId);
    }

    /**
     * Returns a newly created channel
     */
    private Channel createChannel() throws Exception {
	return createChannel("test");
    }

    private Channel createChannel(String name) throws Exception {
	CreateChannelTask createChannelTask =
	    new CreateChannelTask(name);
	taskScheduler.runTransactionalTask(createChannelTask, taskOwner);
	return createChannelTask.getChannel();
    }

    private class CreateChannelTask extends AbstractKernelRunnable {
	private final String name;
	private Channel channel;
	
	CreateChannelTask(String name) {
	    this.name = name;
	}
	
	public void run() throws Exception {
	    channel = channelService.createChannel(Delivery.RELIABLE);
	    dataService.setBinding(name, channel);
	}

	Channel getChannel() {
	    return channel;
	}
    }

    private ClientSession getSession(String name) {
	try {
	    return dataService.getBinding(name, ClientSession.class);
	} catch (ObjectNotFoundException e) {
	    return null;
	}
    }

    private Channel getChannel(String name) {
	try {
	    return dataService.getBinding(name, Channel.class);
	} catch (ObjectNotFoundException e) {
	    return null;
	}
    }

    private Set<ClientSession> getSessions(Channel channel) {
	Set<ClientSession> sessions = new HashSet<ClientSession>();
	Iterator<ClientSession> iter = ((ChannelImpl) channel).getSessions();
	while (iter.hasNext()) {
	    sessions.add(iter.next());
	}
	return sessions;
    }
    
    /* -- other classes -- */

    /**
     * Dummy client code for testing purposes.
     */
    private class DummyClient {

	String name;
	byte[] sessionId;
	private Connector<SocketAddress> connector;
	private ConnectionListener listener;
	private Connection connection;
	private boolean connected = false;
	private final Object lock = new Object();
	private boolean loginAck = false;
	private boolean loginSuccess = false;
	private boolean loginRedirect = false;
	private boolean logoutAck = false;
	private boolean joinAck = false;
	private boolean leaveAck = false;
        private boolean awaitGraceful = false;
	private Set<String> channelNames = new HashSet<String>();
	private String reason;	
	private String redirectEndpoint;
        private byte[] reconnectKey;
	private final List<MessageInfo> channelMessages =
	    new ArrayList<MessageInfo>();

	
	DummyClient() {
	}

	byte[] getSessionId() {
	    return sessionId;
	}

	DummyClient connect(int port) {
	    if (connected) {
		throw new RuntimeException("DummyClient.connect: already connected");
	    }
	    System.err.println("DummyClient.connect[port=" + port + "]");
	    connected = false;
	    listener = new Listener();
	    try {
		SocketEndpoint endpoint =
		    new SocketEndpoint(
		        new InetSocketAddress(InetAddress.getLocalHost(), port),
			TransportType.RELIABLE);
		connector = endpoint.createConnector();
		connector.connect(listener);
	    } catch (Exception e) {
		System.err.println("DummyClient.connect[" + name + "] throws: " + e);
		e.printStackTrace();
		throw new RuntimeException(
		    "DummyClient.connect[" + name + "]  failed", e);
	    }
	    synchronized (lock) {
		try {
		    if (connected == false) {
			lock.wait(WAIT_TIME * 2);
		    }
		    if (connected != true) {
			throw new RuntimeException(
 			    "DummyClient.connect[" + name + "] timed out");
		    }
		} catch (InterruptedException e) {
		    throw new RuntimeException(
			"DummyClient.connect[" + name + "] timed out", e);
		}
	    }
	    return this;
	}

	void disconnect() {
	    System.err.println("DummyClient.disconnect[" + name + "]");

            synchronized (lock) {
		if (! connected) {
		    return;
		}
                try {
                    connection.close();
		    lock.wait(WAIT_TIME);
                } catch (Exception e) {
                    System.err.println(
                        "DummyClient.disconnect exception:" + e);
                    lock.notifyAll();
		    return;
                } finally {
		    if (connected) {
			reset();
		    }
		}
            }
	}

	void reset() {
	    assert Thread.holdsLock(lock);
	    connected = false;
	    connection = null;
	    loginAck = false;
	    loginSuccess = false;
	    loginRedirect = false;
	    redirectEndpoint = null;
	}

	DummyClient login(String user, String pass) {
	    synchronized (lock) {
		if (connected == false) {
		    throw new RuntimeException(
			"DummyClient.login[" + name + "] not connected");
		}
	    }
	    this.name = user;

	    MessageBuffer buf =
		new MessageBuffer(2 + MessageBuffer.getSize(user) +
				  MessageBuffer.getSize(pass));
	    buf.putByte(SimpleSgsProtocol.LOGIN_REQUEST).
                putByte(SimpleSgsProtocol.VERSION).
		putString(user).
		putString(pass);
	    loginAck = false;
	    try {
		connection.sendBytes(buf.getBuffer());
	    } catch (IOException e) {
		throw new RuntimeException(e);
	    }
	    String endpoint = null;
	    synchronized (lock) {
		try {
		    if (loginAck == false) {
			lock.wait(WAIT_TIME * 2);
		    }
		    if (loginAck != true) {
			throw new RuntimeException(
			    "DummyClient.login[" + name + "] timed out");
		    }
		    if (loginSuccess) {
			return this;
		    } else if (loginRedirect) {
			endpoint = redirectEndpoint;
		    } else {
			throw new RuntimeException(LOGIN_FAILED_MESSAGE);
		    }
		} catch (InterruptedException e) {
		    throw new RuntimeException(
			"DummyClient.login[" + name + "] timed out", e);
		}
	    }

	    // handle redirected login
	    int redirectPort =
	        Integer.valueOf(redirectEndpoint.split(":", 2)[1]);
	    disconnect();
	    connect(redirectPort);
	    return login(user, pass);
	}

	ClientSession getSession() throws Exception {
	    GetSessionTask task = new GetSessionTask(name);
	    taskScheduler.runTransactionalTask(task, taskOwner);
	    return task.getSession();
	}

	/**
	 * Sends a SESSION_MESSAGE.
	 */
	void sendMessage(byte[] message) {
	    checkLoggedIn();

	    MessageBuffer buf =
		new MessageBuffer(1 + message.length);
	    buf.putByte(SimpleSgsProtocol.SESSION_MESSAGE).
		putBytes(message);
	    try {
		connection.sendBytes(buf.getBuffer());
	    } catch (IOException e) {
		throw new RuntimeException(e);
	    }
	}

	MessageInfo nextChannelMessage() {
	    synchronized (lock) {
		if (channelMessages.isEmpty()) {
		    try {
			lock.wait(WAIT_TIME);
		    } catch (InterruptedException e) {
		    }
		}
		return
		    channelMessages.isEmpty() ?
		    null :
		    channelMessages.remove(0);
	    }
	}

	/**
	 * Throws a {@code RuntimeException} if this session is not
	 * logged in.
	 */
	private void checkLoggedIn() {
	    synchronized (lock) {
		if (!connected || !loginSuccess) {
		    throw new RuntimeException(
			"DummyClient.login not connected or loggedIn");
		}
	    }
	}

	void join(String channelToJoin) {
	    String action = "join";
	    MessageBuffer buf =
		new MessageBuffer(MessageBuffer.getSize(action) +
				  MessageBuffer.getSize(channelToJoin));
	    buf.putString(action).putString(channelToJoin);
	    sendMessage(buf.getBuffer());
	    joinAck = false;
	    synchronized (lock) {
		try {
		    if (joinAck == false) {
			lock.wait(WAIT_TIME);
		    }
		    if (joinAck != true) {
			throw new RuntimeException(
			    "DummyClient.join timed out: " + channelToJoin);
		    }

		    if (! channelNames.contains(channelToJoin)) {
			fail("DummyClient.join not joined: " +
			     channelToJoin);
		    }
		    
		} catch (InterruptedException e) {
		    throw new RuntimeException(
			    "DummyClient.join timed out: " + channelToJoin, e);
		}
	    }
	}
	    
	void leave(String channelToLeave) {
	    String action = "leave";
	    MessageBuffer buf =
		new MessageBuffer(MessageBuffer.getSize(action) +
				  MessageBuffer.getSize(channelToLeave));
	    buf.putString(action).putString(channelToLeave);
	    sendMessage(buf.getBuffer());
	    leaveAck = false;
	    synchronized (lock) {
		try {
		    if (leaveAck == false) {
			lock.wait(WAIT_TIME);
		    }
		    if (leaveAck != true) {
			throw new RuntimeException(
			    "DummyClient.leave timed out: " + channelToLeave);
		    }

		    if (channelNames.contains(channelToLeave)) {
			fail("DummyClient.leave still joined: " +
			     channelToLeave);
		    }
		    
		} catch (InterruptedException e) {
		    throw new RuntimeException(
			    "DummyClient.leave timed out: " + channelToLeave, e);
		}
	    }
	}
	
	void logout() {
            synchronized (lock) {
                if (connected == false) {
                    return;
                }
            }
            MessageBuffer buf = new MessageBuffer(1);
            buf.putByte(SimpleSgsProtocol.LOGOUT_REQUEST);
            logoutAck = false;
            awaitGraceful = true;
            try {
                connection.sendBytes(buf.getBuffer());
            } catch (IOException e) {
                throw new RuntimeException(e);
            }
            synchronized (lock) {
                try {
                    if (logoutAck == false) {
                        lock.wait(WAIT_TIME);
                    }
                    if (logoutAck != true) {
                        throw new RuntimeException(
                            "DummyClient.disconnect[" + name + "] timed out");
                    }
                } catch (InterruptedException e) {
                    throw new RuntimeException(
                        "DummyClient.disconnect[" + name + "] timed out", e);
                } finally {
                    if (! logoutAck)
                        disconnect();
                }
            }
	}

	private class Listener implements ConnectionListener {

	    List<byte[]> messageList = new ArrayList<byte[]>();
	    
            /** {@inheritDoc} */
	    public void bytesReceived(Connection conn, byte[] buffer) {
		if (connection != conn) {
		    System.err.println(
			"[" + name + "] bytesReceived: " +
			"wrong handle, got:" +
			conn + ", expected:" + connection);
		    return;
		}

		MessageBuffer buf = new MessageBuffer(buffer);

		processAppProtocolMessage(buf);
	    }

	    private void processAppProtocolMessage(MessageBuffer buf) {

		byte opcode = buf.getByte();

		switch (opcode) {

		case SimpleSgsProtocol.LOGIN_SUCCESS:
                    // FIXME: this is actually the reconnect key, but the
                    // current implementation sends the sessionId to aid
                    // this test.
                    reconnectKey = buf.getBytes(buf.limit() - buf.position());
                    sessionId = reconnectKey;
		    synchronized (lock) {
			loginAck = true;
			loginSuccess = true;
			System.err.println("[" + name + "] login succeeded");
			lock.notifyAll();
		    }
		    break;
		    
		case SimpleSgsProtocol.LOGIN_FAILURE:
		    reason = buf.getString();
		    synchronized (lock) {
			loginAck = true;
			loginSuccess = false;
			System.err.println("[" + name + "] login failed: " +
					   ", reason:" + reason);
			lock.notifyAll();
		    }
		    break;

		case SimpleSgsProtocol.LOGOUT_SUCCESS:
		    synchronized (lock) {
			logoutAck = true;
			System.err.println("logout succeeded: " + name);
                        // let disconnect do the lock notification
		    }
		    break;

		case SimpleSgsProtocol.LOGIN_REDIRECT:
		    redirectEndpoint = buf.getString();
		    synchronized (lock) {
			loginAck = true;
			loginRedirect = true;
			System.err.println("login redirected: " + name +
					   ", endpoint:" + redirectEndpoint);
			lock.notifyAll();
		    } break;

		case SimpleSgsProtocol.SESSION_MESSAGE: {
		    String action = buf.getString();
		    if (action.equals("join")) {
			String channelName = buf.getString();
			synchronized (lock) {
			    joinAck = true;
			    channelNames.add(channelName);
			    System.err.println(
				name + ": got join ack, channel: " +
				channelName);
			    lock.notifyAll();
			}
		    } else if (action.equals("leave")) {
			String channelName = buf.getString();
			synchronized (lock) {
			    leaveAck = true;
			    channelNames.remove(channelName);
			    System.err.println(
				name + ": got leave ack, channel: " +
				channelName);
			    lock.notifyAll();
			}
		    } else if (action.equals("message")) {
			String channelName = buf.getString();
			int seq = buf.getInt();
			synchronized (lock) {
			    channelMessages.add(new MessageInfo(channelName, seq));
			    System.err.println(name + ": message received: " + seq);
			    lock.notifyAll();
			}
		    } else {
			System.err.println(
			    name + ": received message with unknown action: " +
			    action);
		    }
		    break;
		}

		default:
		    System.err.println(	
			"[" + name + "] processAppProtocolMessage: unknown op code: " +
			opcode);
		    break;
		}
	    }

            /** {@inheritDoc} */
	    public void connected(Connection conn) {
		System.err.println("DummyClient.Listener.connected");
		if (connection != null) {
		    System.err.println(
			"DummyClient.Listener.already connected handle: " +
			connection);
		    return;
		}
		connection = conn;
		synchronized (lock) {
		    connected = true;
		    lock.notifyAll();
		}
	    }

            /** {@inheritDoc} */
	    public void disconnected(Connection conn) {
                synchronized (lock) {
                    if (awaitGraceful) {
                        // Hack since client might not get last msg
                        logoutAck = true;
                    }
		    reset();
                    lock.notifyAll();
                }
	    }
	    
            /** {@inheritDoc} */
	    public void exceptionThrown(Connection conn, Throwable exception) {
		System.err.println("DummyClient.Listener.exceptionThrown " +
				   "exception:" + exception);
		exception.printStackTrace();
	    }
	}
    }

    private static class MessageInfo {
	final String channelName;
	final int seq;

	MessageInfo(String channelName, int seq) {
	    this.channelName = channelName;
	    this.seq = seq;
	}
    }

    public static class DummyAppListener implements AppListener, Serializable {

	private final static long serialVersionUID = 1L;

        /** {@inheritDoc} */
	public ClientSessionListener loggedIn(ClientSession session) {

	    DummyClientSessionListener listener =
		new DummyClientSessionListener(session);
	    DataManager dataManager = AppContext.getDataManager();
	    dataManager.setBinding(session.getName(), session);
	    System.err.println("DummyAppListener.loggedIn: session:" + session);
	    return listener;
	}

        /** {@inheritDoc} */
	public void initialize(Properties props) {
	}
    }

    private static class DummyClientSessionListener
	implements ClientSessionListener, Serializable, ManagedObject
    {
	private final static long serialVersionUID = 1L;
	private final String name;
	boolean receivedDisconnectedCallback = false;
	boolean wasGracefulDisconnect = false;
	
	private final ManagedReference sessionRef;
	
	DummyClientSessionListener(ClientSession session) {
	    DataManager dataManager = AppContext.getDataManager();
	    this.sessionRef = dataManager.createReference(session);
	    this.name = session.getName();
	}

        /** {@inheritDoc} */
	public void disconnected(boolean graceful) {
	    System.err.println("DummyClientSessionListener[" + name +
			       "] disconnected invoked with " + graceful);
	    AppContext.getDataManager().markForUpdate(this);
	    synchronized (disconnectedCallbackLock) {
		receivedDisconnectedCallback = true;
		this.wasGracefulDisconnect = graceful;
		disconnectedCallbackLock.notifyAll();
	    }
	}

        /** {@inheritDoc} */
	public void receivedMessage(ByteBuffer message) {
            byte[] bytes = new byte[message.remaining()];
            message.asReadOnlyBuffer().get(bytes);
	    MessageBuffer buf = new MessageBuffer(bytes);
	    String action = buf.getString();
	    DataManager dataManager = AppContext.getDataManager();
	    ClientSession session = sessionRef.get(ClientSession.class);
	    if (action.equals("join")) {
		String channelName = buf.getString();
		System.err.println("DummyClientSessionListener: join request, " +
				   "channel name: " + channelName +
				   ", user: " + name);
		Channel channel = dataManager.
		    	getBinding(channelName, Channel.class);
		channel.join(session);
		session.send(message.asReadOnlyBuffer());
	    } else if (action.equals("leave")) {
		String channelName = buf.getString();
		System.err.println("DummyClientSessionListener: leave request, " +
				   "channel name: " + channelName +
				   ", user: " + name);
		Channel channel = dataManager.
		    	getBinding(channelName, Channel.class);
		channel.leave(session);
		session.send(message.asReadOnlyBuffer());
	    } else if (action.equals("message")) {
		String channelName = buf.getString();
		System.err.println("DummyClientSessionListener: send request, " +
				   "channel name: " + channelName +
				   ", user: " + name);
		Channel channel = dataManager.
		    	getBinding(channelName, Channel.class);
		channel.send(message.asReadOnlyBuffer());
	    }
	}
    }

    private class GetSessionTask extends AbstractKernelRunnable {

	private final String name;
	private ClientSession session;
	
	GetSessionTask(String name) {
	    this.name = name;
	}

	public void run() {
	    session = dataService.getBinding(name, ClientSession.class);
	}

	ClientSession getSession() {
	    return session;
	}
    }
}<|MERGE_RESOLUTION|>--- conflicted
+++ resolved
@@ -1,4 +1,4 @@
- /*
+/*
  * Copyright 2007-2008 Sun Microsystems, Inc.
  *
  * This file is part of Project Darkstar Server.
@@ -794,9 +794,6 @@
 	String channelName = "test";
 	createChannel(channelName);
 	ClientGroup group = new ClientGroup(sevenDwarfs);
-<<<<<<< HEAD
-
-=======
 	sendMessagesToChannel(channelName, group, 5);
     }
 
@@ -822,7 +819,6 @@
 	final String channelName, ClientGroup group, int numMessages)
 	throws Exception
     {
->>>>>>> 998371d5
 	try {
 	    boolean failed = false;
 	    joinUsers(channelName, sevenDwarfs);
