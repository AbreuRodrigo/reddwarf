/*
 * Copyright 2007 Sun Microsystems, Inc.
 *
 * This file is part of Project Darkstar Server.
 *
 * Project Darkstar Server is free software: you can redistribute it
 * and/or modify it under the terms of the GNU General Public License
 * version 2 as published by the Free Software Foundation and
 * distributed hereunder to you.
 *
 * Project Darkstar Server is distributed in the hope that it will be useful,
 * but WITHOUT ANY WARRANTY; without even the implied warranty of
 * MERCHANTABILITY or FITNESS FOR A PARTICULAR PURPOSE.  See the
 * GNU General Public License for more details.
 *
 * You should have received a copy of the GNU General Public License
 * along with this program.  If not, see <http://www.gnu.org/licenses/>.
 */

package com.sun.sgs.test.impl.service.channel;

import com.sun.sgs.service.WatchdogService;
import com.sun.sgs.impl.service.watchdog.WatchdogServiceImpl;
import com.sun.sgs.app.AppContext;
import com.sun.sgs.app.AppListener;
import com.sun.sgs.app.Channel;
import com.sun.sgs.app.ChannelListener;
import com.sun.sgs.app.ChannelManager;
import com.sun.sgs.app.ClientSession;
import com.sun.sgs.app.ClientSessionId;
import com.sun.sgs.app.ClientSessionListener;
import com.sun.sgs.app.DataManager;
import com.sun.sgs.app.Delivery;
import com.sun.sgs.app.ManagedObject;
import com.sun.sgs.app.ManagedReference;
import com.sun.sgs.app.NameExistsException;
import com.sun.sgs.app.NameNotBoundException;
import com.sun.sgs.app.TaskManager;
import com.sun.sgs.app.TransactionNotActiveException;
import com.sun.sgs.auth.Identity;
import com.sun.sgs.auth.IdentityCredentials;
import com.sun.sgs.auth.IdentityCoordinator;
import com.sun.sgs.impl.auth.NamePasswordCredentials;
import com.sun.sgs.impl.io.SocketEndpoint;
import com.sun.sgs.impl.io.TransportType;
import com.sun.sgs.impl.kernel.DummyAbstractKernelAppContext;
import com.sun.sgs.impl.kernel.MinimalTestKernel;
import com.sun.sgs.impl.kernel.StandardProperties;
import com.sun.sgs.impl.service.channel.ChannelServiceImpl;
import com.sun.sgs.impl.service.data.DataServiceImpl;
import com.sun.sgs.impl.service.data.store.DataStoreImpl;
import com.sun.sgs.impl.service.nodemap.NodeMappingServiceImpl;
import com.sun.sgs.impl.service.session.ClientSessionServiceImpl;
import com.sun.sgs.impl.service.task.TaskServiceImpl;
import com.sun.sgs.impl.sharedutil.CompactId;
import com.sun.sgs.impl.sharedutil.HexDumper;
import com.sun.sgs.impl.sharedutil.MessageBuffer;
import com.sun.sgs.impl.util.BoundNamesUtil;
import com.sun.sgs.io.Connection;
import com.sun.sgs.io.ConnectionListener;
import com.sun.sgs.io.Connector;
import com.sun.sgs.protocol.simple.SimpleSgsProtocol;
import com.sun.sgs.service.ClientSessionService;
import com.sun.sgs.service.DataService;
import com.sun.sgs.service.NodeMappingService;
import com.sun.sgs.service.TaskService;
import com.sun.sgs.test.util.DummyComponentRegistry;
import com.sun.sgs.test.util.DummyTransaction;
import com.sun.sgs.test.util.DummyTransactionProxy;
import static com.sun.sgs.test.util.UtilProperties.createProperties;
import java.io.ByteArrayInputStream;
import java.io.ByteArrayOutputStream;
import java.io.File;
import java.io.IOException;
import java.io.ObjectInputStream;
import java.io.ObjectOutputStream;
import java.io.Serializable;
import java.net.InetAddress;
import java.net.InetSocketAddress;
import java.net.SocketAddress;
import java.util.ArrayList;
import java.util.Arrays;
import java.util.Collection;
import java.util.Collections;
import java.util.HashMap;
import java.util.HashSet;
import java.util.Iterator;
import java.util.List;
import java.util.Map;
import java.util.Properties;
import java.util.Set;
import java.util.concurrent.atomic.AtomicLong;
import junit.framework.TestCase;

public class TestChannelServiceImpl extends TestCase {
    
    /** The name of the DataServiceImpl class. */
    private static final String DataStoreImplClassName =
	DataStoreImpl.class.getName();

    /** Directory used for database shared across multiple tests. */
    private static final String DB_DIRECTORY =
        System.getProperty("java.io.tmpdir") + File.separator +
	"TestChannelServiceImpl.db";

    /** Properties for the channel service and client session service. */
    private static Properties serviceProps = createProperties(
	    "com.sun.sgs.app.name", "TestChannelServiceImpl",
	    "com.sun.sgs.app.port", "0",
            "com.sun.sgs.impl.service.data.store.DataStoreImpl.directory",
	    	DB_DIRECTORY,
            "com.sun.sgs.impl.service.watchdog.server.start", "true",
	    "com.sun.sgs.impl.service.watchdog.server.port", "0",
	    "com.sun.sgs.impl.service.watchdog.renew.interval", "1000",
	    "com.sun.sgs.impl.service.nodemap.server.start", "true",
	    "com.sun.sgs.impl.service.nodemap.server.port", "0"
	    );

    private static final String CHANNEL_NAME = "three stooges";
    
    private static final int WAIT_TIME = 2000;
    
    private static final String LOGIN_FAILED_MESSAGE = "login failed";

    private static final Set<CompactId> ALL_MEMBERS = new HashSet<CompactId>();
    
    private static Object disconnectedCallbackLock = new Object();

    /** Kernel/transaction-related test components. */
    private static DummyTransactionProxy txnProxy =
	MinimalTestKernel.getTransactionProxy();
    private DummyAbstractKernelAppContext appContext;
    private DummyComponentRegistry systemRegistry;
    private DummyComponentRegistry serviceRegistry;
    private DummyTransaction txn;

    /** Services. */
    private DataServiceImpl dataService;
    private WatchdogServiceImpl watchdogService;
    private NodeMappingServiceImpl nodeMappingService;
    private TaskServiceImpl taskService;
    private ChannelServiceImpl channelService;
    private ClientSessionServiceImpl sessionService;
<<<<<<< HEAD
    private DummyIdentityManager identityManager;
=======
    private TaskServiceImpl taskService;
    private DummyIdentityCoordinator identityCoordinator;
>>>>>>> 6568bb50
    
    /** The listen port for the client session service. */
    private int port;

    /** The node ID for the local node. */
    private long localNodeId;

    /** True if test passes. */
    private boolean passed;

    /** Constructs a test instance. */
    public TestChannelServiceImpl(String name) {
	super(name);
    }

    /** Creates and configures the channel service. */
    protected void setUp() throws Exception {
	passed = false;
	System.err.println("Testcase: " + getName());
        setUp(true);
    }

    protected void setUp(boolean clean) throws Exception {
        if (clean) {
            deleteDirectory(DB_DIRECTORY);
        }

	MinimalTestKernel.useMasterScheduler(serviceProps);
        appContext = MinimalTestKernel.createContext();
	systemRegistry = MinimalTestKernel.getSystemRegistry(appContext);
	serviceRegistry = MinimalTestKernel.getServiceRegistry(appContext);

	// create data service
	dataService = createDataService(systemRegistry);
        txnProxy.setComponent(DataService.class, dataService);
        txnProxy.setComponent(DataServiceImpl.class, dataService);
        serviceRegistry.setComponent(DataManager.class, dataService);
        serviceRegistry.setComponent(DataService.class, dataService);
        serviceRegistry.setComponent(DataServiceImpl.class, dataService);

	// create watchdog service
	watchdogService =
	    new WatchdogServiceImpl(serviceProps, systemRegistry, txnProxy);
	txnProxy.setComponent(WatchdogService.class, watchdogService);
	txnProxy.setComponent(WatchdogServiceImpl.class, watchdogService);
	serviceRegistry.setComponent(WatchdogService.class, watchdogService);
	serviceRegistry.setComponent(
	    WatchdogServiceImpl.class, watchdogService);

	// create node mapping service
        nodeMappingService = new NodeMappingServiceImpl(
	    serviceProps, systemRegistry, txnProxy);
        txnProxy.setComponent(NodeMappingService.class, nodeMappingService);
        txnProxy.setComponent(
	    NodeMappingServiceImpl.class, nodeMappingService);
        serviceRegistry.setComponent(
	    NodeMappingService.class, nodeMappingService);
        serviceRegistry.setComponent(
	    NodeMappingServiceImpl.class, nodeMappingService);
	
	// create task service
	taskService = new TaskServiceImpl(
	    new Properties(), systemRegistry, txnProxy);
        txnProxy.setComponent(TaskService.class, taskService);
        txnProxy.setComponent(TaskServiceImpl.class, taskService);
        serviceRegistry.setComponent(TaskManager.class, taskService);
        serviceRegistry.setComponent(TaskService.class, taskService);
        serviceRegistry.setComponent(TaskServiceImpl.class, taskService);

	// create identity coordinator
	identityCoordinator = new DummyIdentityCoordinator();
	systemRegistry.setComponent(IdentityCoordinator.class, identityCoordinator);

	// create client session service
	sessionService = new ClientSessionServiceImpl(
	    serviceProps, systemRegistry, txnProxy);
	serviceRegistry.setComponent(
	    ClientSessionService.class, sessionService);
	txnProxy.setComponent(
	    ClientSessionService.class, sessionService);
	port = sessionService.getListenPort();
	
	// create channel service
	channelService = new ChannelServiceImpl(
	    serviceProps, systemRegistry, txnProxy);
	txnProxy.setComponent(ChannelServiceImpl.class, channelService);
	serviceRegistry.setComponent(ChannelManager.class, channelService);
	serviceRegistry.setComponent(ChannelServiceImpl.class, channelService);
	
	// services ready
	dataService.ready();
	watchdogService.ready();
	nodeMappingService.ready();
	taskService.ready();
	sessionService.ready();
	channelService.ready();

	localNodeId = watchdogService.getLocalNodeId();

	createTransaction(1000);
    }

    /** Sets passed if the test passes. */
    protected void runTest() throws Throwable {
	super.runTest();
        Thread.sleep(100);
	passed = true;
    }
    
    /** Cleans up the transaction. */
    protected void tearDown() throws Exception {
        tearDown(true);
    }

    protected void tearDown(boolean clean) throws Exception {
        if (txn != null) {
            try {
                txn.abort(null);
            } catch (RuntimeException e) {
                if ((! clean) || passed) {
                    // ignore
                } else {
                    e.printStackTrace();
                }
            } finally {
                txn = null;
            }
        }
        if (channelService != null) {
            channelService.shutdown();
            channelService = null;
        }
        if (sessionService != null) {
            sessionService.shutdown();
            sessionService = null;
        }
        if (taskService != null) {
            taskService.shutdown();
            taskService = null;
        }
	if (nodeMappingService != null) {
	    nodeMappingService.shutdown();
	    nodeMappingService = null;
	}
	if (watchdogService != null) {
	    watchdogService.shutdown();
	    watchdogService = null;
	}
        if (dataService != null) {
            dataService.shutdown();
            dataService = null;
        }
        if (clean) {
            deleteDirectory(DB_DIRECTORY);
        }
        MinimalTestKernel.destroyContext(appContext);
    }

    /* -- Test constructor -- */

    public void testConstructorNullProperties() throws Exception {
	try {
	    new ChannelServiceImpl(null, new DummyComponentRegistry(),
				   new DummyTransactionProxy());
	    fail("Expected NullPointerException");
	} catch (NullPointerException e) {
	    System.err.println(e);
	}
    }

    public void testConstructorNullComponentRegistry() throws Exception {
	try {
	    new ChannelServiceImpl(serviceProps, null,
				   new DummyTransactionProxy());
	    fail("Expected NullPointerException");
	} catch (NullPointerException e) {
	    System.err.println(e);
	}
    }

    public void testConstructorNullTransactionProxy() throws Exception {
	try {
	    new ChannelServiceImpl(serviceProps, new DummyComponentRegistry(),
				   null);
	    fail("Expected NullPointerException");
	} catch (NullPointerException e) {
	    System.err.println(e);
	}
    }

    public void testConstructorNoAppName() throws Exception {
	try {
	    new ChannelServiceImpl(
		new Properties(), new DummyComponentRegistry(),
		new DummyTransactionProxy());
	    fail("Expected IllegalArgumentException");
	} catch (IllegalArgumentException e) {
	    System.err.println(e);
	}
    }

    /* -- Test createChannel -- */

    public void testCreateChannelNullName() {
	try {
	    channelService.createChannel(
		null, new DummyChannelListener(), Delivery.RELIABLE);
	    fail("Expected NullPointerException");
	} catch (NullPointerException e) {
	    System.err.println(e);
	}
    }

    public void testCreateChannelNullListener() {
	try {
	    channelService.createChannel(
		"foo", null, Delivery.RELIABLE);
	    System.err.println("channel created");
	} catch (NullPointerException e) {
	    fail("Got NullPointerException");
	}
    }

    public void testCreateChannelNonSerializableListener() {
	try {
	    channelService.createChannel(
		"foo", new NonSerializableChannelListener(), Delivery.RELIABLE);
	    fail("Expected IllegalArgumentException");
	} catch (IllegalArgumentException e) {
	    System.err.println(e);
	}
    }

    public void testCreateChannelNoTxn() throws Exception { 
	commitTransaction();
	try {
	    createChannel();
	    fail("Expected TransactionNotActiveException");
	} catch (TransactionNotActiveException e) {
	    System.err.println(e);
	}
    }

    public void testCreateChannelAndAbort() {
	createChannel("foo");
	txn.abort(null);
	createTransaction();
	try {
	    channelService.getChannel("foo");
	    fail("Expected NameNotBoundException");
	} catch (NameNotBoundException e) {
	    System.err.println(e);
	}
    }

    public void testCreateChannelExistentChannel() {
	createChannel("exist");
	try {
	    channelService.createChannel(
		"exist", new DummyChannelListener(), Delivery.RELIABLE);
	    fail("Expected NameExistsException");
	} catch (NameExistsException e) {
	    System.err.println(e);
	}
    }

    /* -- Test getChannel -- */

    public void testGetChannelNullName() {
	try {
	    channelService.getChannel(null);
	    fail("Expected NullPointerException");
	} catch (NullPointerException e) {
	    System.err.println(e);
	}
    }

    public void testGetChannelNonExistentName() {
	try {
	    channelService.getChannel("qwerty");
	    fail("Expected NameNotBoundException");
	} catch (NameNotBoundException e) {
	    System.err.println(e);
	}
    }

    public void testGetChannelNoTxn() throws Exception {
	commitTransaction();
	try {
	    channelService.getChannel("foo");
	    fail("Expected TransactionNotActiveException");
	} catch (TransactionNotActiveException e) {
	    System.err.println(e);
	}
    }

    public void testCreateAndGetChannelSameTxn() {
	Channel channel1 = createChannel("foo");
	try {
	    Channel channel2 = channelService.getChannel("foo");
	    if (channel1 != channel2) {
		fail("channels are not equal");
	    }
	    System.err.println("Channels are equal");
	} catch (RuntimeException e) {
	    System.err.println(e);
	    throw e;
	}
    }
	
    public void testCreateAndGetChannelDifferentTxn() throws Exception {
	Channel channel1 = createChannel("testy");
	commitTransaction();
	createTransaction();
	Channel channel2 = channelService.getChannel("testy");
	if (channel1 == channel2) {
	    fail("channels are equal");
	}
	System.err.println("Channels are not equal");
    }

    /* -- Test Channel serialization -- */

    public void testChannelWriteReadObject() throws Exception {
	Channel savedChannel = createChannel();
	ByteArrayOutputStream bout = new ByteArrayOutputStream();
	ObjectOutputStream out = new ObjectOutputStream(bout);
	out.writeObject(savedChannel);
	out.flush();
	out.close();

	ByteArrayInputStream bin = new ByteArrayInputStream(bout.toByteArray());
	ObjectInputStream in = new ObjectInputStream(bin);
	Channel channel = (Channel) in.readObject();

	if (!savedChannel.equals(channel)) {
	    fail("Expected channel: " + savedChannel + ", got " + channel);
	}
	System.err.println("Channel writeObject/readObject successful");
    }

    /* -- Test Channel.getName -- */

    public void testChannelGetNameNoTxn() throws Exception {
	Channel channel = createChannel();
	commitTransaction();
	try {
	    channel.getName();
	    fail("Expected TransactionNotActiveException");
	} catch (TransactionNotActiveException e) {
	    System.err.println(e);
	}
    }

    public void testChannelGetNameMismatchedTxn() throws Exception {
	Channel channel = createChannel();
	commitTransaction();
	createTransaction();
	try {
	    channel.getName();
	    fail("Expected TransactionNotActiveException");
	} catch (TransactionNotActiveException e) {
	    System.err.println(e);
	}
    }
    
    public void testChannelGetName() {
	String name = "name";
	Channel channel = createChannel(name);
	if (!name.equals(channel.getName())) {
	    fail("Expected: " + name + ", got: " + channel.getName());
	}
	System.err.println("Channel names are equal");
    }

    public void testChannelGetNameClosedChannel() {
	String name = "foo";
	Channel channel = createChannel(name);
	channel.close();
	if (!name.equals(channel.getName())) {
	    fail("Expected: " + name + ", got: " + channel.getName());
	}
	System.err.println("Got channel name on closed channel");
    }

    /* -- Test Channel.getDeliveryRequirement -- */

    public void testChannelGetDeliveryNoTxn() throws Exception {
	Channel channel = createChannel();
	commitTransaction();
	try {
	    channel.getDeliveryRequirement();
	    fail("Expected TransactionNotActiveException");
	} catch (TransactionNotActiveException e) {
	    System.err.println(e);
	}
    }

    public void testChannelGetDeliveryMismatchedTxn() throws Exception {
	Channel channel = createChannel();
	commitTransaction();
	createTransaction();
	try {
	    channel.getDeliveryRequirement();
	    fail("Expected TransactionNotActiveException");
	} catch (TransactionNotActiveException e) {
	    System.err.println(e);
	}
    }

    public void testChannelGetDelivery() {
	for (Delivery delivery : Delivery.values()) {
	    Channel channel = channelService.createChannel(
		delivery.toString(), new DummyChannelListener(), delivery);
	    if (!delivery.equals(channel.getDeliveryRequirement())) {
		fail("Expected: " + delivery + ", got: " +
		     channel.getDeliveryRequirement());
	    }
	}
	System.err.println("Delivery requirements are equal");
    }

    public void testChannelGetDeliveryClosedChannel() {
	for (Delivery delivery : Delivery.values()) {
	    Channel channel = channelService.createChannel(
		delivery.toString(), new DummyChannelListener(), delivery);
	    channel.close();
	    if (!delivery.equals(channel.getDeliveryRequirement())) {
		fail("Expected: " + delivery + ", got: " +
		     channel.getDeliveryRequirement());
	    }
	}
	System.err.println("Got delivery requirement on close channel");
    }

    /* -- Test Channel.join -- */

    public void testChannelJoinNoTxn() throws Exception {
	Channel channel = createChannel();
	commitTransaction();
	try {
	    channel.join(new DummyClientSession("dummy"), null);
	    fail("Expected TransactionNotActiveException");
	} catch (TransactionNotActiveException e) {
	    System.err.println(e);
	}
    }

    public void testChannelJoinClosedChannel() {
	Channel channel = createChannel();
	channel.close();
	try {
	    channel.join(new DummyClientSession("dummy"), null);
	    fail("Expected IllegalStateException");
	} catch (IllegalStateException e) {
	    System.err.println(e);
	}
    }

    public void testChannelJoinNullClientSession() {
	Channel channel = createChannel();
	try {
	    channel.join(null, new DummyChannelListener());
	    fail("Expected NullPointerException");
	} catch (NullPointerException e) {
	    System.err.println(e);
	}
    }

    public void testChannelJoinNonSerializableListener() {
	Channel channel = createChannel();
	try {
	    channel.join(new DummyClientSession("dummy"),
			 new NonSerializableChannelListener());
	    fail("Expected IllegalArgumentException");
	} catch (IllegalArgumentException e) {
	    System.err.println(e);
	}
    }

    public void testChannelJoin() throws Exception {
	commitTransaction();
	String channelName = "joinTest";
	String[] users = new String[] { "foo", "bar", "baz" };
	List<String> usersList = Arrays.asList(users);
	ClientGroup group =
	    createChannelAndClientGroup(channelName, users);
	createTransaction();
	Channel channel = channelService.getChannel(channelName);
	for (String user : users) {
	    ClientSession session =
		dataService.getBinding(user, ClientSession.class);
	    channel.join(session, null);
	}
	commitTransaction();
	createTransaction();
	channel = channelService.getChannel(channelName);
	Set<ClientSession> sessions = getSessions(channel);
	if (sessions.size() != users.length) {
	    fail("Expected " + users.length + " sessions, got " +
		sessions.size());
	}
	
	for (ClientSession session : sessions) {
	    if (!usersList.contains(session.getName())) {
		fail("Expected session: " + session);
	    }
	}
	
	System.err.println("All sessions joined");
	channel.close();
    }

    public void testChannelJoinWithListenerReferringToChannel() throws Exception {
	commitTransaction();
	String channelName = "joinTest";
	String[] users = new String[] { "foo", "bar", "baz" };
	List<String> usersList = Arrays.asList(users);
	ClientGroup group =
	    createChannelAndClientGroup(channelName, users);
	createTransaction();
	Channel channel = channelService.getChannel(channelName);
	for (String user : users) {
	    ClientSession session =
		dataService.getBinding(user, ClientSession.class);
	    channel.join(session, new DummyChannelListener(channel));
	}
	Set<ClientSession> sessions = getSessions(channel);
	if (sessions.size() != users.length) {
	    fail("Expected " + users.length + " sessions, got " +
		sessions.size());
	}
	
	for (ClientSession session : sessions) {
	    if (!usersList.contains(session.getName())) {
		fail("Expected session: " + session);
	    }
	}
	
	System.err.println("All sessions joined");
	channel.close();
    }

    /* -- Test Channel.leave -- */

    public void testChannelLeaveNoTxn() throws Exception {
	Channel channel = createChannel();
	commitTransaction();
	try {
	    channel.leave(new DummyClientSession("dummy"));
	    fail("Expected TransactionNotActiveException");
	} catch (TransactionNotActiveException e) {
	    System.err.println(e);
	}
    }

    public void testChannelLeaveClosedChannel() throws Exception {
	commitTransaction();
	String channelName = "testChannel";
	String user = "daffy";
	ClientGroup group =
	    createChannelAndClientGroup(channelName, user);
	createTransaction();
	Channel channel = channelService.getChannel(channelName);
	ClientSession session =
	    dataService.getBinding(user, ClientSession.class);
	channel.join(session, null);
	channel.close();
	try {
	    channel.leave(session);
	    fail("Expected IllegalStateException");
	} catch (IllegalStateException e) {
	    System.err.println(e);
	}
    }

    public void testChannelLeaveNullClientSession() {
	Channel channel =  createChannel();
	try {
	    channel.leave(null);
	    fail("Expected NullPointerException");
	} catch (NullPointerException e) {
	    System.err.println(e);
	}
    }

    public void testChannelLeaveSessionNotJoined() throws Exception {
	commitTransaction();
	String channelName = "leaveTest";
	String[] users = new String[] { "foo", "bar" };
	List<String> usersList = Arrays.asList(users);
	ClientGroup group =
	    createChannelAndClientGroup(channelName, users);
	createTransaction();
	Channel channel = channelService.getChannel(channelName);
	
	ClientSession foo =
	    dataService.getBinding("foo", ClientSession.class);
	channel.join(foo, new DummyChannelListener(channel));

	try {
	    ClientSession bar =
		dataService.getBinding("bar", ClientSession.class);
	    channel.leave(bar);
	    System.err.println("leave of non-member session returned");
	} catch (Exception e) {
	    System.err.println(e);
	    fail("test failed with exception: " + e);
	}
	
	Set<ClientSession> sessions = getSessions(channel);
	if (sessions.size() != 1) {
	    fail("Expected 1 session, got " +
		sessions.size());
	}

	if (! sessions.contains(foo)) {
	    fail("Expected session: " + foo);
	}
	channel.close();
    }
    
    public void testChannelLeave() throws Exception {
	commitTransaction();
	String channelName = "leaveTest";
	String[] users = new String[] { "foo", "bar", "baz" };
	List<String> usersList = Arrays.asList(users);
	ClientGroup group =
	    createChannelAndClientGroup(channelName, users);
	createTransaction();
	Channel channel = channelService.getChannel(channelName);
	for (String user : users) {
	    ClientSession session =
		dataService.getBinding(user, ClientSession.class);
	    channel.join(session, null);
	}
	commitTransaction();
	createTransaction();
	channel = channelService.getChannel(channelName);
	Set<ClientSession> sessions = getSessions(channel);
	if (sessions.size() != users.length) {
	    fail("Expected " + users.length + " sessions, got " +
		sessions.size());
	}
	
	for (ClientSession session : sessions) {
	    if (!usersList.contains(session.getName())) {
		fail("Expected session: " + session);
	    }
	}

	for (ClientSession session : sessions) {
	    channel.leave(session);
	    if (getSessions(channel).contains(session)) {
		fail("Failed to remove session: " + session);
	    }
	}
	
	if (getSessions(channel).size() != 0) {
	    fail("Expected no sessions, got " + getSessions(channel).size());
	}
	System.err.println("All sessions left");

	channel.close();
    }

    /* -- Test Channel.leaveAll -- */

    public void testChannelLeaveAllNoTxn() throws Exception {
	Channel channel = createChannel();
	commitTransaction();
	try {
	    channel.leaveAll();
	    fail("Expected TransactionNotActiveException");
	} catch (TransactionNotActiveException e) {
	    System.err.println(e);
	}
    }

    public void testChannelLeaveAllClosedChannel() {
	Channel channel = createChannel();
	channel.close();
	try {
	    channel.leaveAll();
	    fail("Expected IllegalStateException");
	} catch (IllegalStateException e) {
	    System.err.println(e);
	}
    }

    public void testChannelLeaveAllNoSessionsJoined() {
	Channel channel = createChannel();
	channel.leaveAll();
	System.err.println("LeaveAll with no sessions joined is successful");
    }
    
    public void testChannelLeaveAll() throws Exception {
	commitTransaction();
	String channelName = "leaveAllTest";
	String[] users = new String[] { "foo", "bar", "baz" };
	List<String> usersList = Arrays.asList(users);
	ClientGroup group =
	    createChannelAndClientGroup(channelName, users);
	createTransaction();
	Channel channel = channelService.getChannel(channelName);
	for (String user : users) {
	    ClientSession session =
		dataService.getBinding(user, ClientSession.class);
	    channel.join(session, null);
	}
	commitTransaction();
	createTransaction();
	channel = channelService.getChannel(channelName);
	Set<ClientSession> sessions = getSessions(channel);
	if (sessions.size() != users.length) {
	    fail("Expected " + users.length + " sessions, got " +
		sessions.size());
	}
	
	for (ClientSession session : sessions) {
	    if (!usersList.contains(session.getName())) {
		fail("Expected session: " + session);
	    }
	}

	channel.leaveAll();
	
	if (getSessions(channel).size() != 0) {
	    fail("Expected no sessions, got " + getSessions(channel).size());
	}
	System.err.println("All sessions left");

	channel.close();
    }

    /* -- Test Channel.hasSessions -- */

    public void testChannelHasSessionsNoTxn() throws Exception {
	Channel channel = createChannel();
	commitTransaction();
	try {
	    channel.hasSessions();
	    fail("Expected TransactionNotActiveException");
	} catch (TransactionNotActiveException e) {
	    System.err.println(e);
	}
    }

    public void testChannelHasSessionsClosedChannel() {
	Channel channel = createChannel();
	channel.close();
	try {
	    channel.hasSessions();
	    fail("Expected IllegalStateException");
	} catch (IllegalStateException e) {
	    System.err.println(e);
	}
    }

    private void printServiceBindings() {
	Iterator<String> iter =
	    BoundNamesUtil.getServiceBoundNamesIterator(
		dataService, "");
	while (iter.hasNext()) {
	    System.err.println(iter.next());
	}
    }

    public void testChannelHasSessionsNoSessionsJoined() {
	Channel channel = createChannel();
	if (channel.hasSessions()) {
	    fail("Expected hasSessions to return false");
	}
	System.err.println("hasSessions returned false");
    }
    
    public void testChannelHasSessionsSessionsJoined() throws Exception {
	commitTransaction();
	String channelName = "hasSessionsTest";
	String[] users = new String[] { "foo", "bar", "baz" };
	List<String> usersList = Arrays.asList(users);
	ClientGroup group =
	    createChannelAndClientGroup(channelName, users);
	createTransaction();
	Channel channel = channelService.getChannel(channelName);
	for (String user : users) {
	    ClientSession session =
		dataService.getBinding(user, ClientSession.class);
	    channel.join(session, null);
	}
	commitTransaction();
	createTransaction();
	channel = channelService.getChannel(channelName);
	Set<ClientSession> sessions = getSessions(channel);
	if (sessions.size() != users.length) {
	    fail("Expected " + users.length + " sessions, got " +
		sessions.size());
	}
	
	for (ClientSession session : sessions) {
	    if (!usersList.contains(session.getName())) {
		fail("Expected session: " + session);
	    }
	}

	if (!channel.hasSessions()) {
	    fail("Expected hasSessions to return true");
	}
	System.err.println("hasSessions returned true");
	channel.close();
    }

    /* -- Test Channel.getSessions -- */

    public void testChannelGetSessionsNoTxn() throws Exception {
	Channel channel = createChannel();
	commitTransaction();
	try {
	    getSessions(channel);
	    fail("Expected TransactionNotActiveException");
	} catch (TransactionNotActiveException e) {
	    System.err.println(e);
	}
    }

    public void testChannelGetSessionsClosedChannel() {
	Channel channel = createChannel();
	channel.close();
	try {
	    getSessions(channel);
	    fail("Expected IllegalStateException");
	} catch (IllegalStateException e) {
	    System.err.println(e);
	}
    }

    public void testChannelGetSessionsNoSessionsJoined() {
	Channel channel = createChannel();
	if (!getSessions(channel).isEmpty()) {
	    fail("Expected no sessions");
	}
	System.err.println("No sessions joined");
    }
    
    public void testChannelGetSessionsSessionsJoined() throws Exception {
	commitTransaction();
	String channelName = "getSessionsTest";
	String[] users = new String[] { "foo", "bar", "baz", "zig"};
	List<String> usersList = Arrays.asList(users);
	ClientGroup group =
	    createChannelAndClientGroup(channelName, users);
	createTransaction();
	Channel channel = channelService.getChannel(channelName);
	for (String user : users) {
	    ClientSession session =
		dataService.getBinding(user, ClientSession.class);
	    channel.join(session, null);
	}
	commitTransaction();
	createTransaction();
	channel = channelService.getChannel(channelName);
	Set<ClientSession> sessions = getSessions(channel);
	if (sessions.size() != users.length) {
	    fail("Expected " + users.length + " sessions, got " +
		sessions.size());
	}
	
	for (ClientSession session : sessions) {
	    if (!usersList.contains(session.getName())) {
		fail("Expected session: " + session);
	    }
	}

	channel.leaveAll();
	
	if (getSessions(channel).size() != 0) {
	    fail("Expected no sessions, got " + getSessions(channel).size());
	}

	channel.close();
    }

    /* -- Test Channel.send (to all) -- */

    private static byte[] testMessage = new byte[] {'x'};

    public void testChannelSendAllNoTxn() throws Exception {
	Channel channel = createChannel();
	commitTransaction();
	try {
	    channel.send(testMessage);
	    fail("Expected TransactionNotActiveException");
	} catch (TransactionNotActiveException e) {
	    System.err.println(e);
	}
    }

    public void testChannelSendAllClosedChannel() {
	Channel channel = createChannel();
	channel.close();
	try {
	    channel.send(testMessage);
	    fail("Expected IllegalStateException");
	} catch (IllegalStateException e) {
	    System.err.println(e);
	}
    }

    public void testChannelSendAll() throws Exception {
	commitTransaction();
	ClientGroup group =
	    createChannelAndClientGroup(CHANNEL_NAME, "moe", "larry", "curly");

	try {
	    boolean failed = false;
	    group.join(CHANNEL_NAME);
	    String messageString = "from server";
	    MessageBuffer buf =
		new MessageBuffer(MessageBuffer.getSize(messageString) + 4);
	    buf.putString(messageString).
		putInt(0);

	    createTransaction();
	    Channel channel = channelService.getChannel(CHANNEL_NAME);
	    channel.send(buf.getBuffer());
	    commitTransaction();

	    for (DummyClient client : group.getClients()) {
		MessageInfo info = client.nextChannelMessage();
		if (info == null) {
		    failed = true;
		    System.err.println(
 			"member:" + client.name + " did not get message");
		} else {
		    buf = new MessageBuffer(info.message);
		    String message = buf.getString();
		    if (!message.equals(messageString)) {
			fail("Got message: " + message + ", Expected: " +
			     messageString);
		    }
		    System.err.println(
			client.name + " got channel message: " + message);
		}
	    }

	    if (failed) {
		fail("test failed");
	    }
	    
	} catch (RuntimeException e) {
	    System.err.println("unexpected failure");
	    e.printStackTrace();
	    fail("unexpected failure: " + e);
	} finally {
	    group.disconnect(false);
	}
    }
    
    /* -- Test Channel.send (one recipient) -- */

    public void testChannelSendToOneNoTxn() throws Exception {
	Channel channel = createChannel();
	commitTransaction();
	try {
	    channel.send(new DummyClientSession("dummy"), testMessage);
	    fail("Expected TransactionNotActiveException");
	} catch (TransactionNotActiveException e) {
	    System.err.println(e);
	}
    }

    public void testChannelSendToOneClosedChannel() {
	Channel channel = createChannel();
	channel.close();
	try {
	    channel.send(new DummyClientSession("dummy"), testMessage);
	    fail("Expected IllegalStateException");
	} catch (IllegalStateException e) {
	    System.err.println(e);
	}
    }
    
    /* -- Test Channel.send (multiple recipients) -- */

    public void testChannelSendToMultiplelNoTxn() throws Exception {
	Channel channel = createChannel();
	commitTransaction();
	Set<ClientSession> sessions = new HashSet<ClientSession>();
	sessions.add(new DummyClientSession("dummy"));
	try {
	    channel.send(sessions, testMessage);
	    fail("Expected TransactionNotActiveException");
	} catch (TransactionNotActiveException e) {
	    System.err.println(e);
	}
    }

    public void testChannelSendToMultipleClosedChannel() {
	Channel channel = createChannel();
	channel.close();
	Set<ClientSession> sessions = new HashSet<ClientSession>();
	sessions.add(new DummyClientSession("dummy"));
	try {
	    channel.send(sessions, testMessage);
	    fail("Expected IllegalStateException");
	} catch (IllegalStateException e) {
	    System.err.println(e);
	}
    }

    /* -- Test Channel.close -- */

    public void testChannelCloseNoTxn() throws Exception {
	Channel channel = createChannel();
	commitTransaction();
	try {
	    channel.close();
	    fail("Expected TransactionNotActiveException");
	} catch (TransactionNotActiveException e) {
	    System.err.println(e);
	}
    }

    public void testChannelClose() throws Exception {
	String name = "closeTest";
	Channel channel = createChannel(name);
	commitTransaction();
	createTransaction();
	channel = channelService.getChannel(name);
	channel.close();
	try {
	    channelService.getChannel(name);
	    fail("Expected NameNotBoundException");
	} catch (NameNotBoundException e) {
	    System.err.println(e);
	}
	commitTransaction();
    }

    public void testChannelCloseTwice() throws Exception {
	String name = "closeTest";
	Channel channel = createChannel(name);
	commitTransaction();
	createTransaction();
	channel = channelService.getChannel(name);
	channel.close();
	try {
	    channelService.getChannel(name);
	    fail("Expected NameNotBoundException");
	} catch (NameNotBoundException e) {
	    System.err.println(e);
	}
	channel.close();
	System.err.println("Channel closed twice");
	commitTransaction();
    }

    public void testChannelJoinReceivedByClient() throws Exception {
	commitTransaction();
	String name = CHANNEL_NAME;
	ClientGroup group =
	    createChannelAndClientGroup(name,
					"moe", "larry", "curly");
	try {
	    group.join(name);
	    group.disconnect(true);
	    
	} catch (RuntimeException e) {
	    System.err.println("unexpected failure");
	    e.printStackTrace();
	    fail("unexpected failure: " + e);
	} finally {
	    group.disconnect(false);
	}
    }

    private ClientGroup createChannelAndClientGroup(
	String name, String... users)
	throws Exception
    {
	createTransaction();
	createChannel(name);
	commitTransaction();
	registerAppListener();
	return new ClientGroup(users);
    }

    public void testChannelLeaveReceivedByClient() throws Exception {
	commitTransaction();
	String name = CHANNEL_NAME;
	ClientGroup group =
	    createChannelAndClientGroup(name,
					"moe", "larry", "curly");
	try {
	    group.join(name);
	    group.leave(name);
	    group.disconnect(true);
	    
	} catch (RuntimeException e) {
	    System.err.println("unexpected failure");
	    e.printStackTrace();
	    fail("unexpected failure: " + e);
	} finally {
	    group.disconnect(false);
	}
    }

    public void testSessionRemovedFromChannelOnLogout() throws Exception {
	commitTransaction();
	String name = CHANNEL_NAME;
	ClientGroup group =
	    createChannelAndClientGroup(name,
					"moe", "larry", "curly");
	try {
	    group.join(name);
	    group.checkMembership(name, true);
	    group.disconnect(true);
	    Thread.sleep(WAIT_TIME); // this is necessary, and unfortunate...
	    group.checkMembership(name, false);
	    
	} catch (RuntimeException e) {
	    System.err.println("unexpected failure");
	    e.printStackTrace();
	    fail("unexpected failure: " + e);
	} finally {
	    group.disconnect(false);
	}
    }
    
    public void testChannelSetsRemovedOnLogout() throws Exception {
	commitTransaction();
	String name = CHANNEL_NAME;
	ClientGroup group =
	    createChannelAndClientGroup(name,
					"moe", "larry", "curly");
	try {
	    group.join(name);
	    group.checkMembership(name, true);
	    group.checkChannelSets(true);
	    group.disconnect(true);
	    Thread.sleep(WAIT_TIME); // this is necessary, and unfortunate...
	    group.checkMembership(name, false);
	    group.checkChannelSets(false);
	    
	} catch (RuntimeException e) {
	    System.err.println("unexpected failure");
	    e.printStackTrace();
	    fail("unexpected failure: " + e);
	} finally {
	    group.disconnect(false);
	}
    }

    public void testSessionsRemovedOnRecovery() throws Exception {
	commitTransaction();
	String name = CHANNEL_NAME;
	ClientGroup group =
	    createChannelAndClientGroup(name,
					"moe", "larry", "curly");
	try {
	    group.join(name);
	    group.checkMembership(name, true);
	    group.checkChannelSets(true);

            // Simulate "crash"
            tearDown(false);
            System.err.println("simulated crash");
            setUp(false);

	    Thread.sleep(WAIT_TIME); // this is necessary, and unfortunate...
	    group.checkMembership(name, false);
	    group.checkChannelSets(false);

	} catch (RuntimeException e) {
	    System.err.println("unexpected failure");
	    e.printStackTrace();
	    fail("unexpected failure: " + e);
	} finally {
	    group.disconnect(false);
	}
	
    }

    public void testChannelSendRequestWithSingleRecipient() throws Exception {
	commitTransaction();
	String name = CHANNEL_NAME;
	ClientGroup group =
	    createChannelAndClientGroup(name, "moe", "larry", "curly");
	try {
	    group.join(name);
	    DummyClient moe = group.getClient("moe");
	    DummyClient larry = group.getClient("larry");
	    DummyClient curly = group.getClient("curly");
	    CompactId channelId = moe.channelNameToId.get(CHANNEL_NAME);
	    int numMessages = 3;
	    Set<CompactId> recipientIds = new HashSet<CompactId>();
	    recipientIds.add(larry.sessionId);
	    for (int i = 0; i < numMessages; i++) {
		MessageBuffer buf =
		    new MessageBuffer(MessageBuffer.getSize("moe") + 4);
		buf.putString("moe").
		    putInt(i);
		moe.sendChannelMessage(channelId, recipientIds, buf.getBuffer());
	    }

	    for (int nextNum = 0; nextNum < numMessages; nextNum++) {
		MessageInfo info = larry.nextChannelMessage();
		if (info == null) {
		    fail("got "  + nextNum +
			 "channel messages, expected " + numMessages);
		}
		if (! info.channelId.equals(channelId)) {
		    fail("got channelId: " + info.channelId + ", expected " +
			 channelId);
		}
		MessageBuffer buf = new MessageBuffer(info.message);
		String senderName = buf.getString();
		int num = buf.getInt();
		if (!senderName.equals("moe")) {
		    fail("got sender name " + senderName + ", expected " +
			 "moe");
		}
		if (num != nextNum) {
		    fail("got number " + num + ", expected " + nextNum);
		}
		System.err.println("receiver got message from " + senderName +
				   " with sequence number " + num);
	    }

	    if (moe.nextChannelMessage() != null) {
		fail("sender received channel message");
	    }

	    if (curly.nextChannelMessage() != null) {
		fail("non-recipient received channel message");
	    }

	    
	} catch (RuntimeException e) {
	    System.err.println("unexpected failure");
	    e.printStackTrace();
	    fail("unexpected failure: " + e);
	} finally {
	    group.disconnect(false);
	}
    }
    
    public void testChannelSendRequestToAllChannelMembers() throws Exception {
	commitTransaction();
	ClientGroup group =
	    createChannelAndClientGroup(CHANNEL_NAME, "moe", "larry", "curly");

	try {
	    boolean failed = false;
	    group.join(CHANNEL_NAME);
	    String senderName = "moe";
	    DummyClient sender = group.getClient(senderName);
	    CompactId channelId = sender.channelNameToId.get(CHANNEL_NAME);
	    String messageString = "from moe";
	    MessageBuffer buf =
		new MessageBuffer(MessageBuffer.getSize(messageString) + 4);
	    buf.putString(messageString).
		putInt(0);
	    
	    sender.sendChannelMessage(channelId, ALL_MEMBERS, buf.getBuffer());

	    for (DummyClient client : group.getClients()) {
		MessageInfo info = client.nextChannelMessage();
		if (senderName.equals(client.name)) {
		    if (info != null) {
			failed = true;
			System.err.println(
			    "sender:" + senderName + " recieved message");
		    }
		} else {
		    if (info != null) {
			buf = new MessageBuffer(info.message);
			String message = buf.getString();
			if (!message.equals(messageString)) {
			    fail("Got message: " + message + ", Expected: " +
				 messageString);
			}
			System.err.println(
			    client.name + " got channel message: " + message);
		    } else {
			failed = true;
			System.err.println(
 			    "member:" + client.name + " did not get message");
		    }
		}
	    }

	    if (failed) {
		fail("test failed");
	    }
	    
	} catch (RuntimeException e) {
	    System.err.println("unexpected failure");
	    e.printStackTrace();
	    fail("unexpected failure: " + e);
	} finally {
	    group.disconnect(false);
	}
    }
    
    public void testChannelSendRequestFromNonMemberSession() throws Exception {
	commitTransaction();
	ClientGroup group =
	    createChannelAndClientGroup(CHANNEL_NAME, "moe", "larry");
	ClientGroup outcast = new ClientGroup("curly");

	try {
	    boolean failed = false;
	    group.join(CHANNEL_NAME);
	    DummyClient moe = group.getClient("moe");
	    CompactId channelId = moe.channelNameToId.get(CHANNEL_NAME);
	    DummyClient curly = outcast.getClient("curly");
	    String messageString = "from curly";
	    MessageBuffer buf =
		new MessageBuffer(MessageBuffer.getSize(messageString) + 4);
	    buf.putString(messageString).
		putInt(0);
	    
	    curly.sendChannelMessage(channelId, ALL_MEMBERS, buf.getBuffer());

	    for (DummyClient client : group.getClients()) {
		MessageInfo info = client.nextChannelMessage();
		if (info != null) {
		    buf = new MessageBuffer(info.message);
		    String message = buf.getString();
		    System.err.println(
			client.name + " got channel message: " + message);
		    failed = true;
		}
	    }

	    if (failed) {
		fail("one or more clients got channel message");
	    }
	    
	} catch (RuntimeException e) {
	    System.err.println("unexpected failure");
	    e.printStackTrace();
	    fail("unexpected failure: " + e);
	} finally {
	    try {
		group.disconnect(false);
	    } catch (Exception e) {
	    }
	    try {
		outcast.disconnect(false);
	    } catch (Exception e) {
	    }
	}
    }
    
    public void testChannelSetsRemovedOnRecovery() throws Exception {
	fail("this test needs to be implemented");
    }

    private class ClientGroup {

	final String[] users;
	final Map<String, DummyClient> clients =
	    new HashMap<String, DummyClient>();

	ClientGroup(String... users) {
	    this.users = users;
	    for (String user : users) {
		DummyClient client = new DummyClient();
		clients.put(user, client);
		client.connect(port);
		client.login(user, "password");
	    }
	}

	void join(String channelName) {
	    for (DummyClient client : clients.values()) {
		client.join(channelName);
	    }
	}

	void leave(String channelName) {
	    for (DummyClient client : clients.values()) {
		client.leave(channelName);
	    }
	}

	void checkMembership(String name, boolean isMember) throws Exception {
	    createTransaction();
	    Channel channel = channelService.getChannel(name);
	    Set<ClientSession> sessions = getSessions(channel);
	    for (DummyClient client : clients.values()) {

		ClientSession session =
		    sessionService.getClientSession(client.getSessionId());

		if (session != null && sessions.contains(session)) {
		    if (!isMember) {
			fail("ClientGroup.checkMembership session: " +
			     session.getName() + " is a member of " + name);
		    }
		} else if (isMember) {
                    String sessionName =
                        (session == null) ? "null" : session.getName();
                    fail("ClientGroup.checkMembership session: " +
                        sessionName + " is not a member of " + name);
		}
	    }

	    commitTransaction();
	}

	void checkChannelSets(boolean exists) throws Exception {
	    createTransaction();
	    for (DummyClient client : clients.values()) {
		String sessionKey = getChannelSetKey(localNodeId, client.getSessionId());
		try {
		    dataService.getServiceBinding(
			sessionKey, ManagedObject.class);
		    if (!exists) {
			fail("ClientGroup.checkChannelSets set exists: " +
			     client.name);
		    }
		} catch (NameNotBoundException e) {
		    if (exists) {
			fail("ClientGroup.checkChannelSets no channel set: " +
			     client.name);
		    }
		}
	    }
	    commitTransaction();
	}

	DummyClient getClient(String name) {
	    return clients.get(name);
	}

	Collection<DummyClient> getClients() {
	    return clients.values();
	}
	
	void disconnect(boolean graceful) {
	    for (DummyClient client : clients.values()) {
		client.disconnect(graceful);
	    }
	}
    }

    /* -- other methods -- */

    private static final String CHANNEL_SET_PREFIX =
	"com.sun.sgs.impl.service.channel.set.";
    
    private static String getChannelSetKey(long nodeId, byte[] sessionId) {
	return CHANNEL_SET_PREFIX + nodeId + "." + HexDumper.toHexString(sessionId);
    }

    /** Deletes the specified directory, if it exists. */
    static void deleteDirectory(String directory) {
	File dir = new File(directory);
	if (dir.exists()) {
	    for (File f : dir.listFiles()) {
		if (!f.delete()) {
		    throw new RuntimeException("Failed to delete file: " + f);
		}
	    }
	    if (!dir.delete()) {
		throw new RuntimeException(
		    "Failed to delete directory: " + dir);
	    }
	}
    }

    /**
     * Returns a newly created channel
     */
    private Channel createChannel() {
	return createChannel("test");
    }

    private Channel createChannel(String name) {
	return channelService.createChannel(
	    name,
	    new DummyChannelListener(),
	    Delivery.RELIABLE);
    }

    /**
     * Creates a new transaction, and sets transaction proxy's
     * current transaction.
     */
    private DummyTransaction createTransaction() {
	txn = new DummyTransaction();
	txnProxy.setCurrentTransaction(txn);
	return txn;
    }
    
    /**
     * Creates a new transaction with the specified timeout, and sets
     * transaction proxy's current transaction.
     */
    private DummyTransaction createTransaction(long timeout) {
	txn = new DummyTransaction(timeout);
	txnProxy.setCurrentTransaction(txn);
	return txn;
    }

    private void commitTransaction() throws Exception {
	txn.commit();
	txnProxy.setCurrentTransaction(null);
	txn = null;
    }
    
    /**
     * Creates a new data service.  If the database directory does
     * not exist, one is created.
     */
    private DataServiceImpl createDataService(
	DummyComponentRegistry registry)
	throws Exception
    {
	File dir = new File(DB_DIRECTORY);
	if (!dir.exists()) {
	    if (!dir.mkdir()) {
		throw new RuntimeException(
		    "Problem creating directory: " + dir);
	    }
	}
	return new DataServiceImpl(serviceProps, registry, txnProxy);
    }

    private Set<ClientSession> getSessions(Channel channel) {
	Set<ClientSession> sessions = new HashSet<ClientSession>();
	Iterator<ClientSession> iter = channel.getSessions();
	while (iter.hasNext()) {
	    sessions.add(iter.next());
	}
	return sessions;
    }
    
    /* -- other classes -- */

    private static class NonSerializableChannelListener
	implements ChannelListener
    {
	NonSerializableChannelListener() {}
	
        /** {@inheritDoc} */
	public void receivedMessage(
	    Channel channel, ClientSession session, byte[] message)
	{
	}
    }

    private static class DummyChannelListener
	implements ChannelListener, Serializable
    {
	private final static long serialVersionUID = 1L;

	private final Channel expectedChannel;

	DummyChannelListener() {
	    this(null);
	}

	DummyChannelListener(Channel channel) {
	    expectedChannel = channel;
	}
	
        /** {@inheritDoc} */
	public void receivedMessage(
	    Channel channel, ClientSession session, byte[] message)
	{
            if (expectedChannel != null) {
                assertEquals(expectedChannel, channel);
            }
	}
    }

    private static class DummyClientSession
	implements ClientSession, Serializable
    {
	private final static long serialVersionUID = 1L;
	private static byte nextByte = 0x00;

	private final String name;
	private transient byte[] id = new byte[1];
	
	DummyClientSession(String name) {
	    this.name = name;
	    this.id[0] = nextByte;
	    nextByte += 0x01;
	}

	/* -- Implement ClientSession -- */
	
        /** {@inheritDoc} */
	public String getName() {
	    return name;
	}

        /** {@inheritDoc} */
	public ClientSessionId getSessionId() {
	    return new ClientSessionId(id);
	}

        /** {@inheritDoc} */
	public void send(byte[] message) {
	}

        /** {@inheritDoc} */
	public void disconnect() {
	}

        /** {@inheritDoc} */
	public boolean isConnected() {
	    return true;
	}

	/* -- Implement ClientSession -- */

        /** {@inheritDoc} */
        public Identity getIdentity() {
            return new DummyIdentity(name);
        }

        /** {@inheritDoc} */
	public void sendProtocolMessage(byte[] message, Delivery delivery) {
	}

        /** {@inheritDoc} */
	public void sendProtocolMessageOnCommit(
		byte[] message, Delivery delivery) {
	}
	
	/* -- Implement Object -- */
	
        /** {@inheritDoc} */
	public int hashCode() {
	    return id[0];
	}

        /** {@inheritDoc} */
	public boolean equals(Object obj) {
	    if (this == obj) {
		return true;
	    } else if (obj instanceof DummyClientSession) {
		DummyClientSession session = (DummyClientSession) obj;
		return
		    name.equals(session.name) && Arrays.equals(id, session.id);
	    }
	    return false;
	}

        /** {@inheritDoc} */
	public String toString() {
	    return getClass().getName() + "[" + name + "]";
	}

	/* -- Serialization -- */

	private void writeObject(ObjectOutputStream out) throws IOException {
	    out.defaultWriteObject();
	    out.writeInt(id.length);
	    for (byte b : id) {
		out.writeByte(b);
	    }
	}

	private void readObject(ObjectInputStream in)
	    throws IOException, ClassNotFoundException
	{
	    in.defaultReadObject();
	    int size = in.readInt();
	    this.id = new byte[size];
	    for (int i = 0; i < size; i++) {
		id[i] = in.readByte();
	    }
	}
    }

    private void registerAppListener() throws Exception {
	createTransaction();
	DummyAppListener appListener = new DummyAppListener();
	dataService.setServiceBinding(
	    StandardProperties.APP_LISTENER, appListener);
	commitTransaction();
    }
    
    private DummyAppListener getAppListener() {
	return (DummyAppListener) dataService.getServiceBinding(
	    "com.sun.sgs.app.AppListener", AppListener.class);
    }

    /**
     * Dummy identity coordinator for testing purposes.
     */
    private static class DummyIdentityCoordinator implements IdentityCoordinator {
	public Identity authenticateIdentity(IdentityCredentials credentials) {
	    return new DummyIdentity(credentials);
	}
    }
    
    /**
     * Identity returned by the DummyIdentityCoordinator.
     */
    private static class DummyIdentity implements Identity, Serializable {

        private static final long serialVersionUID = 1L;
        private final String name;

        DummyIdentity(String name) {
            this.name = name;
        }

	DummyIdentity(IdentityCredentials credentials) {
	    this.name = ((NamePasswordCredentials) credentials).getName();
	}
	
	public String getName() {
	    return name;
	}

	public void notifyLoggedIn() {}

	public void notifyLoggedOut() {}
        
        @Override
        public boolean equals(Object o) {
            if (this == o)
                return true;
            if (! (o instanceof DummyIdentity))
                return false;
            return ((DummyIdentity)o).name.equals(name);
        }
        
        @Override
        public int hashCode() {
            return name.hashCode();
        }
    }

    /**
     * Dummy client code for testing purposes.
     */
    private static class DummyClient {

	String name;
	CompactId sessionId;
	private Connector<SocketAddress> connector;
	private ConnectionListener listener;
	private Connection connection;
	private boolean connected = false;
	private final Object lock = new Object();
	private boolean loginAck = false;
	private boolean loginSuccess = false;
	private boolean logoutAck = false;
	private boolean joinAck = false;
	private boolean leaveAck = false;
        private boolean awaitGraceful = false;
	private Map<CompactId, String> channelIdToName =
	    new HashMap<CompactId, String>();
	private Map<String, CompactId> channelNameToId =
	    new HashMap<String, CompactId>();
	//private String channelName = null;
	//private CompactId channelId = null;
	private String reason;
	private CompactId reconnectionKey;
	private final List<MessageInfo> channelMessages =
	    new ArrayList<MessageInfo>();
	private final AtomicLong sequenceNumber = new AtomicLong(0);

	
	DummyClient() {
	}

	byte[] getSessionId() {
	    return sessionId.getId();
	}

	void connect(int port) {
	    connected = false;
	    listener = new Listener();
	    try {
		SocketEndpoint endpoint =
		    new SocketEndpoint(
		        new InetSocketAddress(InetAddress.getLocalHost(), port),
			TransportType.RELIABLE);
		connector = endpoint.createConnector();
		connector.connect(listener);
	    } catch (Exception e) {
		System.err.println("DummyClient.connect throws: " + e);
		e.printStackTrace();
		throw new RuntimeException("DummyClient.connect failed", e);
	    }
	    synchronized (lock) {
		try {
		    if (connected == false) {
			lock.wait(WAIT_TIME);
		    }
		    if (connected != true) {
			throw new RuntimeException(
 			    "DummyClient.connect timed out");
		    }
		} catch (InterruptedException e) {
		    throw new RuntimeException(
			"DummyClient.connect timed out", e);
		}
	    }
	    
	}

	void disconnect(boolean graceful) {
	    System.err.println("DummyClient.disconnect: " + graceful);

            if (graceful) {
	        logout();
                return;
            }

            synchronized (lock) {
                if (connected == false) {
                    return;
                }
                try {
                    connection.close();
                } catch (IOException e) {
                    System.err.println(
                        "DummyClient.disconnect exception:" + e);
                    connected = false;
                    lock.notifyAll();
                }
            }
	}

	void login(String user, String pass) {
	    synchronized (lock) {
		if (connected == false) {
		    throw new RuntimeException(
			"DummyClient.login not connected");
		}
	    }
	    this.name = user;

	    MessageBuffer buf =
		new MessageBuffer(3 + MessageBuffer.getSize(user) +
				  MessageBuffer.getSize(pass));
	    buf.putByte(SimpleSgsProtocol.VERSION).
		putByte(SimpleSgsProtocol.APPLICATION_SERVICE).
		putByte(SimpleSgsProtocol.LOGIN_REQUEST).
		putString(user).
		putString(pass);
	    loginAck = false;
	    try {
		connection.sendBytes(buf.getBuffer());
	    } catch (IOException e) {
		throw new RuntimeException(e);
	    }
	    synchronized (lock) {
		try {
		    if (loginAck == false) {
			lock.wait(WAIT_TIME);
		    }
		    if (loginAck != true) {
			throw new RuntimeException(
			    "DummyClient.login timed out");
		    }
		    if (!loginSuccess) {
			throw new RuntimeException(LOGIN_FAILED_MESSAGE);
		    }
		} catch (InterruptedException e) {
		    throw new RuntimeException(
			"DummyClient.login timed out", e);
		}
	    }
	}

	/**
	 * Returns the next sequence number for this session.
	 */
	private long nextSequenceNumber() {
	    return sequenceNumber.getAndIncrement();
	}

	/**
	 * Sends a SESSION_MESSAGE.
	 */
	void sendMessage(byte[] message) {
	    checkLoggedIn();

	    MessageBuffer buf =
		new MessageBuffer(13 + message.length);
	    buf.putByte(SimpleSgsProtocol.VERSION).
		putByte(SimpleSgsProtocol.APPLICATION_SERVICE).
		putByte(SimpleSgsProtocol.SESSION_MESSAGE).
		putLong(nextSequenceNumber()).
		putByteArray(message);
	    try {
		connection.sendBytes(buf.getBuffer());
	    } catch (IOException e) {
		throw new RuntimeException(e);
	    }
	}

	/**
	 * Sends a CHANNEL_SEND_REQUEST.
	 */
	void sendChannelMessage(CompactId channelToSend,
				Set<CompactId> recipientIds,
				byte[] message) {
	    checkLoggedIn();

	    
	    MessageBuffer buf =
		new MessageBuffer(3 + channelToSend.getExternalFormByteCount() +
				  8 + 2 + getSize(recipientIds) +
				  2 + message.length);
	    buf.putByte(SimpleSgsProtocol.VERSION).
		putByte(SimpleSgsProtocol.CHANNEL_SERVICE).
		putByte(SimpleSgsProtocol.CHANNEL_SEND_REQUEST).
		putBytes(channelToSend.getExternalForm()).
		putLong(nextSequenceNumber()).
		putShort(recipientIds.size());
	    for (CompactId recipientId : recipientIds) {
		recipientId.putCompactId(buf);
	    }
	    buf.putByteArray(message);
	    try {
		connection.sendBytes(buf.getBuffer());
	    } catch (IOException e) {
		throw new RuntimeException(e);
	    }
	}

	MessageInfo nextChannelMessage() {
	    synchronized (lock) {
		if (channelMessages.isEmpty()) {
		    try {
			lock.wait(WAIT_TIME);
		    } catch (InterruptedException e) {
		    }
		}
		return
		    channelMessages.isEmpty() ?
		    null :
		    channelMessages.remove(0);
	    }
	}

	private int getSize(Set<CompactId> ids) {
	    int size = 0;
	    for (CompactId id : ids) {
		size += id.getExternalFormByteCount();
	    }
	    return size;
	}

	/**
	 * Throws a {@code RuntimeException} if this session is not
	 * logged in.
	 */
	private void checkLoggedIn() {
	    synchronized (lock) {
		if (!connected || !loginSuccess) {
		    throw new RuntimeException(
			"DummyClient.login not connected or loggedIn");
		}
	    }
	}

	void join(String channelToJoin) {
	    String action = "join";
	    MessageBuffer buf =
		new MessageBuffer(MessageBuffer.getSize(action) +
				  MessageBuffer.getSize(channelToJoin));
	    buf.putString(action).putString(channelToJoin);
	    sendMessage(buf.getBuffer());
	    joinAck = false;
	    synchronized (lock) {
		try {
		    if (joinAck == false) {
			lock.wait(WAIT_TIME);
		    }
		    if (joinAck != true) {
			throw new RuntimeException(
			    "DummyClient.join timed out: " + channelToJoin);
		    }

		    if (! channelNameToId.containsKey(channelToJoin)) {
			fail("DummyClient.join not joined: " +
			     channelToJoin);
		    }
		    
		} catch (InterruptedException e) {
		    throw new RuntimeException(
			    "DummyClient.join timed out: " + channelToJoin, e);
		}
	    }
	}
	    
	void leave(String channelToLeave) {
	    String action = "leave";
	    MessageBuffer buf =
		new MessageBuffer(MessageBuffer.getSize(action) +
				  MessageBuffer.getSize(channelToLeave));
	    buf.putString(action).putString(channelToLeave);
	    sendMessage(buf.getBuffer());
	    leaveAck = false;
	    synchronized (lock) {
		try {
		    if (leaveAck == false) {
			lock.wait(WAIT_TIME);
		    }
		    if (leaveAck != true) {
			throw new RuntimeException(
			    "DummyClient.leave timed out: " + channelToLeave);
		    }

		    if (channelNameToId.containsKey(channelToLeave)) {
			fail("DummyClient.leave still joined: " +
			     channelToLeave);
		    }
		    
		} catch (InterruptedException e) {
		    throw new RuntimeException(
			    "DummyClient.leave timed out: " + channelToLeave, e);
		}
	    }
	}
	
	void logout() {
            synchronized (lock) {
                if (connected == false) {
                    return;
                }
                MessageBuffer buf = new MessageBuffer(3);
                buf.putByte(SimpleSgsProtocol.VERSION).
                putByte(SimpleSgsProtocol.APPLICATION_SERVICE).
                putByte(SimpleSgsProtocol.LOGOUT_REQUEST);
                logoutAck = false;
                awaitGraceful = true;
                try {
                    connection.sendBytes(buf.getBuffer());
                } catch (IOException e) {
                    throw new RuntimeException(e);
                }
                synchronized (lock) {
                    try {
                        if (logoutAck == false) {
                            lock.wait(WAIT_TIME);
                        }
                        if (logoutAck != true) {
                            throw new RuntimeException(
                                "DummyClient.disconnect timed out");
                        }
                    } catch (InterruptedException e) {
                        throw new RuntimeException(
                            "DummyClient.disconnect timed out", e);
                    }
                }
            }
	}

	private class Listener implements ConnectionListener {

	    List<byte[]> messageList = new ArrayList<byte[]>();
	    
            /** {@inheritDoc} */
	    public void bytesReceived(Connection conn, byte[] buffer) {
		if (connection != conn) {
		    System.err.println(
			"DummyClient.Listener connected wrong handle, got:" +
			conn + ", expected:" + connection);
		    return;
		}

		MessageBuffer buf = new MessageBuffer(buffer);

		byte version = buf.getByte();
		if (version != SimpleSgsProtocol.VERSION) {
		    System.err.println(
			"bytesReceived: got version: " +
			version + ", expected: " + SimpleSgsProtocol.VERSION);
		    return;
		}

		byte serviceId = buf.getByte();
		switch (serviceId) {
		    
		case SimpleSgsProtocol.APPLICATION_SERVICE:
		    processAppProtocolMessage(buf);
		    break;

		case SimpleSgsProtocol.CHANNEL_SERVICE:
		    processChannelProtocolMessage(buf);
		    break;

		default:
		    System.err.println(
			"bytesReceived: got service id: " +
                        serviceId + ", expected: " +
                        SimpleSgsProtocol.APPLICATION_SERVICE);
		    return;
		}
	    }

	    private void processAppProtocolMessage(MessageBuffer buf) {

		byte opcode = buf.getByte();

		switch (opcode) {

		case SimpleSgsProtocol.LOGIN_SUCCESS:
		    sessionId = CompactId.getCompactId(buf);
		    reconnectionKey = CompactId.getCompactId(buf);
		    synchronized (lock) {
			loginAck = true;
			loginSuccess = true;
			System.err.println("login succeeded: " + name);
			lock.notifyAll();
		    }
		    break;
		    
		case SimpleSgsProtocol.LOGIN_FAILURE:
		    reason = buf.getString();
		    synchronized (lock) {
			loginAck = true;
			loginSuccess = false;
			System.err.println("login failed: " + name +
					   ", reason:" + reason);
			lock.notifyAll();
		    }
		    break;

		case SimpleSgsProtocol.LOGOUT_SUCCESS:
		    synchronized (lock) {
			logoutAck = true;
			System.err.println("logout succeeded: " + name);
                        // let disconnect do the lock notification
		    }
		    break;

		case SimpleSgsProtocol.SESSION_MESSAGE:
                    buf.getLong(); // FIXME sequence number
		    byte[] message = buf.getBytes(buf.getUnsignedShort());
		    synchronized (lock) {
			messageList.add(message);
			System.err.println("message received: " + message);
			lock.notifyAll();
		    }
		    break;

		default:
		    System.err.println(	
			"processAppProtocolMessage: unknown op code: " +
			opcode);
		    break;
		}
	    }

	    private void processChannelProtocolMessage(MessageBuffer buf) {

		byte opcode = buf.getByte();

		switch (opcode) {

		case SimpleSgsProtocol.CHANNEL_JOIN: {
		    String channelName = buf.getString();
		    CompactId channelId = CompactId.getCompactId(buf);
		    synchronized (lock) {
			joinAck = true;
			channelIdToName.put(channelId, channelName);
			channelNameToId.put(channelName, channelId);
			System.err.println(
			    name + ": got join protocol message, channel: " +
			    channelName);
			lock.notifyAll();
		    }
		    break;
		}
		    
		case SimpleSgsProtocol.CHANNEL_LEAVE: {
		    CompactId channelId = CompactId.getCompactId(buf);
		    synchronized (lock) {
			leaveAck = true;
			String channelName = channelIdToName.remove(channelId);
			channelNameToId.remove(channelName);
			System.err.println(
			    name + ": got leave protocol message, channel: " +
			    channelName);
			lock.notifyAll();
		    }
		    break;
		}

		case SimpleSgsProtocol.CHANNEL_MESSAGE: {
		    CompactId channelId = CompactId.getCompactId(buf);
		    long seq = buf.getLong();
		    CompactId senderId = CompactId.getCompactId(buf);
		    byte[] message = buf.getByteArray();
		    synchronized (lock) {
			channelMessages.add(
			    new MessageInfo(channelId, senderId, message, seq));
			lock.notifyAll();
		    }
		    break;
		}

		default:
		    System.err.println(	
			"processChannelProtocolMessage: unknown op code: " +
			opcode);
		    break;
		}
	    }

            /** {@inheritDoc} */
	    public void connected(Connection conn) {
		System.err.println("DummyClient.Listener.connected");
		if (connection != null) {
		    System.err.println(
			"DummyClient.Listener.already connected handle: " +
			connection);
		    return;
		}
		connection = conn;
		synchronized (lock) {
		    connected = true;
		    lock.notifyAll();
		}
	    }

            /** {@inheritDoc} */
	    public void disconnected(Connection conn) {
                synchronized (lock) {
                    if (awaitGraceful) {
                        // Hack since client might not get last msg
                        logoutAck = true;
                    }
                    connected = false;
                    lock.notifyAll();
                }
	    }
	    
            /** {@inheritDoc} */
	    public void exceptionThrown(Connection conn, Throwable exception) {
		System.err.println("DummyClient.Listener.exceptionThrown " +
				   "exception:" + exception);
		exception.printStackTrace();
	    }
	}
    }

    private static class MessageInfo {
	final CompactId channelId;
	final CompactId senderId;
	final byte[] message;
	final long seq;

	MessageInfo(CompactId channelId, CompactId senderId,
		    byte[] message, long seq) {
	    this.channelId = channelId;
	    this.senderId = senderId;
	    this.message = message;
	    this.seq = seq;
	}
    }

    private static class DummyAppListener implements AppListener, Serializable {

	private final static long serialVersionUID = 1L;

	private final Map<ClientSession, ManagedReference> sessions =
	    Collections.synchronizedMap(
		new HashMap<ClientSession, ManagedReference>());

        /** {@inheritDoc} */
	public ClientSessionListener loggedIn(ClientSession session) {

	    DummyClientSessionListener listener =
		new DummyClientSessionListener(session);
	    DataManager dataManager = AppContext.getDataManager();
	    dataManager.markForUpdate(this);
	    ManagedReference listenerRef =
		dataManager.createReference(listener);
	    sessions.put(session, listenerRef);
	    dataManager.setBinding(session.getName(), (ManagedObject) session);
	    System.err.println("DummyAppListener.loggedIn: session:" + session);
	    return listener;
	}

        /** {@inheritDoc} */
	public void initialize(Properties props) {
	}

	private Set<ClientSession> getSessions() {
	    return sessions.keySet();
	}

	DummyClientSessionListener getClientSessionListener(String name) {

	    for (Map.Entry<ClientSession,ManagedReference> entry :
		     sessions.entrySet()) {

		ClientSession session = entry.getKey();
		ManagedReference listenerRef = entry.getValue();
		if (session.getName().equals(name)) {
		    return listenerRef.get(DummyClientSessionListener.class);
		}
	    }
	    return null;
	}
    }

    private static class DummyClientSessionListener
	implements ClientSessionListener, Serializable, ManagedObject
    {
	private final static long serialVersionUID = 1L;
	private final String name;
	boolean receivedDisconnectedCallback = false;
	boolean wasGracefulDisconnect = false;
	
	private final ClientSession session;
	
	DummyClientSessionListener(ClientSession session) {
	    this.session = session;
	    this.name = session.getName();
	}

        /** {@inheritDoc} */
	public void disconnected(boolean graceful) {
	    System.err.println("DummyClientSessionListener[" + name +
			       "] disconnected invoked with " + graceful);
	    AppContext.getDataManager().markForUpdate(this);
	    synchronized (disconnectedCallbackLock) {
		receivedDisconnectedCallback = true;
		this.wasGracefulDisconnect = graceful;
		disconnectedCallbackLock.notifyAll();
	    }
	}

        /** {@inheritDoc} */
	public void receivedMessage(byte[] message) {
	    MessageBuffer buf = new MessageBuffer(message);
	    String action = buf.getString();
	    if (action.equals("join")) {
		String channelName = buf.getString();
		System.err.println("DummyClientSessionListener: join request, " +
				   "channel name: " + channelName +
				   ", user: " + name);
		Channel channel =
		    AppContext.getChannelManager().getChannel(channelName);
		channel.join(session, null);
	    } else if (action.equals("leave")) {
		String channelName = buf.getString();
		System.err.println("DummyClientSessionListener: leave request, " +
				   "channel name: " + channelName +
				   ", user: " + name);
		Channel channel =
		    AppContext.getChannelManager().getChannel(channelName);
		channel.leave(session);
	    }
	}
    }
}<|MERGE_RESOLUTION|>--- conflicted
+++ resolved
@@ -141,12 +141,7 @@
     private TaskServiceImpl taskService;
     private ChannelServiceImpl channelService;
     private ClientSessionServiceImpl sessionService;
-<<<<<<< HEAD
-    private DummyIdentityManager identityManager;
-=======
-    private TaskServiceImpl taskService;
     private DummyIdentityCoordinator identityCoordinator;
->>>>>>> 6568bb50
     
     /** The listen port for the client session service. */
     private int port;
