/*
 * Copyright 2007-2008 Sun Microsystems, Inc.
 *
 * This file is part of Project Darkstar Server.
 *
 * Project Darkstar Server is free software: you can redistribute it
 * and/or modify it under the terms of the GNU General Public License
 * version 2 as published by the Free Software Foundation and
 * distributed hereunder to you.
 *
 * Project Darkstar Server is distributed in the hope that it will be useful,
 * but WITHOUT ANY WARRANTY; without even the implied warranty of
 * MERCHANTABILITY or FITNESS FOR A PARTICULAR PURPOSE.  See the
 * GNU General Public License for more details.
 *
 * You should have received a copy of the GNU General Public License
 * along with this program.  If not, see <http://www.gnu.org/licenses/>.
 */

package com.sun.sgs.test.impl.service.channel;

import com.sun.sgs.app.AppContext;
import com.sun.sgs.app.AppListener;
import com.sun.sgs.app.Channel;
import com.sun.sgs.app.ChannelManager;
import com.sun.sgs.app.ClientSession;
import com.sun.sgs.app.ClientSessionListener;
import com.sun.sgs.app.DataManager;
import com.sun.sgs.app.Delivery;
import com.sun.sgs.app.ManagedObject;
import com.sun.sgs.app.ManagedReference;
import com.sun.sgs.app.NameNotBoundException;
import com.sun.sgs.app.ObjectNotFoundException;
import com.sun.sgs.app.TransactionNotActiveException;
import com.sun.sgs.auth.Identity;
import com.sun.sgs.impl.io.SocketEndpoint;
import com.sun.sgs.impl.io.TransportType;
import com.sun.sgs.impl.kernel.StandardProperties;
import com.sun.sgs.impl.service.channel.ChannelImpl;
import com.sun.sgs.impl.service.channel.ChannelServiceImpl;
import com.sun.sgs.impl.sharedutil.HexDumper;
import com.sun.sgs.impl.sharedutil.MessageBuffer;
import com.sun.sgs.impl.util.AbstractKernelRunnable;
import com.sun.sgs.impl.util.BoundNamesUtil;
import com.sun.sgs.io.Connection;
import com.sun.sgs.io.ConnectionListener;
import com.sun.sgs.io.Connector;
import com.sun.sgs.kernel.TaskScheduler;
import com.sun.sgs.protocol.simple.SimpleSgsProtocol;
import com.sun.sgs.service.DataService;
import com.sun.sgs.test.util.DummyComponentRegistry;
import com.sun.sgs.test.util.DummyTransactionProxy;
import com.sun.sgs.test.util.SgsTestNode;
import static com.sun.sgs.test.util.UtilProperties.createProperties;
import java.io.ByteArrayInputStream;
import java.io.ByteArrayOutputStream;
import java.io.IOException;
import java.io.ObjectInputStream;
import java.io.ObjectOutputStream;
import java.io.Serializable;
import java.net.InetAddress;
import java.net.InetSocketAddress;
import java.net.SocketAddress;
import java.nio.ByteBuffer;
import java.util.ArrayList;
import java.util.Arrays;
import java.util.Collection;
import java.util.HashMap;
import java.util.HashSet;
import java.util.Iterator;
import java.util.List;
import java.util.Map;
import java.util.Properties;
import java.util.Set;

import junit.framework.TestCase;

public class TestChannelServiceImpl extends TestCase {
    
    private static final String APP_NAME = "TestChannelServiceImpl";
    
    private static final int WAIT_TIME = 3000;
    
    private static final String LOGIN_FAILED_MESSAGE = "login failed";

    private static Object disconnectedCallbackLock = new Object();

    private static final List<String> sevenDwarfs =
	Arrays.asList(new String[] {
			  "bashful", "doc", "dopey", "grumpy",
			  "happy", "sleepy", "sneezy"});

    /** The node that creates the servers. */
    private SgsTestNode serverNode;

    /** Any additional nodes, keyed by node hostname (for tests
     * needing more than one node). */
    private Map<String,SgsTestNode> additionalNodes;

    /** The task scheduler. */
    private TaskScheduler taskScheduler;

    /** The owner for tasks I initiate. */
    private Identity taskOwner;

    /** The shared data service. */
    private DataService dataService;

    /** The channel service on the server node. */
    private ChannelManager channelService;

    /** The listen port for the client session service. */
    private int port;

    /** The node ID for the local node. */
    private long serverNodeId;

    /** A list of users for test purposes. */
    private List<String> someUsers =
	Arrays.asList(new String[] { "moe", "larry", "curly" });
    
    /** Constructs a test instance. */
    public TestChannelServiceImpl(String name) {
	super(name);
    }

    /** Creates and configures the channel service. */
    protected void setUp() throws Exception {
	System.err.println("Testcase: " + getName());
        setUp(true);
    }

    protected void setUp(boolean clean) throws Exception {
        Properties props = 
            SgsTestNode.getDefaultProperties(APP_NAME, null, 
                                             DummyAppListener.class);
        props.setProperty(StandardProperties.AUTHENTICATORS, 
                      "com.sun.sgs.test.util.SimpleTestIdentityAuthenticator");
	serverNode = 
                new SgsTestNode(APP_NAME, DummyAppListener.class, props, clean);
	port = serverNode.getAppPort();

        taskScheduler = 
            serverNode.getSystemRegistry().getComponent(TaskScheduler.class);
        taskOwner = serverNode.getProxy().getCurrentOwner();

        dataService = serverNode.getDataService();
	channelService = serverNode.getChannelService();
	
	serverNodeId = serverNode.getWatchdogService().getLocalNodeId();
    }

    /** Sets passed if the test passes. */
    protected void runTest() throws Throwable {
	super.runTest();
        Thread.sleep(100);
    }
    
    /** Cleans up the transaction. */
    protected void tearDown() throws Exception {
        tearDown(true);
    }

    protected void tearDown(boolean clean) throws Exception {
	// This sleep cuts down on the exceptions output due to shutdwon.
	Thread.sleep(750);
	if (additionalNodes != null) {
            for (SgsTestNode node : additionalNodes.values()) {
                node.shutdown(false);
            }
            additionalNodes = null;
        }
        serverNode.shutdown(clean);
        serverNode = null;
        Thread.sleep(100);
    }

    /** 
     * Add additional nodes.  We only do this as required by the tests. 
     *
     * @param hosts contains a host name for each additional node
     */
    private void addNodes(String... hosts) throws Exception {
        // Create the other nodes
        additionalNodes = new HashMap<String, SgsTestNode>();

        for (String host : hosts) {
	    Properties props = SgsTestNode.getDefaultProperties(
	        APP_NAME, serverNode, DummyAppListener.class);
	    props.put("com.sun.sgs.impl.service.watchdog.client.host", host);
            SgsTestNode node = 
                    new SgsTestNode(serverNode, DummyAppListener.class, props);
            String endpoint = host + ":" + node.getAppPort();
	    additionalNodes.put(endpoint, node);
        }
    }

    /* -- Test constructor -- */

    public void testConstructorNullProperties() throws Exception {
	try {
	    new ChannelServiceImpl(null, new DummyComponentRegistry(),
				   new DummyTransactionProxy());
	    fail("Expected NullPointerException");
	} catch (NullPointerException e) {
	    System.err.println(e);
	}
    }

    public void testConstructorNullComponentRegistry() throws Exception {
	try {
	    Properties props =
		createProperties(StandardProperties.APP_NAME, APP_NAME);
	    new ChannelServiceImpl(props, null,
				   new DummyTransactionProxy());
	    fail("Expected NullPointerException");
	} catch (NullPointerException e) {
	    System.err.println(e);
	}
    }

    public void testConstructorNullTransactionProxy() throws Exception {
	try {
	    Properties props =
		createProperties(StandardProperties.APP_NAME, APP_NAME);
	    new ChannelServiceImpl(props, new DummyComponentRegistry(),
				   null);
	    fail("Expected NullPointerException");
	} catch (NullPointerException e) {
	    System.err.println(e);
	}
    }

    public void testConstructorNoAppName() throws Exception {
	try {
	    new ChannelServiceImpl(
		new Properties(), new DummyComponentRegistry(),
		serverNode.getProxy());
	    fail("Expected IllegalArgumentException");
	} catch (IllegalArgumentException e) {
	    System.err.println(e);
	}
    }

    /* -- Test createChannel -- */

    public void testCreateChannelNoTxn() throws Exception { 
	try {
	    channelService.createChannel(Delivery.RELIABLE);
	    fail("Expected TransactionNotActiveException");
	} catch (TransactionNotActiveException e) {
	    System.err.println(e);
	}
    }

    /* TBD: how is this test implemented?
    public void testCreateChannelAndAbort() {
	createChannel("foo");
	txn.abort(null);
	createTransaction();
	try {
	    getChannel("foo");
	    fail("Expected NameNotBoundException");
	} catch (NameNotBoundException e) {
	    System.err.println(e);
	}
    }
    */

    /* -- Test Channel serialization -- */

    public void testChannelWriteReadObject() throws Exception {
	taskScheduler.runTransactionalTask(new AbstractKernelRunnable() {
	    public void run() throws Exception {
		Channel savedChannel =
		    channelService.createChannel(Delivery.RELIABLE);
		ByteArrayOutputStream bout = new ByteArrayOutputStream();
		ObjectOutputStream out = new ObjectOutputStream(bout);
		out.writeObject(savedChannel);
		out.flush();
		out.close();
		
		ByteArrayInputStream bin =
		    new ByteArrayInputStream(bout.toByteArray());
		ObjectInputStream in = new ObjectInputStream(bin);
		Channel channel = (Channel) in.readObject();

		if (!savedChannel.equals(channel)) {
		    fail("Expected channel: " + savedChannel +
			 ", got " + channel);
		}
		System.err.println("Channel {write,read}Object successful");
	    }
	}, taskOwner);
    }
    
    /* -- Test Channel.getDeliveryRequirement -- */

    public void testChannelGetDeliveryNoTxn() throws Exception {
	Channel channel = createChannel();
	try {
	    channel.getDeliveryRequirement();
	    fail("Expected TransactionNotActiveException");
	} catch (TransactionNotActiveException e) {
	    System.err.println(e);
	}
    }

    public void testChannelGetDeliveryMismatchedTxn() throws Exception {
	// TBD: should the implementation work this way?
	final Channel channel = createChannel();
	taskScheduler.runTransactionalTask(new AbstractKernelRunnable() {
	    public void run() {
		try {
		    channel.getDeliveryRequirement();
		    fail("Expected TransactionNotActiveException");
		} catch (TransactionNotActiveException e) {
		    System.err.println(e);
		}
	    }
	}, taskOwner);
    }

    public void testChannelGetDelivery() throws Exception {
	taskScheduler.runTransactionalTask(new AbstractKernelRunnable() {
	    public void run() {
		for (Delivery delivery : Delivery.values()) {
		    Channel channel = channelService.createChannel(delivery);
		    if (!delivery.equals(channel.getDeliveryRequirement())) {
			fail("Expected: " + delivery + ", got: " +
			     channel.getDeliveryRequirement());
		    }
		}
		System.err.println("Delivery requirements are equal");
	    }
	}, taskOwner);
    }

    public void testChannelGetDeliveryClosedChannel() throws Exception {
	taskScheduler.runTransactionalTask(new AbstractKernelRunnable() {
	    public void run() {
		for (Delivery delivery : Delivery.values()) {
		    Channel channel = channelService.createChannel(delivery);
		    channel.close();
		    if (!delivery.equals(channel.getDeliveryRequirement())) {
			fail("Expected: " + delivery + ", got: " +
			     channel.getDeliveryRequirement());
		    }
		}
		System.err.println("Got delivery requirement on close channel");
	    }
	}, taskOwner);
    }

    /* -- Test Channel.join -- */

    private DummyClient newClient() {
	return (new DummyClient()).connect(port).login("dummy", "password");	
    }

    public void testChannelJoinNoTxn() throws Exception {
	Channel channel = createChannel();
	DummyClient client = newClient();
	try {
	    channel.join(client.getSession());
	    fail("Expected TransactionNotActiveException");
	} catch (TransactionNotActiveException e) {
	    System.err.println(e);
	} finally {
	    if (client != null) {
		client.disconnect();
	    }
	}
    }

    public void testChannelJoinClosedChannel() throws Exception {
	final DummyClient client = newClient();
	try {
	    taskScheduler.runTransactionalTask(new AbstractKernelRunnable() {
		public void run() throws Exception {
		    Channel channel =
			channelService.createChannel(Delivery.RELIABLE);
		    channel.close();
		    try {
			channel.join(client.getSession());
			fail("Expected IllegalStateException");
		    } catch (IllegalStateException e) {
			System.err.println(e);
		    }
		}
		}, taskOwner);
	    
	} finally {
	    if (client != null) {
		client.disconnect();
	    }
	}
    }

    public void testChannelJoinNullClientSession() throws Exception {
	taskScheduler.runTransactionalTask(new AbstractKernelRunnable() {
	    public void run() {
		Channel channel =
		    channelService.createChannel(Delivery.RELIABLE);
		try {
		    channel.join((ClientSession) null);
		    fail("Expected NullPointerException");
		} catch (NullPointerException e) {
		    System.err.println(e);
		}
	    }
	}, taskOwner);
    }

    public void testChannelJoin() throws Exception {
	String channelName = "joinTest";
	createChannel(channelName);
	ClientGroup group = new ClientGroup(someUsers);
	
	try {
	    joinUsers(channelName, someUsers);
	    checkUsersJoined(channelName, someUsers);

	} finally {
	    group.disconnect(false);
	}
    }

    private void joinUsers(
	final String channelName, final List<String> users)
	throws Exception
    {
	taskScheduler.runTransactionalTask(new AbstractKernelRunnable() {
	    public void run() {
		Channel channel = getChannel(channelName);
		for (String user : users) {
		    ClientSession session =
			(ClientSession) dataService.getBinding(user);
		    channel.join(session);
		}
	    }
	}, taskOwner);
    }

    private void checkUsersJoined(
	final String channelName, final List<String> users)
	throws Exception
    {
	for (int i = 0; i < 3; i++) {
	    try {
		checkUsersJoined0(channelName, users);
		return;
	    } catch (junit.framework.AssertionFailedError e) {
	    }
	    Thread.sleep(100);
	}
    }
    
    private void checkUsersJoined0(
	final String channelName, final List<String> users)
	throws Exception
    {
	taskScheduler.runTransactionalTask(new AbstractKernelRunnable() {
	    public void run() {
		Channel channel = getChannel(channelName);
		Set<ClientSession> sessions = getSessions(channel);
		if (sessions.size() != users.size()) {
		    fail("Expected " + users.size() + " sessions, got " +
			 sessions.size());
		}
		for (ClientSession session : sessions) {
		    if (!users.contains(session.getName())) {
			fail("Expected session: " + session);
		    }
		}
		System.err.println("All sessions joined");
	    }
	}, taskOwner);
    }

    /* -- Test Channel.leave -- */

    public void testChannelLeaveNoTxn() throws Exception {
	Channel channel = createChannel();
	DummyClient client = newClient();
	try {
	    channel.leave(client.getSession());
	    fail("Expected TransactionNotActiveException");
	} catch (TransactionNotActiveException e) {
	    System.err.println(e);
	} finally {
	    if (client != null) {
		client.disconnect();
	    }
	}
    }

    public void testChannelLeaveMismatchedTxn() throws Exception {
	// TBD: should the implementation work this way?
	final String channelName = "test";
	final Channel channel = createChannel(channelName);
	final DummyClient client = newClient();
	try {
	    taskScheduler.runTransactionalTask(new AbstractKernelRunnable() {
		public void run() throws Exception {
		    try {
			channel.leave(client.getSession());
			fail("Expected TransactionNotActiveException");
		    } catch (TransactionNotActiveException e) {
			System.err.println(e);
		    }
		}
		}, taskOwner);
	} finally {
	    if (client != null) {
		client.disconnect();
	    }
	}
    }

    public void testChannelLeaveClosedChannel() throws Exception {
	final String channelName = "leaveClosedChannelTest";
	final String user = "daffy";
	final List<String> users = Arrays.asList(new String[] { user });
	createChannel(channelName);
	ClientGroup group = new ClientGroup(users);

	try {
	    taskScheduler.runTransactionalTask(new AbstractKernelRunnable() {
		public void run() {
		    Channel channel = getChannel(channelName);
		    ClientSession session =
			(ClientSession) dataService.getBinding(user);
		    channel.join(session);
		    channel.close();
		    try {
			channel.leave(session);
			fail("Expected IllegalStateException");
		    } catch (IllegalStateException e) {
			System.err.println(e);
		    }
		}
	    }, taskOwner);
	
	} finally {
	    group.disconnect(false);
	}
    }

    public void testChannelLeaveNullClientSession() throws Exception {
	
	taskScheduler.runTransactionalTask(new AbstractKernelRunnable() {
	    public void run() {
		Channel channel =
		    channelService.createChannel(Delivery.RELIABLE);
		try {
		    channel.leave((ClientSession) null);
		    fail("Expected NullPointerException");
		} catch (NullPointerException e) {
		    System.err.println(e);
		}
	    }
	}, taskOwner);
    }

    public void testChannelLeaveSessionNotJoined() throws Exception {
	final String channelName = "leaveTest";
	createChannel(channelName);
	ClientGroup group = new ClientGroup(someUsers);
	
	try {
	    taskScheduler.runTransactionalTask(new AbstractKernelRunnable() {
		public void run() {
		    Channel channel = getChannel(channelName);
	
		    ClientSession moe =
			(ClientSession) dataService.getBinding("moe");
		    channel.join(moe);

		    try {
			ClientSession larry =
			    (ClientSession) dataService.getBinding("larry");
			channel.leave(larry);
			System.err.println("leave of non-member session returned");
			
		    } catch (Exception e) {
			System.err.println(e);
			fail("test failed with exception: " + e);
		    }
		    
		}
 	    }, taskOwner);

	    Thread.sleep(100);
	    
	    taskScheduler.runTransactionalTask(new AbstractKernelRunnable() {
		public void run() {
		    Channel channel = getChannel(channelName);
	
		    ClientSession moe =
			(ClientSession) dataService.getBinding("moe");

		    ClientSession larry =
			(ClientSession) dataService.getBinding("larry");
		    
		    Set<ClientSession> sessions = getSessions(channel);
		    if (sessions.size() != 1) {
			fail("Expected 1 session, got " +
			     sessions.size());
		    }

		    if (! sessions.contains(moe)) {
			fail("Expected session: " + moe);
		    }
		    channel.close();
		}
 	    }, taskOwner);
	    
	} finally {
	    group.disconnect(false);
	}
    }
    
    public void testChannelLeave() throws Exception {
	final String channelName = "leaveTest";
	createChannel(channelName);
	ClientGroup group = new ClientGroup(someUsers);
	
	try {
	    joinUsers(channelName, someUsers);
	    checkUsersJoined(channelName, someUsers);

	    for (final String user : someUsers) {
		
		taskScheduler.runTransactionalTask(new AbstractKernelRunnable() {
		    public void run() {
			Channel channel = getChannel(channelName);
			ClientSession session = getSession(user);
			channel.leave(session);
		    }}, taskOwner);

		Thread.sleep(100);
		
		taskScheduler.runTransactionalTask(new AbstractKernelRunnable() {
		    public void run() {
			Channel channel = getChannel(channelName);
			ClientSession session = getSession(user);
			if (getSessions(channel).contains(session)) {
			    fail("Failed to remove session: " + session);
			}}}, taskOwner);
	    }
	    
	    taskScheduler.runTransactionalTask(new AbstractKernelRunnable() {
		public void run() {
		    Channel channel = getChannel(channelName);

		    int numJoinedSessions = getSessions(channel).size();
		    if (numJoinedSessions != 0) {
			fail("Expected no sessions, got " + numJoinedSessions);
		    }
		    System.err.println("All sessions left");
		    
		    channel.close();
		}}, taskOwner);

	} finally {
	    group.disconnect(false);
	}

    }

    /* -- Test Channel.leaveAll -- */

    public void testChannelLeaveAllNoTxn() throws Exception {
	Channel channel = createChannel();
	try {
	    channel.leaveAll();
	    fail("Expected TransactionNotActiveException");
	} catch (TransactionNotActiveException e) {
	    System.err.println(e);
	}
    }

    public void testChannelLeaveAllClosedChannel() throws Exception {
	taskScheduler.runTransactionalTask(new AbstractKernelRunnable() {
	    public void run() {
		Channel channel =
		    channelService.createChannel(Delivery.RELIABLE);
		channel.close();
		try {
		    channel.leaveAll();
		    fail("Expected IllegalStateException");
		} catch (IllegalStateException e) {
		    System.err.println(e);
		}
	    }
	}, taskOwner);
    }

    public void testChannelLeaveAllNoSessionsJoined() throws Exception {
	taskScheduler.runTransactionalTask(new AbstractKernelRunnable() {
	    public void run() {
		Channel channel =
		    channelService.createChannel(Delivery.RELIABLE);
		channel.leaveAll();
		System.err.println(
		    "leaveAll succeeded with no sessions joined");
	    }
	}, taskOwner);
    }
    
    public void testChannelLeaveAll() throws Exception {
	final String channelName = "leaveAllTest";
	createChannel(channelName);
	ClientGroup group = new ClientGroup(someUsers);
	
	try {
	    joinUsers(channelName, someUsers);
	    checkUsersJoined(channelName, someUsers);

	    taskScheduler.runTransactionalTask(new AbstractKernelRunnable() {
		public void run() {
		    Channel channel = getChannel(channelName);
		    channel.leaveAll();
		}
	    }, taskOwner);
	    
	    Thread.sleep(100);
	    
	    taskScheduler.runTransactionalTask(new AbstractKernelRunnable() {
		public void run() {
		    Channel channel = getChannel(channelName);
		    int numJoinedSessions = getSessions(channel).size();
		    if (numJoinedSessions != 0) {
			fail("Expected no sessions, got " + numJoinedSessions);
		    }
		    System.err.println("All sessions left");
		    channel.close();
		}
	    }, taskOwner);
	} finally {
	    group.disconnect(false);
	}
    }

    private void printServiceBindings() throws Exception {
	taskScheduler.runTransactionalTask(new AbstractKernelRunnable() {
	    public void run() {
		System.err.println("Service bindings----------");
		Iterator<String> iter =
		    BoundNamesUtil.getServiceBoundNamesIterator(
			dataService, "com.sun.sgs.impl.service.channel.");
		while (iter.hasNext()) {
		    System.err.println(iter.next());
		}
		System.err.println("--------------------------");
	    }
	}, taskOwner);
    }

    /* -- Test Channel.send -- */

    private static byte[] testMessage = new byte[] {'x'};

    public void testChannelSendAllNoTxn() throws Exception {
	Channel channel = createChannel();
	try {
	    channel.send(ByteBuffer.wrap(testMessage));
	    fail("Expected TransactionNotActiveException");
	} catch (TransactionNotActiveException e) {
	    System.err.println(e);
	}
    }

    public void testChannelSendAllClosedChannel() throws Exception {
	final String channelName = "test";
	createChannel(channelName);
	taskScheduler.runTransactionalTask(new AbstractKernelRunnable() {
	    public void run() {
		Channel channel = getChannel(channelName);
		channel.close();
		try {
		    channel.send(ByteBuffer.wrap(testMessage));
		    fail("Expected IllegalStateException");
		} catch (IllegalStateException e) {
		    System.err.println(e);
		}
	    }
	}, taskOwner);
    }
    
    public void testChannelSend() throws Exception {
	
	String channelName = "test";
	createChannel(channelName);
	ClientGroup group = new ClientGroup(sevenDwarfs);
	try {
	    joinUsers(channelName, sevenDwarfs);
	    sendMessagesToChannel(channelName, group, 5);
	} finally {
	    group.disconnect(false);
	}
    }

    public void testChannelSendMultipleNodes() throws Exception {
	addNodes("one", "two", "three");
	testChannelSend();
    }

    public void testChannelSendToNewMembersAfterAllNodesFail() throws Exception {
	testChannelSendMultipleNodes();
	printServiceBindings();
	System.err.println("simulate watchdog server crash...");
	tearDown(false);
	setUp(false);
	//	Thread.sleep(WAIT_TIME);
	printServiceBindings();
	addNodes("ay", "bee", "sea");
	ClientGroup group = new ClientGroup(sevenDwarfs);
	try {
	    joinUsers("test", sevenDwarfs);
	    sendMessagesToChannel("test", group, 3);
	} finally {
	    group.disconnect(false);
	}
    }

    public void testChannelSendToExistingMembersAfterCoordinatorFailure()
	throws Exception
    {
	String channelName = "talk";
	addNodes("a", "b");
	// create channel on specific node which will be the coordinator node
	createChannel(channelName, "a");
	ClientGroup group = new ClientGroup(sevenDwarfs);
	try {
	    joinUsers(channelName, sevenDwarfs);
	    sendMessagesToChannel(channelName, group, 5);
	    printServiceBindings();
	    // nuke coordinator node
	    System.err.println("shutting down node 'a'");
	    shutdownNode("a");
	    // remove disconnected sessions from client group
	    System.err.println("remove disconnected sessions");
	    ClientGroup disconnectedSessionsGroup =
		group.removeSessionsFromGroup("a");
	    // send messages to sessions that are left
	    System.err.println("send messages to remaining members");
	    sendMessagesToChannel(channelName, group, 2);
	    if (!disconnectedSessionsGroup.isDisconnectedGroup()) {
		fail("expected disconnected client(s)");
	    }
		
	    disconnectedSessionsGroup.checkMembership(channelName, false);
	    disconnectedSessionsGroup.checkChannelSets(false);
	    
	} finally {
	    printServiceBindings();
	    group.disconnect(false);
	}
    }

    /**
     * Shuts down the node with the specified host.
     */
    private void shutdownNode(String host) throws Exception {
	additionalNodes.get(host).shutdown(false);
	additionalNodes.remove(host);
    }
    
    private void sendMessagesToChannel(
	final String channelName, ClientGroup group, int numMessages)
	throws Exception
    {
	try {
	    boolean failed = false;
	    String messageString = "message";

	    for (int i = 0; i < numMessages; i++) {
		final MessageBuffer buf =
		    new MessageBuffer(MessageBuffer.getSize(messageString) +
				      MessageBuffer.getSize(channelName) + 4);
		buf.putString(messageString).
		    putString(channelName).
		    putInt(i);

		System.err.println("Sending message: " +
				   HexDumper.format(buf.getBuffer()));

		taskScheduler.runTransactionalTask(
		    new AbstractKernelRunnable() {
			public void run() {
			    Channel channel = getChannel(channelName);
			    channel.send(ByteBuffer.wrap(buf.getBuffer()));
			}
		    }, taskOwner);
	    }

	    Thread.sleep(5000);
	    for (DummyClient client : group.getClients()) {
		for (int i = 0; i < numMessages; i++) {
		    MessageInfo info = client.nextChannelMessage();
		    if (info == null) {
			failed = true;
			System.err.println(
			    "FAILURE: " + client.name +
			    " did not get message: " + i);
			continue;
		    } else {
			if (! info.channelName.equals(channelName)) {
			    fail("Got channel name: " + info.channelName +
				 ", Expected: " + channelName);
			}
			System.err.println(
			    client.name + " got channel message: " + info.seq);
			if (info.seq != i) {
			    failed = true;
			    System.err.println(
				"\tFAILURE: expected sequence number: " + i);
			}
		    }
		}
	    }

	    if (failed) {
		fail("test failed: see output");
	    }
	    
	} catch (RuntimeException e) {
	    System.err.println("unexpected failure");
	    e.printStackTrace();
	    printServiceBindings();
	    fail("unexpected failure: " + e);
	}
    }

    /* -- Test Channel.close -- */

    public void testChannelCloseNoTxn() throws Exception {
	Channel channel = createChannel();
	try {
	    channel.close();
	    fail("Expected TransactionNotActiveException");
	} catch (TransactionNotActiveException e) {
	    System.err.println(e);
	}
    }
    
    public void testChannelClose() throws Exception {
	final String channelName = "closeTest";
	createChannel(channelName);
	printServiceBindings();
	taskScheduler.runTransactionalTask(new AbstractKernelRunnable() {
	    public void run() {
		Channel channel = getChannel(channelName);
		channel.close();
	    }
	}, taskOwner);
	Thread.sleep(100);
	taskScheduler.runTransactionalTask(new AbstractKernelRunnable() {
	    public void run() {
		Channel channel = getChannel(channelName);
		if (getChannel(channelName) != null) {
		    fail("obtained closed channel");
		}
	    }
	}, taskOwner);
	printServiceBindings();
    }

    public void testChannelCloseTwice() throws Exception {
	final String channelName = "closeTest";
	createChannel(channelName);
	
	taskScheduler.runTransactionalTask(new AbstractKernelRunnable() {
	    public void run() {
		Channel channel = getChannel(channelName);
		channel.close();
		channel.close();
		System.err.println("Channel closed twice");
	    }
	}, taskOwner);
	Thread.sleep(100);
	taskScheduler.runTransactionalTask(new AbstractKernelRunnable() {
	    public void run() {
		if (getChannel(channelName) != null) {
		    fail("obtained closed channel");
		}
	    }
	}, taskOwner);
    }
    
    public void testSessionRemovedFromChannelOnLogout() throws Exception {
	String channelName = "test";
	createChannel(channelName);
	ClientGroup group = new ClientGroup(someUsers);

	try {
	    joinUsers(channelName, someUsers);
	    Thread.sleep(100);
	    group.checkMembership(channelName, true);
	    group.disconnect(true);
	    Thread.sleep(WAIT_TIME); // this is necessary, and unfortunate...
	    group.checkMembership(channelName, false);
	    
	} catch (RuntimeException e) {
	    System.err.println("unexpected failure");
	    e.printStackTrace();
	    printServiceBindings();
	    fail("unexpected failure: " + e);
	} finally {
	    group.disconnect(false);
	}
    }

    public void testChannelSetsRemovedOnLogout() throws Exception {
	String channelName = "test";
	createChannel(channelName);
	ClientGroup group = new ClientGroup(someUsers);
	
	try {
	    joinUsers(channelName, someUsers);
	    Thread.sleep(100);
	    group.checkMembership(channelName, true);
	    group.checkChannelSets(true);
	    printServiceBindings();
	    group.disconnect(true);
	    Thread.sleep(WAIT_TIME); // this is necessary, and unfortunate...
	    group.checkMembership(channelName, false);
	    group.checkChannelSets(false);
	    
	} catch (Exception e) {
	    System.err.println("unexpected failure");
	    e.printStackTrace();
	    fail("unexpected failure: " + e);
	} finally {
	    printServiceBindings();
	    group.disconnect(false);
	}
    }

    public void testSessionsAndChannelSetsRemovedOnRecovery() throws Exception {
	String channelName = "test";
	createChannel(channelName);
	ClientGroup group = new ClientGroup(someUsers);
	
	try {
	    joinUsers(channelName, someUsers);
	    Thread.sleep(100);
	    group.checkMembership(channelName, true);
	    group.checkChannelSets(true);
	    printServiceBindings();

	    // simulate crash
	    System.err.println("simulate watchdog server crash...");
	    tearDown(false);
	    setUp(false);

	    Thread.sleep(WAIT_TIME); // await recovery actions
	    group.checkMembership(channelName, false);
	    group.checkChannelSets(false);
	    printServiceBindings();

	} catch (RuntimeException e) {
	    System.err.println("unexpected failure");
	    e.printStackTrace();
	    fail("unexpected failure: " + e);
	} finally {
	    printServiceBindings();
	    group.disconnect(false);
	}
	
    }

    private class ClientGroup {

	Map<String, DummyClient> clients;

	ClientGroup(String... users) {
	    this(Arrays.asList(users));
	}
	
	ClientGroup(List<String> users) {
	    clients = new HashMap<String, DummyClient>();
	    for (String user : users) {
		DummyClient client = new DummyClient();
		clients.put(user, client);
		client.connect(port);
		client.login(user, "password");
	    }
	}

	private ClientGroup(Map<String, DummyClient> clients) {
	    this.clients = clients;
	}

	void join(String channelName) {
	    for (DummyClient client : clients.values()) {
		client.join(channelName);
	    }
	}

	void leave(String channelName) {
	    for (DummyClient client : clients.values()) {
		client.leave(channelName);
	    }
	}

	/**
	 * Removes the client sessions on the given host from  this group
	 * and returns a ClientGroup with the removed sessions.
	 */
	ClientGroup removeSessionsFromGroup(String host) {
	    Iterator<String> iter = clients.keySet().iterator();
	    Map<String, DummyClient> removedClients =
		new HashMap<String, DummyClient>();
	    while (iter.hasNext()) {
		String user = iter.next();
		DummyClient client = clients.get(user);
		System.err.println("user: " + user +
				   ", redirectHost: " + client.redirectHost);
		if (host.equals(client.redirectHost)) {
		    iter.remove();
		    removedClients.put(user, client);
		}
	    }
	    return new ClientGroup(removedClients);
	}

	boolean isDisconnectedGroup() {
	    for (DummyClient client : clients.values()) {
		if (client.isConnected()) {
		    return false;
		}
	    }
	    return true;
	}

	void checkMembership(final String name, final boolean isMember)
	    throws Exception
	{
	    taskScheduler.runTransactionalTask(new AbstractKernelRunnable() {
		public void run() {
		    Channel channel = getChannel(name);
		    Set<ClientSession> sessions = getSessions(channel);
		    for (DummyClient client : clients.values()) {

			ClientSession session = getClientSession(client.name);

			if (session != null && sessions.contains(session)) {
			    if (!isMember) {
				fail("ClientGroup.checkMembership session: " +
				     session.getName() + " is a member of " +
				     name);
			    }
			} else if (isMember) {
			    String sessionName =
				(session == null) ? "null" : session.getName();
			    fail("ClientGroup.checkMembership session: " +
				 sessionName + " is not a member of " + name);
			}
		    }
		}
	    }, taskOwner);
	}

	void checkChannelSets(final boolean exists) throws Exception {
	    taskScheduler.runTransactionalTask(new AbstractKernelRunnable() {
		public void run() {
		    for (DummyClient client : clients.values()) {
			long nodeId = client.getNodeId();
			String sessionKey =
			    getChannelSetKey(nodeId, client.getSessionId());
			try {
			    dataService.getServiceBinding(sessionKey);
			    if (!exists) {
				fail("checkChannelSets: set exists: " +
				     client.name);
			    }
			} catch (NameNotBoundException e) {
			    if (exists) {
				fail("checkChannelSets no channel set: " +
				     client.name);
			    }
			}
		    }
		}
	    }, taskOwner);
	}

	DummyClient getClient(String name) {
	    return clients.get(name);
	}

	Collection<DummyClient> getClients() {
	    return clients.values();
	}
	
	void disconnect(boolean graceful) {
	    for (DummyClient client : clients.values()) {
		if (graceful) {
		    client.logout();
		} else {
		    client.disconnect();
		}
	    }
	}
    }

    /* -- other methods -- */

    private ClientSession getClientSession(String name) {
	try {
	    return (ClientSession) dataService.getBinding(name);
	} catch (ObjectNotFoundException e) {
	    return null;
	}
    }

    private static final String CHANNEL_SET_PREFIX =
	"com.sun.sgs.impl.service.channel.set.";
    
    private static String getChannelSetKey(long nodeId, byte[] sessionId) {
	return CHANNEL_SET_PREFIX + nodeId + "." + HexDumper.toHexString(sessionId);
    }

    /**
     * Returns a newly created channel
     */
    private Channel createChannel() throws Exception {
	return createChannel("test");
    }

    private Channel createChannel(String name) throws Exception {
	return createChannel(name,  null);
    }

    private Channel createChannel(String name, String host) throws Exception {
	CreateChannelTask createChannelTask =
	    new CreateChannelTask(name, host);
	runTransactionalTask(createChannelTask, host);
	return createChannelTask.getChannel();
    }

    /**
     * Runs the given transactional task using the task scheduler on the
     * specified host.
     */
    private void runTransactionalTask(AbstractKernelRunnable task, String host)
	throws Exception
    {
	SgsTestNode node =
	    host == null ? serverNode : additionalNodes.get(host);
	if (node == null) {
	    throw new NullPointerException("no node for host: " + host);
	}
	TaskScheduler nodeTaskScheduler =
	    node.getSystemRegistry().getComponent(TaskScheduler.class);
	Identity nodeTaskOwner =
	    node.getProxy().getCurrentOwner();
	nodeTaskScheduler.runTransactionalTask(task, nodeTaskOwner);
    }

    private static class CreateChannelTask extends AbstractKernelRunnable {
	private final String name;
	private final String host;
	private Channel channel;
	
	CreateChannelTask(String name, String host) {
	    this.name = name;
	    this.host = host;
	}
	
	public void run() throws Exception {
	    channel = AppContext.getChannelManager().createChannel(Delivery.RELIABLE);
	    AppContext.getDataManager().setBinding(name, channel);
	}

	Channel getChannel() {
	    return channel;
	}
    }

    private ClientSession getSession(String name) {
	try {
	    return (ClientSession) dataService.getBinding(name);
	} catch (ObjectNotFoundException e) {
	    return null;
	}
    }

    private Channel getChannel(String name) {
	try {
	    return (Channel) dataService.getBinding(name);
	} catch (ObjectNotFoundException e) {
	    return null;
	}
    }

    private Set<ClientSession> getSessions(Channel channel) {
	Set<ClientSession> sessions = new HashSet<ClientSession>();
	Iterator<ClientSession> iter = ((ChannelImpl) channel).getSessions();
	while (iter.hasNext()) {
	    sessions.add(iter.next());
	}
	return sessions;
    }
    
    /* -- other classes -- */

    /**
     * Dummy client code for testing purposes.
     */
    private class DummyClient {

	String name;
	byte[] sessionId;
	private Connector<SocketAddress> connector;
	private ConnectionListener listener;
	private Connection connection;
	private boolean connected = false;
	private final Object lock = new Object();
	private boolean loginAck = false;
	private boolean loginSuccess = false;
	private boolean loginRedirect = false;
	private boolean logoutAck = false;
	private boolean joinAck = false;
	private boolean leaveAck = false;
        private boolean awaitGraceful = false;
	private Set<String> channelNames = new HashSet<String>();
	private String reason;	
	private String redirectEndpoint;
        private byte[] reconnectKey;
	private final List<MessageInfo> channelMessages =
	    new ArrayList<MessageInfo>();
<<<<<<< HEAD
=======
	private final AtomicLong sequenceNumber = new AtomicLong(0);
	private long nodeId = serverNode.getWatchdogService().getLocalNodeId();
>>>>>>> 5c28df2e

	
	DummyClient() {
	}

	byte[] getSessionId() {
	    return sessionId;
	}

	boolean isConnected() {
	    synchronized (lock) {
		return connected;
	    }
	}

	long getNodeId() {
	    return nodeId;
	}

	DummyClient connect(int port) {
	    if (connected) {
		throw new RuntimeException("DummyClient.connect: already connected");
	    }
	    System.err.println("DummyClient.connect[port=" + port + "]");
	    connected = false;
	    listener = new Listener();
	    try {
		SocketEndpoint endpoint =
		    new SocketEndpoint(
		        new InetSocketAddress(InetAddress.getLocalHost(), port),
			TransportType.RELIABLE);
		connector = endpoint.createConnector();
		connector.connect(listener);
	    } catch (Exception e) {
		System.err.println("DummyClient.connect[" + name + "] throws: " + e);
		e.printStackTrace();
		throw new RuntimeException(
		    "DummyClient.connect[" + name + "]  failed", e);
	    }
	    synchronized (lock) {
		try {
		    if (connected == false) {
			lock.wait(WAIT_TIME * 2);
		    }
		    if (connected != true) {
			throw new RuntimeException(
 			    "DummyClient.connect[" + name + "] timed out");
		    }
		} catch (InterruptedException e) {
		    throw new RuntimeException(
			"DummyClient.connect[" + name + "] timed out", e);
		}
	    }
	    return this;
	}

	void disconnect() {
	    System.err.println("DummyClient.disconnect[" + name + "]");

            synchronized (lock) {
		if (! connected) {
		    return;
		}
                try {
                    connection.close();
		    lock.wait(WAIT_TIME);
                } catch (Exception e) {
                    System.err.println(
                        "DummyClient.disconnect exception:" + e);
                    lock.notifyAll();
		    return;
                } finally {
		    if (connected) {
			reset();
		    }
		}
            }
	}

	void reset() {
	    assert Thread.holdsLock(lock);
	    connected = false;
	    connection = null;
	    loginAck = false;
	    loginSuccess = false;
	    loginRedirect = false;
<<<<<<< HEAD
	    redirectEndpoint = null;
=======
	    //redirectHost = null;
>>>>>>> 5c28df2e
	}

	DummyClient login(String user, String pass) {
	    synchronized (lock) {
		if (connected == false) {
		    throw new RuntimeException(
			"DummyClient.login[" + name + "] not connected");
		}
	    }
	    this.name = user;

	    MessageBuffer buf =
		new MessageBuffer(2 + MessageBuffer.getSize(user) +
				  MessageBuffer.getSize(pass));
	    buf.putByte(SimpleSgsProtocol.LOGIN_REQUEST).
                putByte(SimpleSgsProtocol.VERSION).
		putString(user).
		putString(pass);
	    loginAck = false;
	    try {
		connection.sendBytes(buf.getBuffer());
	    } catch (IOException e) {
		throw new RuntimeException(e);
	    }
	    String endpoint = null;
	    synchronized (lock) {
		try {
		    if (loginAck == false) {
			lock.wait(WAIT_TIME * 2);
		    }
		    if (loginAck != true) {
			throw new RuntimeException(
			    "DummyClient.login[" + name + "] timed out");
		    }
		    if (loginSuccess) {
			return this;
		    } else if (loginRedirect) {
			endpoint = redirectEndpoint;
		    } else {
			throw new RuntimeException(LOGIN_FAILED_MESSAGE);
		    }
		} catch (InterruptedException e) {
		    throw new RuntimeException(
			"DummyClient.login[" + name + "] timed out", e);
		}
	    }

	    // handle redirected login
<<<<<<< HEAD
	    int redirectPort =
	        Integer.valueOf(redirectEndpoint.split(":", 2)[1]);
=======
	    SgsTestNode node = additionalNodes.get(host);
	    int redirectPort = node.getAppPort();
	    nodeId = node.getWatchdogService().getLocalNodeId();
>>>>>>> 5c28df2e
	    disconnect();
	    connect(redirectPort);
	    return login(user, pass);
	}

	ClientSession getSession() throws Exception {
	    GetSessionTask task = new GetSessionTask(name);
	    taskScheduler.runTransactionalTask(task, taskOwner);
	    return task.getSession();
	}

	/**
	 * Sends a SESSION_MESSAGE.
	 */
	void sendMessage(byte[] message) {
	    checkLoggedIn();

	    MessageBuffer buf =
		new MessageBuffer(1 + message.length);
	    buf.putByte(SimpleSgsProtocol.SESSION_MESSAGE).
		putBytes(message);
	    try {
		connection.sendBytes(buf.getBuffer());
	    } catch (IOException e) {
		throw new RuntimeException(e);
	    }
	}

	MessageInfo nextChannelMessage() {
	    synchronized (lock) {
		if (channelMessages.isEmpty()) {
		    try {
			lock.wait(WAIT_TIME);
		    } catch (InterruptedException e) {
		    }
		}
		return
		    channelMessages.isEmpty() ?
		    null :
		    channelMessages.remove(0);
	    }
	}

	/**
	 * Throws a {@code RuntimeException} if this session is not
	 * logged in.
	 */
	private void checkLoggedIn() {
	    synchronized (lock) {
		if (!connected || !loginSuccess) {
		    throw new RuntimeException(
			"DummyClient.login not connected or loggedIn");
		}
	    }
	}

	void join(String channelToJoin) {
	    String action = "join";
	    MessageBuffer buf =
		new MessageBuffer(MessageBuffer.getSize(action) +
				  MessageBuffer.getSize(channelToJoin));
	    buf.putString(action).putString(channelToJoin);
	    sendMessage(buf.getBuffer());
	    joinAck = false;
	    synchronized (lock) {
		try {
		    if (joinAck == false) {
			lock.wait(WAIT_TIME);
		    }
		    if (joinAck != true) {
			throw new RuntimeException(
			    "DummyClient.join timed out: " + channelToJoin);
		    }

		    if (! channelNames.contains(channelToJoin)) {
			fail("DummyClient.join not joined: " +
			     channelToJoin);
		    }
		    
		} catch (InterruptedException e) {
		    throw new RuntimeException(
			    "DummyClient.join timed out: " + channelToJoin, e);
		}
	    }
	}
	    
	void leave(String channelToLeave) {
	    String action = "leave";
	    MessageBuffer buf =
		new MessageBuffer(MessageBuffer.getSize(action) +
				  MessageBuffer.getSize(channelToLeave));
	    buf.putString(action).putString(channelToLeave);
	    sendMessage(buf.getBuffer());
	    leaveAck = false;
	    synchronized (lock) {
		try {
		    if (leaveAck == false) {
			lock.wait(WAIT_TIME);
		    }
		    if (leaveAck != true) {
			throw new RuntimeException(
			    "DummyClient.leave timed out: " + channelToLeave);
		    }

		    if (channelNames.contains(channelToLeave)) {
			fail("DummyClient.leave still joined: " +
			     channelToLeave);
		    }
		    
		} catch (InterruptedException e) {
		    throw new RuntimeException(
			    "DummyClient.leave timed out: " + channelToLeave, e);
		}
	    }
	}
	
	void logout() {
            synchronized (lock) {
                if (connected == false) {
                    return;
                }
            }
            MessageBuffer buf = new MessageBuffer(1);
            buf.putByte(SimpleSgsProtocol.LOGOUT_REQUEST);
            logoutAck = false;
            awaitGraceful = true;
            try {
                connection.sendBytes(buf.getBuffer());
            } catch (IOException e) {
                throw new RuntimeException(e);
            }
            synchronized (lock) {
                try {
                    if (logoutAck == false) {
                        lock.wait(WAIT_TIME);
                    }
                    if (logoutAck != true) {
                        throw new RuntimeException(
                            "DummyClient.disconnect[" + name + "] timed out");
                    }
                } catch (InterruptedException e) {
                    throw new RuntimeException(
                        "DummyClient.disconnect[" + name + "] timed out", e);
                } finally {
                    if (! logoutAck)
                        disconnect();
                }
            }
	}

	private class Listener implements ConnectionListener {

	    List<byte[]> messageList = new ArrayList<byte[]>();
	    
            /** {@inheritDoc} */
	    public void bytesReceived(Connection conn, byte[] buffer) {
		if (connection != conn) {
		    System.err.println(
			"[" + name + "] bytesReceived: " +
			"wrong handle, got:" +
			conn + ", expected:" + connection);
		    return;
		}

		MessageBuffer buf = new MessageBuffer(buffer);

		processAppProtocolMessage(buf);
	    }

	    private void processAppProtocolMessage(MessageBuffer buf) {

		byte opcode = buf.getByte();

		switch (opcode) {

		case SimpleSgsProtocol.LOGIN_SUCCESS:
                    // FIXME: this is actually the reconnect key, but the
                    // current implementation sends the sessionId to aid
                    // this test.
                    reconnectKey = buf.getBytes(buf.limit() - buf.position());
                    sessionId = reconnectKey;
		    synchronized (lock) {
			loginAck = true;
			loginSuccess = true;
			System.err.println("[" + name + "] login succeeded");
			lock.notifyAll();
		    }
		    break;
		    
		case SimpleSgsProtocol.LOGIN_FAILURE:
		    reason = buf.getString();
		    synchronized (lock) {
			loginAck = true;
			loginSuccess = false;
			System.err.println("[" + name + "] login failed: " +
					   ", reason:" + reason);
			lock.notifyAll();
		    }
		    break;

		case SimpleSgsProtocol.LOGOUT_SUCCESS:
		    synchronized (lock) {
			logoutAck = true;
			System.err.println("logout succeeded: " + name);
                        // let disconnect do the lock notification
		    }
		    break;

		case SimpleSgsProtocol.LOGIN_REDIRECT:
		    redirectEndpoint = buf.getString();
		    synchronized (lock) {
			loginAck = true;
			loginRedirect = true;
			System.err.println("login redirected: " + name +
					   ", endpoint:" + redirectEndpoint);
			lock.notifyAll();
		    } break;

		case SimpleSgsProtocol.SESSION_MESSAGE: {
		    String action = buf.getString();
		    if (action.equals("join")) {
			String channelName = buf.getString();
			synchronized (lock) {
			    joinAck = true;
			    channelNames.add(channelName);
			    System.err.println(
				name + ": got join ack, channel: " +
				channelName);
			    lock.notifyAll();
			}
		    } else if (action.equals("leave")) {
			String channelName = buf.getString();
			synchronized (lock) {
			    leaveAck = true;
			    channelNames.remove(channelName);
			    System.err.println(
				name + ": got leave ack, channel: " +
				channelName);
			    lock.notifyAll();
			}
		    } else if (action.equals("message")) {
			String channelName = buf.getString();
			int seq = buf.getInt();
			synchronized (lock) {
			    channelMessages.add(new MessageInfo(channelName, seq));
			    System.err.println(name + ": message received: " + seq);
			    lock.notifyAll();
			}
		    } else {
			System.err.println(
			    name + ": received message with unknown action: " +
			    action);
		    }
		    break;
		}

		default:
		    System.err.println(	
			"[" + name + "] processAppProtocolMessage: unknown op code: " +
			opcode);
		    break;
		}
	    }

            /** {@inheritDoc} */
	    public void connected(Connection conn) {
		System.err.println("DummyClient.Listener.connected");
		if (connection != null) {
		    System.err.println(
			"DummyClient.Listener.already connected handle: " +
			connection);
		    return;
		}
		connection = conn;
		synchronized (lock) {
		    connected = true;
		    lock.notifyAll();
		}
	    }

            /** {@inheritDoc} */
	    public void disconnected(Connection conn) {
                synchronized (lock) {
                    if (awaitGraceful) {
                        // Hack since client might not get last msg
                        logoutAck = true;
                    }
		    reset();
                    lock.notifyAll();
                }
	    }
	    
            /** {@inheritDoc} */
	    public void exceptionThrown(Connection conn, Throwable exception) {
		System.err.println("DummyClient.Listener.exceptionThrown " +
				   "exception:" + exception);
		exception.printStackTrace();
	    }
	}
    }

    private static class MessageInfo {
	final String channelName;
	final int seq;

	MessageInfo(String channelName, int seq) {
	    this.channelName = channelName;
	    this.seq = seq;
	}
    }

    public static class DummyAppListener implements AppListener, Serializable {

	private final static long serialVersionUID = 1L;

        /** {@inheritDoc} */
	public ClientSessionListener loggedIn(ClientSession session) {

	    DummyClientSessionListener listener =
		new DummyClientSessionListener(session);
	    DataManager dataManager = AppContext.getDataManager();
	    dataManager.setBinding(session.getName(), session);
	    System.err.println("DummyAppListener.loggedIn: session:" + session);
	    return listener;
	}

        /** {@inheritDoc} */
	public void initialize(Properties props) {
	}
    }

    private static class DummyClientSessionListener
	implements ClientSessionListener, Serializable, ManagedObject
    {
	private final static long serialVersionUID = 1L;
	private final String name;
	boolean receivedDisconnectedCallback = false;
	boolean wasGracefulDisconnect = false;
	
	private final ManagedReference<ClientSession> sessionRef;
	
	DummyClientSessionListener(ClientSession session) {
	    DataManager dataManager = AppContext.getDataManager();
	    this.sessionRef = dataManager.createReference(session);
	    this.name = session.getName();
	}

        /** {@inheritDoc} */
	public void disconnected(boolean graceful) {
	    System.err.println("DummyClientSessionListener[" + name +
			       "] disconnected invoked with " + graceful);
	    AppContext.getDataManager().markForUpdate(this);
	    synchronized (disconnectedCallbackLock) {
		receivedDisconnectedCallback = true;
		this.wasGracefulDisconnect = graceful;
		disconnectedCallbackLock.notifyAll();
	    }
	}

        /** {@inheritDoc} */
	public void receivedMessage(ByteBuffer message) {
            byte[] bytes = new byte[message.remaining()];
            message.asReadOnlyBuffer().get(bytes);
	    MessageBuffer buf = new MessageBuffer(bytes);
	    String action = buf.getString();
	    DataManager dataManager = AppContext.getDataManager();
	    ClientSession session = sessionRef.get();
	    if (action.equals("join")) {
		String channelName = buf.getString();
		System.err.println("DummyClientSessionListener: join request, " +
				   "channel name: " + channelName +
				   ", user: " + name);
		Channel channel =
		    (Channel) dataManager.getBinding(channelName);
		channel.join(session);
		session.send(message.asReadOnlyBuffer());
	    } else if (action.equals("leave")) {
		String channelName = buf.getString();
		System.err.println("DummyClientSessionListener: leave request, " +
				   "channel name: " + channelName +
				   ", user: " + name);
		Channel channel =
		    (Channel) dataManager.getBinding(channelName);
		channel.leave(session);
		session.send(message.asReadOnlyBuffer());
	    } else if (action.equals("message")) {
		String channelName = buf.getString();
		System.err.println("DummyClientSessionListener: send request, " +
				   "channel name: " + channelName +
				   ", user: " + name);
		Channel channel =
		    (Channel) dataManager.getBinding(channelName);
		channel.send(message.asReadOnlyBuffer());
	    }
	}
    }

    private class GetSessionTask extends AbstractKernelRunnable {

	private final String name;
	private ClientSession session;
	
	GetSessionTask(String name) {
	    this.name = name;
	}

	public void run() {
	    session = (ClientSession) dataService.getBinding(name);
	}

	ClientSession getSession() {
	    return session;
	}
    }
}<|MERGE_RESOLUTION|>--- conflicted
+++ resolved
@@ -114,7 +114,7 @@
 
     /** The node ID for the local node. */
     private long serverNodeId;
-
+    
     /** A list of users for test purposes. */
     private List<String> someUsers =
 	Arrays.asList(new String[] { "moe", "larry", "curly" });
@@ -190,8 +190,7 @@
 	    props.put("com.sun.sgs.impl.service.watchdog.client.host", host);
             SgsTestNode node = 
                     new SgsTestNode(serverNode, DummyAppListener.class, props);
-            String endpoint = host + ":" + node.getAppPort();
-	    additionalNodes.put(endpoint, node);
+	    additionalNodes.put(host, node);
         }
     }
 
@@ -1118,8 +1117,16 @@
 		String user = iter.next();
 		DummyClient client = clients.get(user);
 		System.err.println("user: " + user +
-				   ", redirectHost: " + client.redirectHost);
-		if (host.equals(client.redirectHost)) {
+				   ", redirectEndpoint: " + client.redirectEndpoint);
+                // Note that the redirectEndpoint can sometimes be null,
+                // as it won't be assigned if the initial login request
+                // was successful.  That would occur if the initial node 
+                // assignment for the client is the localhost, where the
+                // serverNode is running.
+                String clientHost = 
+                        client.redirectEndpoint == null ? null :
+                            client.redirectEndpoint.split(":", 2)[0];
+		if (host.equals(clientHost)) {
 		    iter.remove();
 		    removedClients.put(user, client);
 		}
@@ -1333,11 +1340,7 @@
         private byte[] reconnectKey;
 	private final List<MessageInfo> channelMessages =
 	    new ArrayList<MessageInfo>();
-<<<<<<< HEAD
-=======
-	private final AtomicLong sequenceNumber = new AtomicLong(0);
 	private long nodeId = serverNode.getWatchdogService().getLocalNodeId();
->>>>>>> 5c28df2e
 
 	
 	DummyClient() {
@@ -1424,11 +1427,7 @@
 	    loginAck = false;
 	    loginSuccess = false;
 	    loginRedirect = false;
-<<<<<<< HEAD
-	    redirectEndpoint = null;
-=======
-	    //redirectHost = null;
->>>>>>> 5c28df2e
+//	    redirectEndpoint = null;
 	}
 
 	DummyClient login(String user, String pass) {
@@ -1453,7 +1452,7 @@
 	    } catch (IOException e) {
 		throw new RuntimeException(e);
 	    }
-	    String endpoint = null;
+	    String host = null;
 	    synchronized (lock) {
 		try {
 		    if (loginAck == false) {
@@ -1466,7 +1465,7 @@
 		    if (loginSuccess) {
 			return this;
 		    } else if (loginRedirect) {
-			endpoint = redirectEndpoint;
+			host = redirectEndpoint.split(":", 2)[0];
 		    } else {
 			throw new RuntimeException(LOGIN_FAILED_MESSAGE);
 		    }
@@ -1477,14 +1476,11 @@
 	    }
 
 	    // handle redirected login
-<<<<<<< HEAD
-	    int redirectPort =
-	        Integer.valueOf(redirectEndpoint.split(":", 2)[1]);
-=======
+//	    int redirectPort =
+//	        Integer.valueOf(redirectEndpoint.split(":", 2)[1]);
 	    SgsTestNode node = additionalNodes.get(host);
 	    int redirectPort = node.getAppPort();
 	    nodeId = node.getWatchdogService().getLocalNodeId();
->>>>>>> 5c28df2e
 	    disconnect();
 	    connect(redirectPort);
 	    return login(user, pass);
