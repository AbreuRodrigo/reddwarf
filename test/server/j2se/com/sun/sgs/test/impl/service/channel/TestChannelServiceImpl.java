--- conflicted
+++ resolved
@@ -37,12 +37,8 @@
 import com.sun.sgs.impl.io.TransportType;
 import com.sun.sgs.impl.kernel.StandardProperties;
 import com.sun.sgs.impl.service.channel.ChannelServiceImpl;
-<<<<<<< HEAD
 import com.sun.sgs.impl.service.channel.ChannelUtil;
 import com.sun.sgs.impl.service.session.ClientSessionWrapper;
-import com.sun.sgs.impl.sharedutil.CompactId;
-=======
->>>>>>> 49de626a
 import com.sun.sgs.impl.sharedutil.HexDumper;
 import com.sun.sgs.impl.sharedutil.MessageBuffer;
 import com.sun.sgs.impl.util.AbstractKernelRunnable;
@@ -974,31 +970,6 @@
 	printServiceBindings();
     }
 
-<<<<<<< HEAD
-=======
-    public void testChannelCloseTwice() throws Exception {
-	final String channelName = "closeTest";
-	createChannel(channelName);
-	
-	txnScheduler.runTask(new AbstractKernelRunnable() {
-	    public void run() {
-		Channel channel = getChannel(channelName);
-		channel.close();
-		channel.close();
-		System.err.println("Channel closed twice");
-	    }
-	}, taskOwner);
-	Thread.sleep(100);
-	txnScheduler.runTask(new AbstractKernelRunnable() {
-	    public void run() {
-		if (getChannel(channelName) != null) {
-		    fail("obtained closed channel");
-		}
-	    }
-	}, taskOwner);
-    }
-    
->>>>>>> 49de626a
     public void testSessionRemovedFromChannelOnLogout() throws Exception {
 	String channelName = "test";
 	createChannel(channelName);
