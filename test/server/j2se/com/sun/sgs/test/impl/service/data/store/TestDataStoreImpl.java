/*
 * Copyright 2007 Sun Microsystems, Inc. All rights reserved
 */

package com.sun.sgs.test.impl.service.data.store;

import com.sun.sgs.app.NameNotBoundException;
import com.sun.sgs.app.ObjectNotFoundException;
import com.sun.sgs.app.TransactionAbortedException;
import com.sun.sgs.app.TransactionException;
import com.sun.sgs.app.TransactionNotActiveException;
<<<<<<< HEAD
=======
import com.sun.sgs.app.TransactionTimeoutException;
>>>>>>> 8c3a1081
import com.sun.sgs.impl.kernel.StandardProperties;
import com.sun.sgs.impl.service.data.store.DataStoreException;
import com.sun.sgs.impl.service.data.store.DataStore;
import com.sun.sgs.impl.service.data.store.DataStoreImpl;
import com.sun.sgs.service.TransactionParticipant;
import com.sun.sgs.test.util.DummyTransaction;
import com.sun.sgs.test.util.DummyTransaction.UsePrepareAndCommit;
import java.io.File;
import java.io.IOException;
import java.util.Arrays;
import java.util.Properties;
import java.util.concurrent.Semaphore;
import junit.framework.TestCase;

/*
 * XXX: Test recovery of prepared transactions after a crash
 * XXX: Test concurrent access
 */

/** Test the DataStoreImpl class */
public class TestDataStoreImpl extends TestCase {

    /** The name of the DataStoreImpl class. */
    private static final String DataStoreImplClassName =
	DataStoreImpl.class.getName();

    /** Directory used for database shared across multiple tests. */
    private static final String dbDirectory =
	System.getProperty("java.io.tmpdir") + File.separator +
	"TestDataStoreImpl.db";

    /** An instance of the data store, to test. */
    static DataStore store;

    /** Make sure an empty version of the directory exists. */
    static {
	cleanDirectory(dbDirectory);
    }

    /** Set when the test passes. */
    protected boolean passed;

    /** Default properties for creating the DataStore. */
    protected Properties props;

    /** An initial, open transaction. */
    DummyTransaction txn;

    /** The object ID of a newly created object. */
    long id;

    /** Creates the test. */
    public TestDataStoreImpl(String name) {
	super(name);
    }

    /** Prints the test case, and creates the data store and an object. */
    protected void setUp() throws Exception {
	System.err.println("Testcase: " + getName());
	txn = new DummyTransaction(UsePrepareAndCommit.ARBITRARY);
	props = getProperties();
	if (store == null) {
	    store = createDataStore();
	}
	id = store.createObject(txn);
    }

    /** Sets passed if the test passes. */
    protected void runTest() throws Throwable {
	super.runTest();
	passed = true;
    }

    /** Abort the current transaction, if non-null, and shutdown the store. */
    protected void tearDown() throws Exception {
	try {
	    if (txn != null) {
		txn.abort(null);
	    }
	    if (!passed && store != null) {
		new ShutdownAction().waitForDone();
	    }
	} catch (RuntimeException e) {
	    if (passed) {
		throw e;
	    } else {
		e.printStackTrace();
	    }
	} finally {
	    txn = null;
	    if (!passed) {
		store = null;
	    }
	}
    }

    /* -- Test constructor -- */

    public void testConstructorNullArg() throws Exception {
	try {
	    createDataStore(null);
	    fail("Expected NullPointerException");
	} catch (NullPointerException e) {
	    System.err.println(e);
	}
    }

    /**
     * Tests that the {@code DataStore} correctly infers the database
     * subdirectory when only the root directory is provided.
     *
     * @throws Exception if an unexpected exception occurs
     */
    public void testConstructorNoDirectory() throws Exception {
        String rootDir = createDirectory();
        File dataDir = new File(rootDir, "dsdb");
        if (!dataDir.mkdir()) {
            throw new RuntimeException("Failed to create sub-dir: " + dataDir);
        }
        Properties props = createProperties(
            StandardProperties.APP_NAME, "Foo",
            StandardProperties.APP_ROOT, rootDir);
        DataStore testStore = createDataStore(props);
        testStore.shutdown();
    }

    public void testConstructorNoDirectoryNorRoot() throws Exception {
	Properties props = new Properties();
	try {
	    createDataStore(props);
	    fail("Expected IllegalArgumentException");
	} catch (IllegalArgumentException e) {
	    System.err.println(e);
	}
    }

<<<<<<< HEAD
    public void testConstructorBadAllocationBlockSize() throws Exception {
	props.setProperty(
	    DataStoreImplClassName + ".allocationBlockSize", "gorp");
=======
    public void testConstructorBadAllocationBlockSize() {
	Properties props = createProperties(
	    DataStoreImplClassName + ".directory", "foo",
	    DataStoreImplClassName + ".allocation.block.size", "gorp");
>>>>>>> 8c3a1081
	try {
	    createDataStore(props);
	    fail("Expected IllegalArgumentException");
	} catch (IllegalArgumentException e) {
	    System.err.println(e);
	}
    }

<<<<<<< HEAD
    public void testConstructorNegativeAllocationBlockSize() throws Exception {
	props.setProperty(
	    DataStoreImplClassName + ".allocationBlockSize", "-3");
=======
    public void testConstructorNegativeAllocationBlockSize() {
	Properties props = createProperties(
	    DataStoreImplClassName + ".directory", "foo",
	    DataStoreImplClassName + ".allocation.block.size", "-3");
>>>>>>> 8c3a1081
	try {
	    createDataStore(props);
	    fail("Expected IllegalArgumentException");
	} catch (IllegalArgumentException e) {
	    System.err.println(e);
	}
    }

    public void testConstructorNonexistentDirectory() throws Exception {
	props.setProperty(
	    DataStoreImplClassName + ".directory",
	    "/this-is-a-non-existent-directory/yup");
	try {
	    createDataStore(props);
	    fail("Expected DataStoreException");
	} catch (DataStoreException e) {
	    System.err.println(e);	    
	}
    }

    public void testConstructorDirectoryIsFile() throws Exception {
	String file = File.createTempFile("existing", "db").getPath();
	props.setProperty(
	    DataStoreImplClassName + ".directory",
	    file);
	try {
	    createDataStore(props);
	    fail("Expected DataStoreException");
	} catch (DataStoreException e) {
	    System.err.println(e);
	}
    }

    public void testConstructorDirectoryNotWritable() throws Exception {
        String osName = System.getProperty("os.name", "unknown");
	/*
	 * Can't seem to create a non-writable directory on Windows.
	 * -tjb@sun.com (01/09/2007)
	 */
        if (osName.startsWith("Windows")) {
            System.err.println("Skipping on " + osName);
            return;
        }
	String directory = createDirectory();
	props.setProperty(DataStoreImplClassName + ".directory", directory);
	new File(directory).setReadOnly();
	try {
	    createDataStore(props);
	    fail("Expected DataStoreException");
	} catch (DataStoreException e) {
	    System.err.println(e);
	}
    }

    /* -- Test createObject -- */

    public void testCreateObjectNullTxn() {
	try {
	    store.createObject(null);
	    fail("Expected NullPointerException");
	} catch (NullPointerException e) {
	    System.err.println(e);
	}
    }

    /* -- Unusual states -- */
    private final Action createObject = new Action() {
	void run() { store.createObject(txn); };
    };
    public void testCreateObjectAborted() throws Exception {
	testAborted(createObject);
    }
    public void testCreateObjectPreparedReadOnly() throws Exception {
	testPreparedReadOnly(createObject);
    }
    public void testCreateObjectPreparedModified() throws Exception {
	testPreparedModified(createObject);
    }
    public void testCreateObjectCommitted() throws Exception {
	testCommitted(createObject);
    }
    public void testCreateObjectWrongTxn() throws Exception {
	testWrongTxn(createObject);
    }
    public void testCreateObjectShuttingDownExistingTxn() throws Exception {
	testShuttingDownExistingTxn(createObject);
    }
    public void testCreateObjectShuttingDownNewTxn() throws Exception {
	testShuttingDownNewTxn(createObject);
    }
    public void testCreateObjectShutdown() throws Exception {
	testShutdown(createObject);
    }

    public void testCreateObjectSuccess() throws Exception {
	assertTrue(id >= 0);
	assertTrue(txn.participants.contains(store));
	long id2 = store.createObject(txn);
	assertTrue(id2 >= 0);
	assertTrue(id != id2);
	/*
	 * Only setting the object causes the current transaction to contain
	 * modifications!  -tjb@sun.com (10/18/2006)
	 */
	assertTrue(txn.prepare());
    }

    public void testCreateObjectMany() throws Exception {
	for (int i = 0; i < 10; i++) {
	    if (i != 0) {
		txn = new DummyTransaction(UsePrepareAndCommit.ARBITRARY);
	    }
	    for (int j = 0; j < 200; j++) {
		store.createObject(txn);
	    }
	    txn.commit();
	}
	txn = null;
    }

    /* -- Test markForUpdate -- */

    public void testMarkForUpdateNullTxn() {
	try {
	    store.markForUpdate(null, 3);
	    fail("Expected NullPointerException");
	} catch (NullPointerException e) {
	    System.err.println(e);
	}
    }

    public void testMarkForUpdateBadId() {
	try {
	    store.markForUpdate(txn, -3);
	    fail("Expected IllegalArgumentException");
	} catch (IllegalArgumentException e) {
	    System.err.println(e);
	}
    }

    public void testMarkForUpdateNotFound() throws Exception {
	try {
	    store.markForUpdate(txn, id);
	    fail("Expected ObjectNotFoundException");
	} catch (ObjectNotFoundException e) {
	    System.err.println(e);
	}
    }

    /* -- Unusual states -- */
    private final Action markForUpdate = new Action() {
	void setUp() { store.setObject(txn, id, new byte[] { 0 }); }
	void run() { store.markForUpdate(txn, id); }
    };
    public void testMarkForUpdateAborted() throws Exception {
	testAborted(markForUpdate);
    }
    public void testMarkForUpdatePreparedReadOnly() throws Exception {
	testPreparedReadOnly(markForUpdate);
    }
    public void testMarkForUpdatePreparedModified() throws Exception {
	testPreparedModified(markForUpdate);
    }
    public void testMarkForUpdateCommitted() throws Exception {
	testCommitted(markForUpdate);
    }
    public void testMarkForUpdateWrongTxn() throws Exception {
	testWrongTxn(markForUpdate);
    }
    public void testMarkForUpdateShuttingDownExistingTxn() throws Exception {
	testShuttingDownExistingTxn(markForUpdate);
    }
    public void testMarkForUpdateShuttingDownNewTxn() throws Exception {
	testShuttingDownNewTxn(markForUpdate);
    }
    public void testMarkForUpdateShutdown() throws Exception {
	testShutdown(markForUpdate);
    }

    public void testMarkForUpdateSuccess() throws Exception {
	store.setObject(txn, id, new byte[] { 0 });
	txn.commit();
	txn = new DummyTransaction(UsePrepareAndCommit.ARBITRARY);
	store.markForUpdate(txn, id);
	store.markForUpdate(txn, id);
	assertTrue(txn.participants.contains(store));
	/* Marking for update is not an update! */
	assertTrue(txn.prepare());
    }

    /* -- Test getObject -- */

    public void testGetObjectNullTxn() {
	try {
	    store.getObject(null, 3, false);
	    fail("Expected NullPointerException");
	} catch (NullPointerException e) {
	    System.err.println(e);
	}
    }

    public void testGetObjectBadId() {
	try {
	    store.getObject(txn, -3, false);
	    fail("Expected IllegalArgumentException");
	} catch (IllegalArgumentException e) {
	    System.err.println(e);
	}
    }

    public void testGetObjectNotFound() throws Exception {
	try {
	    store.getObject(txn, id, false);
	    fail("Expected ObjectNotFoundException");
	} catch (ObjectNotFoundException e) {
	    System.err.println(e);
	}
    }

    /* -- Unusual states -- */
    private final Action getObject = new Action() {
	void setUp() { store.setObject(txn, id, new byte[] { 0 }); }
	void run() { store.getObject(txn, id, false); };
    };
    public void testGetObjectAborted() throws Exception {
	testAborted(getObject);
    }
    public void testGetObjectPreparedReadOnly() throws Exception {
	testPreparedReadOnly(getObject);
    }
    public void testGetObjectPreparedModified() throws Exception {
	testPreparedModified(getObject);
    }
    public void testGetObjectCommitted() throws Exception {
	testCommitted(getObject);
    }
    public void testGetObjectWrongTxn() throws Exception {
	testWrongTxn(getObject);
    }
    public void testGetObjectShuttingDownExistingTxn() throws Exception {
	testShuttingDownExistingTxn(getObject);
    }
    public void testGetObjectShuttingDownNewTxn() throws Exception {
	testShuttingDownNewTxn(getObject);
    }
    public void testGetObjectShutdown() throws Exception {
	testShutdown(getObject);
    }

    public void testGetObjectSuccess() throws Exception {
	byte[] data = { 1, 2 };
	store.setObject(txn, id, data);
	txn.commit();
	txn = new DummyTransaction(UsePrepareAndCommit.ARBITRARY);
	byte[] result =	store.getObject(txn, id, false);
	assertTrue(txn.participants.contains(store));
	assertTrue(Arrays.equals(data, result));
	store.getObject(txn, id, false);
	/* Getting for update is not an update! */
	assertTrue(txn.prepare());
    }

    /* -- Test setObject -- */

    public void testSetObjectNullTxn() {
	byte[] data = { 0 };
	try {
	    store.setObject(null, 3, data);
	    fail("Expected NullPointerException");
	} catch (NullPointerException e) {
	    System.err.println(e);
	}
    }

    public void testSetObjectBadId() {
	byte[] data = { 0 };
	try {
	    store.setObject(txn, -3, data);
	    fail("Expected IllegalArgumentException");
	} catch (IllegalArgumentException e) {
	    System.err.println(e);
	}
    }

    public void testSetObjectNullData() {
	try {
	    store.setObject(txn, id, null);
	    fail("Expected NullPointerException");
	} catch (NullPointerException e) {
	    System.err.println(e);
	}
    }

    public void testSetObjectEmptyData() throws Exception {
	byte[] data = { };
	store.setObject(txn, id, data);
	txn.commit();
	txn = new DummyTransaction(UsePrepareAndCommit.ARBITRARY);
	byte[] result = store.getObject(txn, id, false);
	assertTrue(result.length == 0);
    }

    /* -- Unusual states -- */
    private final Action setObject = new Action() {
	void run() { store.setObject(txn, id, new byte[] { 0 }); }
    };
    public void testSetObjectAborted() throws Exception {
	testAborted(setObject);
    }
    public void testSetObjectPreparedReadOnly() throws Exception {
	testPreparedReadOnly(setObject);
    }
    public void testSetObjectPreparedModified() throws Exception {
	testPreparedModified(setObject);
    }
    public void testSetObjectCommitted() throws Exception {
	testCommitted(setObject);
    }
    public void testSetObjectWrongTxn() throws Exception {
	testWrongTxn(setObject);
    }
    public void testSetObjectShuttingDownExistingTxn() throws Exception {
	testShuttingDownExistingTxn(setObject);
    }
    public void testSetObjectShuttingDownNewTxn() throws Exception {
	testShuttingDownNewTxn(setObject);
    }
    public void testSetObjectShutdown() throws Exception {
	testShutdown(setObject);
    }

    public void testSetObjectSuccess() throws Exception {
	byte[] data = { 1, 2 };
	store.setObject(txn, id, data);
	assertFalse(txn.prepare());
	txn.commit();
	txn = new DummyTransaction(UsePrepareAndCommit.ARBITRARY);
	byte[] result = store.getObject(txn, id, false);
	assertTrue(Arrays.equals(data, result));
	byte[] newData = new byte[] { 3 };
	store.setObject(txn, id, newData);
	assertTrue(Arrays.equals(newData, store.getObject(txn, id, true)));
	txn.abort(null);
	txn = new DummyTransaction(UsePrepareAndCommit.ARBITRARY);
	assertTrue(Arrays.equals(data, store.getObject(txn, id, true)));
	store.setObject(txn, id, newData);
	txn.commit();
	txn = new DummyTransaction(UsePrepareAndCommit.ARBITRARY);
	assertTrue(Arrays.equals(newData, store.getObject(txn, id, true)));
    }

    /* -- Test setObjects -- */

    public void testSetObjectsNullTxn() {
	long[] ids = { id };
	byte[][] dataArray = { { 0 } };
	try {
	    store.setObjects(null, ids, dataArray);
	    fail("Expected NullPointerException");
	} catch (NullPointerException e) {
	    System.err.println(e);
	}
    }

    public void testSetObjectsBadId() {
	long[] ids = { -3 };
	byte[][] dataArray = { { 0 } };
	try {
	    store.setObjects(txn, ids, dataArray);
	    fail("Expected IllegalArgumentException");
	} catch (IllegalArgumentException e) {
	    System.err.println(e);
	}
    }

    public void testSetObjectsWrongLengths() {
	long[] ids = { id };
	byte[][] dataArray = { { 0 }, { 1 } };
	try {
	    store.setObjects(txn, ids, dataArray);
	    fail("Expected IllegalArgumentException");
	} catch (IllegalArgumentException e) {
	    System.err.println(e);
	}
    }

    public void testSetObjectsNullOids() {
	byte[][] dataArray = { { 0 } };
	try {
	    store.setObjects(txn, null, dataArray);
	    fail("Expected NullArgumentException");
	} catch (NullPointerException e) {
	    System.err.println(e);
	}
    }

    public void testSetObjectsNullDataArray() {
	long[] ids = { id };
	try {
	    store.setObjects(txn, ids, null);
	    fail("Expected NullPointerException");
	} catch (NullPointerException e) {
	    System.err.println(e);
	}
    }

    public void testSetObjectsNullData() {
	long[] ids = { id };
	byte[][] dataArray = { null };
	try {
	    store.setObjects(txn, ids, dataArray);
	    fail("Expected NullPointerException");
	} catch (NullPointerException e) {
	    System.err.println(e);
	}
    }

    public void testSetObjectsEmptyData() throws Exception {
	long[] ids = { id };
	byte[][] dataArray = { { } };
	store.setObjects(txn, ids, dataArray);
	txn.commit();
	txn = new DummyTransaction(UsePrepareAndCommit.ARBITRARY);
	byte[] result = store.getObject(txn, id, false);
	assertTrue(result.length == 0);
    }

    /* -- Unusual states -- */
    private final Action setObjects = new Action() {
	void run() {
	    store.setObjects(txn, new long[] { id }, new byte[][] { { 0 } });
	}
    };
    public void testSetObjectsAborted() throws Exception {
	testAborted(setObjects);
    }
    public void testSetObjectsPreparedReadOnly() throws Exception {
	testPreparedReadOnly(setObjects);
    }
    public void testSetObjectsPreparedModified() throws Exception {
	testPreparedModified(setObjects);
    }
    public void testSetObjectsCommitted() throws Exception {
	testCommitted(setObjects);
    }
    public void testSetObjectsWrongTxn() throws Exception {
	testWrongTxn(setObjects);
    }
    public void testSetObjectsShuttingDownExistingTxn() throws Exception {
	testShuttingDownExistingTxn(setObjects);
    }
    public void testSetObjectsShuttingDownNewTxn() throws Exception {
	testShuttingDownNewTxn(setObjects);
    }
    public void testSetObjectsShutdown() throws Exception {
	testShutdown(setObjects);
    }

    public void testSetObjectsSuccess() throws Exception {
	long[] ids = { id, store.createObject(txn) };
	byte[][] dataArray = { { 1, 2 }, { 3, 4, 5 } };
	store.setObjects(txn, ids, dataArray);
	assertFalse(txn.prepare());
	txn.commit();
	txn = new DummyTransaction(UsePrepareAndCommit.ARBITRARY);
	for (int i = 0; i < ids.length; i++) {
	    long id = ids[i];
	    byte[] data = dataArray[i];
	    byte[] result = store.getObject(txn, id, false);
	    assertTrue(Arrays.equals(data, result));
	    byte[] newData = new byte[] { (byte) i };
	    store.setObjects(txn, new long[] { id }, new byte[][] { newData });
	    assertTrue(Arrays.equals(newData, store.getObject(txn, id, true)));
	    txn.abort();
	    txn = new DummyTransaction(UsePrepareAndCommit.ARBITRARY);
	    assertTrue(Arrays.equals(data, store.getObject(txn, id, true)));
	    store.setObjects(txn, new long[] { id }, new byte[][] { newData });
	    txn.commit();
	    txn = new DummyTransaction(UsePrepareAndCommit.ARBITRARY);
	    assertTrue(Arrays.equals(newData, store.getObject(txn, id, true)));
	}
    }

    /* -- Test removeObject -- */

    public void testRemoveObjectNullTxn() {
	try {
	    store.removeObject(null, 3);
	    fail("Expected NullPointerException");
	} catch (NullPointerException e) {
	    System.err.println(e);
	}
    }

    public void testRemoveObjectBadId() {
	try {
	    store.removeObject(txn, -3);
	    fail("Expected IllegalArgumentException");
	} catch (IllegalArgumentException e) {
	    System.err.println(e);
	}
    }

    public void testRemoveObjectNotFound() {
	try {
	    store.removeObject(txn, id);
	    fail("Expected ObjectNotFoundException");
	} catch (ObjectNotFoundException e) {
	    System.err.println(e);
	}
    }

    /* -- Unusual states -- */
    private final Action removeObject = new Action() {
	void setUp() { store.setObject(txn, id, new byte[] { 0 }); }
	void run() { store.removeObject(txn, id); }
    };
    public void testRemoveObjectAborted() throws Exception {
	testAborted(removeObject);
    }
    public void testRemoveObjectPreparedReadOnly() throws Exception {
	testPreparedReadOnly(removeObject);
    }
    public void testRemoveObjectPreparedModified() throws Exception {
	testPreparedModified(removeObject);
    }
    public void testRemoveObjectCommitted() throws Exception {
	testCommitted(removeObject);
    }
    public void testRemoveObjectWrongTxn() throws Exception {
	testWrongTxn(removeObject);
    }
    public void testRemoveObjectShuttingDownExistingTxn() throws Exception {
	testShuttingDownExistingTxn(removeObject);
    }
    public void testRemoveObjectShuttingDownNewTxn() throws Exception {
	testShuttingDownNewTxn(removeObject);
    }
    public void testRemoveObjectShutdown() throws Exception {
	testShutdown(removeObject);
    }

    public void testRemoveObjectSuccess() throws Exception {
	store.setObject(txn, id, new byte[] { 0 });
	txn.commit();
	txn = new DummyTransaction(UsePrepareAndCommit.ARBITRARY);
	store.removeObject(txn, id);
	assertFalse(txn.prepare());
	txn.abort(null);
	txn = new DummyTransaction(UsePrepareAndCommit.ARBITRARY);
	store.removeObject(txn, id);
	try {
	    store.getObject(txn, id, false);
	    fail("Expected ObjectNotFoundException");
	} catch (ObjectNotFoundException e) {
	}
	txn.commit();
	txn = new DummyTransaction(UsePrepareAndCommit.ARBITRARY);
	try {
	    store.getObject(txn, id, false);
	    fail("Expected ObjectNotFoundException");
	} catch (ObjectNotFoundException e) {
	}
    }

    /* -- Test getBinding -- */

    public void testGetBindingNullTxn() {
	try {
	    store.getBinding(null, "foo");
	    fail("Expected NullPointerException");
	} catch (NullPointerException e) {
	    System.err.println(e);
	}
    }

    public void testGetBindingNullName() {
	try {
	    store.getBinding(txn, null);
	    fail("Expected NullPointerException");
	} catch (NullPointerException e) {
	    System.err.println(e);
	}
    }

    public void testGetBindingEmptyName() throws Exception {
	store.setObject(txn, id, new byte[] { 0 });
	store.setBinding(txn, "", id);
	txn.commit();
	txn = new DummyTransaction(UsePrepareAndCommit.ARBITRARY);
	long result = store.getBinding(txn, "");
	assertEquals(id, result);
    }

    public void testGetBindingNotFound() throws Exception {
	try {
	    store.getBinding(txn, "unknown");
	    fail("Expected NameNotBoundException");
	} catch (NameNotBoundException e) {
	    System.err.println(e);
	}
    }

    public void testGetBindingObjectNotFound() throws Exception {
	store.setBinding(txn, "foo", id);
	txn.commit();
	txn = new DummyTransaction(UsePrepareAndCommit.ARBITRARY);
	long result = store.getBinding(txn, "foo");
	assertEquals(id, result);
    }

    /* -- Unusual states -- */
    private final Action getBinding = new Action() {
	void setUp() { store.setBinding(txn, "foo", id); }
	void run() { store.getBinding(txn, "foo"); }
    };
    public void testGetBindingAborted() throws Exception {
	testAborted(getBinding);
    }
    public void testGetBindingPreparedReadOnly() throws Exception {
	testPreparedReadOnly(getBinding);
    }
    public void testGetBindingPreparedModified() throws Exception {
	testPreparedModified(getBinding);
    }
    public void testGetBindingCommitted() throws Exception {
	testCommitted(getBinding);
    }
    public void testGetBindingWrongTxn() throws Exception {
	testWrongTxn(getBinding);
    }
    public void testGetBindingShuttingDownExistingTxn() throws Exception {
	testShuttingDownExistingTxn(getBinding);
    }
    public void testGetBindingShuttingDownNewTxn() throws Exception {
	testShuttingDownNewTxn(getBinding);
    }
    public void testGetBindingShutdown() throws Exception {
	testShutdown(getBinding);
    }

    public void testGetBindingSuccess() throws Exception {
	store.setObject(txn, id, new byte[] { 0 });
	store.setBinding(txn, "foo", id);
	txn.commit();
	txn = new DummyTransaction(UsePrepareAndCommit.ARBITRARY);
	long result = store.getBinding(txn, "foo");
	assertEquals(id, result);
	assertTrue(txn.prepare());
    }

    /* -- Test setBinding -- */

    public void testSetBindingNullTxn() {
	try {
	    store.setBinding(null, "foo", 3);
	    fail("Expected NullPointerException");
	} catch (NullPointerException e) {
	    System.err.println(e);
	}
    }

    public void testSetBindingNullName() {
	try {
	    store.setBinding(txn, null, id);
	    fail("Expected NullPointerException");
	} catch (NullPointerException e) {
	    System.err.println(e);
	}
    }

    /* -- Unusual states -- */
    private final Action setBinding = new Action() {
	void run() { store.setBinding(txn, "foo", id); }
    };
    public void testSetBindingAborted() throws Exception {
	testAborted(setBinding);
    }
    public void testSetBindingPreparedReadOnly() throws Exception {
	testPreparedReadOnly(setBinding);
    }
    public void testSetBindingPreparedModified() throws Exception {
	testPreparedModified(setBinding);
    }
    public void testSetBindingCommitted() throws Exception {
	testCommitted(setBinding);
    }
    public void testSetBindingWrongTxn() throws Exception {
	testWrongTxn(setBinding);
    }
    public void testSetBindingShuttingDownExistingTxn() throws Exception {
	testShuttingDownExistingTxn(setBinding);
    }
    public void testSetBindingShuttingDownNewTxn() throws Exception {
	testShuttingDownNewTxn(setBinding);
    }
    public void testSetBindingShutdown() throws Exception {
	testShutdown(setBinding);
    }

    public void testSetBindingSuccess() throws Exception {
	long newId = store.createObject(txn);
	store.setObject(txn, id, new byte[] { 0 });
	store.setBinding(txn, "foo", id);
	assertFalse(txn.prepare());
	txn.commit();
	txn = new DummyTransaction(UsePrepareAndCommit.ARBITRARY);
	assertEquals(id, store.getBinding(txn, "foo"));
	store.setBinding(txn, "foo", newId);
	assertEquals(newId, store.getBinding(txn, "foo"));
	txn.abort(null);
	txn = new DummyTransaction(UsePrepareAndCommit.ARBITRARY);
	assertEquals(id, store.getBinding(txn, "foo"));
    }

    /* -- Test removeBinding -- */

    public void testRemoveBindingNullTxn() {
	try {
	    store.removeBinding(null, "foo");
	    fail("Expected NullPointerException");
	} catch (NullPointerException e) {
	    System.err.println(e);
	}
    }

    public void testRemoveBindingNullName() {
	try {
	    store.removeBinding(txn, null);
	    fail("Expected NullPointerException");
	} catch (NullPointerException e) {
	    System.err.println(e);
	}
    }

    public void testRemoveBindingNotFound() {
	try {
	    store.removeBinding(txn, "unknown");
	    fail("Expected NameNotBoundException");
	} catch (NameNotBoundException e) {
	    System.err.println(e);
	}
    }

    /* -- Unusual states -- */
    private final Action removeBinding = new Action() {
	void setUp() { store.setBinding(txn, "foo", id); }
	void run() { store.removeBinding(txn, "foo"); }
    };
    public void testRemoveBindingAborted() throws Exception {
	testAborted(removeBinding);
    }
    public void testRemoveBindingPreparedReadOnly() throws Exception {
	testPreparedReadOnly(removeBinding);
    }
    public void testRemoveBindingPreparedModified() throws Exception {
	testPreparedModified(removeBinding);
    }
    public void testRemoveBindingCommitted() throws Exception {
	testCommitted(removeBinding);
    }
    public void testRemoveBindingWrongTxn() throws Exception {
	testWrongTxn(removeBinding);
    }
    public void testRemoveBindingShuttingDownExistingTxn() throws Exception {
	testShuttingDownExistingTxn(removeBinding);
    }
    public void testRemoveBindingShuttingDownNewTxn() throws Exception {
	testShuttingDownNewTxn(removeBinding);
    }
    public void testRemoveBindingShutdown() throws Exception {
	testShutdown(removeBinding);
    }

    public void testRemoveBindingSuccess() throws Exception {
	store.setObject(txn, id, new byte[] { 0 });
	store.setBinding(txn, "foo", id);
	txn.commit();
	txn = new DummyTransaction(UsePrepareAndCommit.ARBITRARY);
	store.removeBinding(txn, "foo");
	assertFalse(txn.prepare());
	txn.abort(null);
	txn = new DummyTransaction(UsePrepareAndCommit.ARBITRARY);
	assertEquals(id, store.getBinding(txn, "foo"));
	store.removeBinding(txn, "foo");
	try {
	    store.getBinding(txn, "foo");
	    fail("Expected NameNotBoundException");
	} catch (NameNotBoundException e) {
	    System.err.println(e);
	}
	txn.commit();
	txn = new DummyTransaction(UsePrepareAndCommit.ARBITRARY);
	try {
	    store.getBinding(txn, "foo");
	    fail("Expected NameNotBoundException");
	} catch (NameNotBoundException e) {
	    System.err.println(e);
	}
    }

    /* -- Test nextBoundName -- */

    public void testNextBoundNameNullTxn() {
	try {
	    store.nextBoundName(null, "foo");
	    fail("Expected NullPointerException");
	} catch (NullPointerException e) {
	    System.err.println(e);
	}
    }

    public void testNextBoundNameEmpty() {
	assertEquals(null, store.nextBoundName(txn, ""));
	store.setBinding(txn, "", id);
	assertEquals("", store.nextBoundName(txn, null));
	assertEquals(null, store.nextBoundName(txn, ""));
    }

    /* -- Unusual states -- */
    private final Action nextBoundName = new Action() {
	void run() { store.nextBoundName(txn, null); }
    };
    public void testNextBoundNameAborted() throws Exception {
	testAborted(nextBoundName);
    }
    public void testNextBoundNamePreparedReadOnly() throws Exception {
	testPreparedReadOnly(nextBoundName);
    }
    public void testNextBoundNamePreparedModified() throws Exception {
	testPreparedModified(nextBoundName);
    }
    public void testNextBoundNameCommitted() throws Exception {
	testCommitted(nextBoundName);
    }
    public void testNextBoundNameWrongTxn() throws Exception {
	testWrongTxn(nextBoundName);
    }
    public void testNextBoundNameShuttingDownExistingTxn() throws Exception {
	testShuttingDownExistingTxn(nextBoundName);
    }
    public void testNextBoundNameShuttingDownNewTxn() throws Exception {
	testShuttingDownNewTxn(nextBoundName);
    }
    public void testNextBoundNameShutdown() throws Exception {
	testShutdown(nextBoundName);
    }

    public void testNextBoundNameSuccess() throws Exception {
	for (String name = null;
	     (name = store.nextBoundName(txn, name)) != null; )
	{
	    store.removeBinding(txn, name);
	}
	assertNull(store.nextBoundName(txn, null));
	assertNull(store.nextBoundName(txn, "name-1"));
	assertNull(store.nextBoundName(txn, ""));
	store.setBinding(txn, "name-1", id);
	assertEquals("name-1", store.nextBoundName(txn, null));
	assertEquals(null, store.nextBoundName(txn, "name-1"));
	assertEquals(null, store.nextBoundName(txn, "name-2"));
	assertEquals(null, store.nextBoundName(txn, "name-1"));
	assertEquals("name-1", store.nextBoundName(txn, "name-0"));
	assertEquals("name-1", store.nextBoundName(txn, null));
	assertEquals("name-1", store.nextBoundName(txn, "name-0"));
	store.setBinding(txn, "name-2", id);
	txn.commit();
	txn = new DummyTransaction();
	assertEquals("name-1", store.nextBoundName(txn, null));
	assertEquals("name-2", store.nextBoundName(txn, "name-1"));
	assertNull(store.nextBoundName(txn, "name-2"));
	assertNull(store.nextBoundName(txn, "name-3"));
	assertEquals("name-1", store.nextBoundName(txn, "name-0"));
	assertEquals("name-2", store.nextBoundName(txn, "name-1"));
	assertEquals("name-1", store.nextBoundName(txn, null));
	store.removeBinding(txn, "name-1");
	assertEquals("name-2", store.nextBoundName(txn, null));
	assertEquals("name-2", store.nextBoundName(txn, "name-1"));
	assertEquals(null, store.nextBoundName(txn, "name-2"));
	assertEquals(null, store.nextBoundName(txn, "name-3"));
	assertEquals("name-2", store.nextBoundName(txn, "name-0"));
	store.removeBinding(txn, "name-2");
	assertNull(store.nextBoundName(txn, "name-2"));
	assertNull(store.nextBoundName(txn, null));
	store.setBinding(txn, "name-1", id);
	store.setBinding(txn, "name-2", id);
	txn.commit();
	txn = new DummyTransaction();
	assertEquals("name-1", store.nextBoundName(txn, null));
	assertEquals("name-1", store.nextBoundName(txn, null));
	store.removeBinding(txn, "name-1");
	assertEquals("name-2", store.nextBoundName(txn, null));
	store.removeBinding(txn, "name-2");
	assertNull(store.nextBoundName(txn, null));
	txn.abort(null);
	txn = new DummyTransaction();
	assertEquals("name-1", store.nextBoundName(txn, null));
    }

    /* -- Test abort -- */

    public void testAbortNullTxn() throws Exception {
	store.createObject(txn);
	TransactionParticipant participant =
	    txn.participants.iterator().next();
	try {
	    participant.abort(null);
	    fail("Expected NullPointerException");
	} catch (NullPointerException e) {
	    System.err.println(e);
	}
    }

<<<<<<< HEAD
    /* -- Unusual states -- */
    private final Action abort = new Action() {
	TransactionParticipant participant;
	void setUp() { participant = txn.participants.iterator().next(); }
	void run() {
	    participant.abort(txn);
	    txn = null;
=======
    static {
	for (UnusualState state : UnusualState.values()) {
	    new UnusualStateTest("testAbort", state) {
		TransactionParticipant participant;
		protected void setUp() {
		    super.setUp();
		    participant = txn.participants.iterator().next();
		}
		void action() throws Exception {
		    participant.abort(txn);
		    txn = null;
		}
		void preparedModifiedTest() throws Exception {
		    store.setObject(txn, id, new byte[] { 0 });
		    txn.prepare();
		    /* Aborting a prepared, modified transaction is OK. */
		    action();
		}
		Class<?> getAbortedTestExceptionType() {
		    return IllegalStateException.class;
		}
	    };
>>>>>>> 8c3a1081
	}
    };
    public void testAbortAborted() throws Exception {
	testAborted(abort);
    }
    public void testAbortPreparedReadOnly() throws Exception {
	testPreparedReadOnly(abort);
    }
    public void testAbortPreparedModified() throws Exception {
	abort.setUp();
	store.setObject(txn, id, new byte[] { 0 });
	txn.prepare();
	/* Aborting a prepared, modified transaction is OK. */
	abort.run();
    }
    public void testAbortCommitted() throws Exception {
	testCommitted(abort);
    }
    public void testAbortWrongTxn() throws Exception {
	testWrongTxn(abort);
    }
    public void testAbortShuttingDownExistingTxn() throws Exception {
	testShuttingDownExistingTxn(abort);
    }
    public void testAbortShuttingDownNewTxn() throws Exception {
	testShuttingDownNewTxn(abort);
    }
    public void testAbortShutdown() throws Exception {
	testShutdown(abort);
    }

    /* -- Test prepare -- */

    public void testPrepareNullTxn() throws Exception {
	store.createObject(txn);
	TransactionParticipant participant =
	    txn.participants.iterator().next();
	try {
	    participant.prepare(null);
	    fail("Expected NullPointerException");
	} catch (NullPointerException e) {
	    System.err.println(e);
	}
    }

<<<<<<< HEAD
    /* -- Unusual states -- */
    private final Action prepare = new Action() {
	private TransactionParticipant participant;
	void setUp() { participant = txn.participants.iterator().next(); }
	void run() throws Exception {
	    assertTrue(participant.prepare(txn));
	    txn = null;
=======
    static {
	for (UnusualState state : UnusualState.values()) {
	    new UnusualStateTest("testPrepare", state) {
		TransactionParticipant participant;
		protected void setUp() {
		    super.setUp();
		    participant = txn.participants.iterator().next();
		}
		void action() throws Exception {
		    assertTrue(participant.prepare(txn));
		    txn = null;
		}
		Class<?> getAbortedTestExceptionType() {
		    return IllegalStateException.class;
		}
	    };
>>>>>>> 8c3a1081
	}
    };
    public void testPrepareAborted() throws Exception {
	testAborted(prepare);
    }
    public void testPreparePreparedReadOnly() throws Exception {
	testPreparedReadOnly(prepare);
    }
    public void testPreparePreparedModified() throws Exception {
	testPreparedModified(prepare);
    }
    public void testPrepareCommitted() throws Exception {
	testCommitted(prepare);
    }
    public void testPrepareWrongTxn() throws Exception {
	testWrongTxn(prepare);
    }
    public void testPrepareShuttingDownExistingTxn() throws Exception {
	testShuttingDownExistingTxn(prepare);
    }
    public void testPrepareShuttingDownNewTxn() throws Exception {
	testShuttingDownNewTxn(prepare);
    }
    public void testPrepareShutdown() throws Exception {
	testShutdown(prepare);
    }

    /* -- Test prepareAndCommit -- */

    public void testPrepareAndCommitNullTxn() throws Exception {
	store.createObject(txn);
	TransactionParticipant participant =
	    txn.participants.iterator().next();
	try {
	    participant.prepareAndCommit(null);
	    fail("Expected NullPointerException");
	} catch (NullPointerException e) {
	    System.err.println(e);
	}
    }

<<<<<<< HEAD
    /* -- Unusual states -- */
    private final Action prepareAndCommit = new Action() {
	private TransactionParticipant participant;
	void setUp() { participant = txn.participants.iterator().next(); }
	void run() throws Exception {
	    participant.prepareAndCommit(txn);
	    txn = null;
=======
    static {
	for (UnusualState state : UnusualState.values()) {
	    new UnusualStateTest("testPrepareAndCommit", state) {
		TransactionParticipant participant;
		protected void setUp() {
		    super.setUp();
		    participant = txn.participants.iterator().next();
		}
		void action() throws Exception {
		    participant.prepareAndCommit(txn);
		    txn = null;
		}
		Class<?> getAbortedTestExceptionType() {
		    return IllegalStateException.class;
		}
	    };
>>>>>>> 8c3a1081
	}
    };
    public void testPrepareAndCommitAborted() throws Exception {
	testAborted(prepareAndCommit);
    }
    public void testPrepareAndCommitPrepareAndCommitdReadOnly()
	throws Exception
    {
	testPreparedReadOnly(prepareAndCommit);
    }
    public void testPrepareAndCommitPrepareAndCommitdModified()
	throws Exception
    {
	testPreparedModified(prepareAndCommit);
    }
    public void testPrepareAndCommitCommitted() throws Exception {
	testCommitted(prepareAndCommit);
    }
    public void testPrepareAndCommitWrongTxn() throws Exception {
	testWrongTxn(prepareAndCommit);
    }
    public void testPrepareAndCommitShuttingDownExistingTxn()
	throws Exception
    {
	testShuttingDownExistingTxn(prepareAndCommit);
    }
    public void testPrepareAndCommitShuttingDownNewTxn() throws Exception {
	testShuttingDownNewTxn(prepareAndCommit);
    }
    public void testPrepareAndCommitShutdown() throws Exception {
	testShutdown(prepareAndCommit);
    }

    /* -- Test commit -- */

    public void testCommitNullTxn() throws Exception {
	store.createObject(txn);
	TransactionParticipant participant =
	    txn.participants.iterator().next();
	try {
	    participant.commit(null);
	    fail("Expected NullPointerException");
	} catch (NullPointerException e) {
	    System.err.println(e);
	}
    }

<<<<<<< HEAD
    /* -- Unusual states -- */
    class CommitAction extends Action {
	private TransactionParticipant participant;
	void setUp() { participant = txn.participants.iterator().next(); }
	void run() throws Exception {
	    participant.commit(txn);
	    txn = null;
=======
    static {
	for (UnusualState state : UnusualState.values()) {
	    new UnusualStateTest("testCommit", state) {
		TransactionParticipant participant;
		protected void setUp() {
		    super.setUp();
		    participant = txn.participants.iterator().next();
		}
		void action() throws Exception {
		    participant.commit(txn);
		    txn = null;
		}
		void preparedModifiedTest() throws Exception {
		    store.setObject(txn, id, new byte[] { 0 });
		    assertFalse(txn.prepare());
		    /* Committing a prepared, modified transaction is OK. */
		    action();
		}
		void shuttingDownExistingTxnTest() throws Exception {
		    store.setObject(txn, id, new byte[] { 0 });
		    assertFalse(participant.prepare(txn));
		    /* Committing a prepared, modified transaction is OK. */
		    super.shuttingDownExistingTxnTest();
		}
		Class<?> getAbortedTestExceptionType() {
		    return IllegalStateException.class;
		}
	    };
>>>>>>> 8c3a1081
	}
    }
    private final CommitAction commit = new CommitAction();
    public void testCommitAborted() throws Exception {
	testAborted(commit);
    }
    public void testCommitPreparedReadOnly() throws Exception {
	testPreparedReadOnly(commit);
    }
    public void testCommitPreparedModified() throws Exception {
	commit.setUp();
	store.setObject(txn, id, new byte[] { 0 });
	assertFalse(txn.prepare());
	/* Committing a prepared, modified transaction is OK. */
	commit.run();
    }
    public void testCommitCommitted() throws Exception {
	testCommitted(commit);
    }
    public void testCommitWrongTxn() throws Exception {
	testWrongTxn(commit);
    }
    public void testCommitShuttingDownExistingTxn() throws Exception {
	commit.setUp();
	store.setObject(txn, id, new byte[] { 0 });
	assertFalse(txn.prepare());
	/* Committing a prepared, modified transaction is OK. */
	testShuttingDownExistingTxn(commit);
    }
    public void testCommitShuttingDownNewTxn() throws Exception {
	testShuttingDownNewTxn(commit);
    }
    public void testCommitShutdown() throws Exception {
	testShutdown(commit);
    }

    /* -- Test shutdown -- */

    public void testShutdownAgain() throws Exception {
	txn.abort(null);
	txn = null;
	store.shutdown();
	ShutdownAction action = new ShutdownAction();
	try {
	    action.waitForDone();
	    fail("Expected IllegalStateException");
	} catch (IllegalStateException e) {
	    System.err.println(e);
	} finally {
	    store = null;
	}
    }

    public void testShutdownInterrupt() throws Exception {
	ShutdownAction action = new ShutdownAction();
	action.assertBlocked();
	action.interrupt();
	action.assertResult(false);
	store.setBinding(txn, "foo", id);
	txn.commit();
	txn = null;
    }

    public void testConcurrentShutdownInterrupt() throws Exception {
	ShutdownAction action1 = new ShutdownAction();
	action1.assertBlocked();
	ShutdownAction action2 = new ShutdownAction();
	action2.assertBlocked();
	action1.interrupt();
	action1.assertResult(false);
	action2.assertBlocked();
	txn.abort(null);
	action2.assertResult(true);
	txn = null;
	store = null;
    }

    public void testConcurrentShutdownRace() throws Exception {
	ShutdownAction action1 = new ShutdownAction();
	action1.assertBlocked();
	ShutdownAction action2 = new ShutdownAction();
	action2.assertBlocked();
	txn.abort(null);
	boolean result1;
	try {
	    result1 = action1.waitForDone();
	} catch (IllegalStateException e) {
	    result1 = false;
	}
	boolean result2;
	try {
	    result2 = action2.waitForDone();
	} catch (IllegalStateException e) {
	    result2 = false;
	}
	assertTrue(result1 || result2);
	assertFalse(result1 && result2);
	txn = null;
	store = null;
    }

    public void testShutdownRestart() throws Exception {
	store.setBinding(txn, "foo", id);
	byte[] bytes = { 1 };
	store.setObject(txn, id, bytes);
	txn.commit();
	store.shutdown();
	store = createDataStore();
	txn = new DummyTransaction(UsePrepareAndCommit.ARBITRARY);
	id = store.getBinding(txn, "foo");
	byte[] value = store.getObject(txn, id, false);
	assertTrue(Arrays.equals(bytes, value));
    }

    /* -- Test deadlock -- */
    @SuppressWarnings("hiding")
    public void testDeadlock() throws Exception {
	for (int i = 0; i < 5; i++) {
	    if (i > 0) {
		txn = new DummyTransaction(UsePrepareAndCommit.ARBITRARY);
	    }
	    final long id = store.createObject(txn);
	    store.setObject(txn, id, new byte[] { 0 });
	    final long id2 = store.createObject(txn);
	    store.setObject(txn, id2, new byte[] { 0 });
	    txn.commit();
	    txn = new DummyTransaction(UsePrepareAndCommit.ARBITRARY);
	    store.getObject(txn, id, false);
	    final Semaphore flag = new Semaphore(1);
	    flag.acquire();
	    final int finalI = i;
	    class MyRunnable implements Runnable {
		Exception exception2;
		public void run() {
		    DummyTransaction txn2 = null;
		    try {
			txn2 = new DummyTransaction(
			    UsePrepareAndCommit.ARBITRARY);
			store.getObject(txn2, id2, false);
			flag.release();
			store.getObject(txn2, id, true);
			System.err.println(finalI + " txn2: commit");
			txn2.commit();
		    } catch (TransactionAbortedException e) {
			System.err.println(finalI + " txn2: " + e);
			exception2 = e;
		    } catch (Exception e) {
			System.err.println(finalI + " txn2: " + e);
			exception2 = e;
			if (txn2 != null) {
			    txn2.abort(null);
			}
		    }
		}
	    }
	    MyRunnable myRunnable = new MyRunnable();
	    Thread thread = new Thread(myRunnable, "testDeadlockThread");
	    thread.start();
	    Thread.sleep(i * 500);
	    flag.acquire();
	    TransactionException exception = null;
	    try {
		store.getObject(txn, id2, true);
		System.err.println(i + " txn1: commit");
		txn.commit();
	    } catch (TransactionAbortedException e) {
		System.err.println(i + " txn1: " + e);
		exception = e;
	    }
	    thread.join();
	    if (myRunnable.exception2 != null &&
		!(myRunnable.exception2
		  instanceof TransactionAbortedException))
	    {
		throw myRunnable.exception2;
	    } else if (exception == null && myRunnable.exception2 == null) {
		fail("Expected TransactionAbortedException");
	    }
	    txn = null;
	}
    }

    /* -- Other methods and classes -- */

    /** Creates a unique directory. */
    private String createDirectory() throws IOException {
	File dir = File.createTempFile(getName(), "dbdir");
	if (!dir.delete()) {
	    throw new RuntimeException("Problem deleting file: " + dir);
	}
	if (!dir.mkdir()) {
	    throw new RuntimeException(
		"Failed to create directory: " + dir);
	}
	return dir.getPath();
    }

    /** Insures an empty version of the directory exists. */
    private static void cleanDirectory(String directory) {
	File dir = new File(directory);
	if (dir.exists()) {
	    for (File f : dir.listFiles()) {
		if (!f.delete()) {
		    throw new RuntimeException("Failed to delete file: " + f);
		}
	    }
	    if (!dir.delete()) {
		throw new RuntimeException(
		    "Failed to delete directory: " + dir);
	    }
	}
	if (!dir.mkdir()) {
	    throw new RuntimeException(
		"Failed to create directory: " + dir);
	}
    }

    /** Creates a property list with the specified keys and values. */
    private static Properties createProperties(String... args) {
	Properties props = new Properties();
	if (args.length % 2 != 0) {
	    throw new RuntimeException("Odd number of arguments");
	}
	for (int i = 0; i < args.length; i += 2) {
	    props.setProperty(args[i], args[i + 1]);
	}
	return props;
    }

    /** Creates a DataStore using the default properties. */
    protected DataStore createDataStore() throws Exception {
	return createDataStore(props);
    }

    /** Creates a DataStore using the specified properties. */
    protected DataStore createDataStore(Properties props) throws Exception {
	return new DataStoreImpl(props);
    }

    /** Returns the default properties to use for creating data stores. */
    protected Properties getProperties() throws Exception {
	return createProperties(
	    DataStoreImplClassName + ".directory", dbDirectory);
    }

    /* -- Support for testing unusual states -- */

    /**
     * An action, with an optional setup step, to be run in the context of an
     * unusual state.
     */
    abstract class Action {
	void setUp() throws Exception { };
	abstract void run() throws Exception;
    }

<<<<<<< HEAD
    /** Tests running the action after abort. */
    void testAborted(Action action) throws Exception {
	action.setUp();
	txn.abort();
	try {
	    action.run();
	    fail("Expected exception");
	} catch (TransactionNotActiveException e) {
	    System.err.println(e);
	} catch (IllegalStateException e) {
	    System.err.println(e);
	} finally {
	    txn = null;
=======
	/** Runs the test for the aborted case. */
	void abortedTest() throws Exception {
	    txn.abort(null);
	    try {
		action();
		fail("Expected exception");
	    } catch (Exception e) {
		Class<?> expectedType = getAbortedTestExceptionType();
		if (expectedType.isInstance(e)) {
		    System.err.println(e);
		} else {
		    fail("Expected " + expectedType + ": " + e);
		}
	    } finally {
		txn = null;
	    }
>>>>>>> 8c3a1081
	}
    }

<<<<<<< HEAD
    /** Tests running the action after prepare returns read-only. */
    void testPreparedReadOnly(Action action) throws Exception {
	action.setUp();
	txn.prepare();
	try {
	    action.run();
	    fail("Expected exception");
	} catch (TransactionNotActiveException e) {
	    System.err.println(e);
	} catch (IllegalStateException e) {
	    System.err.println(e);
=======
	/** Returns the type of exception expected by abortedTest. */
	Class<?> getAbortedTestExceptionType() {
	    return TransactionNotActiveException.class;
	}

	/** Runs the test for the prepared returns read-only case. */
	void preparedReadOnlyTest() throws Exception {
	    txn.prepare();
	    try {
		action();
		fail("Expected IllegalStateException");
	    } catch (IllegalStateException e) {
		System.err.println(e);
	    }
>>>>>>> 8c3a1081
	}
    }

    /** Tests running the action after prepare returns modified. */
    void testPreparedModified(Action action) throws Exception {
	action.setUp();
	store.setObject(txn, id, new byte[] { 0 });
	txn.prepare();
	try {
	    action.run();
	    fail("Expected IllegalStateException");
	} catch (IllegalStateException e) {
	    System.err.println(e);
	}
    }

    /** Tests running the action after commit. */
    void testCommitted(Action action) throws Exception {
	action.setUp();
	txn.commit();
	try {
	    action.run();
	    fail("Expected exception");
	} catch (TransactionNotActiveException e) {
	    System.err.println(e);
	} catch (IllegalStateException e) {
	    System.err.println(e);
	} finally {
	    txn = null;
	}
    }

<<<<<<< HEAD
    /** Tests running the action in the wrong transaction. */
    void testWrongTxn(Action action) throws Exception {
	action.setUp();
	store.createObject(txn);
	DummyTransaction originalTxn = txn;
	txn = new DummyTransaction(UsePrepareAndCommit.ARBITRARY);
	try {
	    action.run();
	    fail("Expected IllegalStateException");
	} catch (IllegalStateException e) {
	    System.err.println(e);
	} finally {
	    originalTxn.abort();
=======
	/** Runs the test for the wrong transaction case. */
	void wrongTxnTest() throws Exception {
	    store.createObject(txn);
	    DummyTransaction originalTxn = txn;
	    txn = new DummyTransaction(UsePrepareAndCommit.ARBITRARY);
	    try {
		action();
		fail("Expected IllegalStateException");
	    } catch (IllegalStateException e) {
		System.err.println(e);
	    } finally {
		originalTxn.abort(null);
	    }
>>>>>>> 8c3a1081
	}
    }

    /**
     * Tests running the action in an existing transaction while shutting down.
     */
    void testShuttingDownExistingTxn(Action action) throws Exception {
	action.setUp();
	ShutdownAction shutdownAction = new ShutdownAction();
	shutdownAction.assertBlocked();
	action.run();
	if (txn != null) {
	    txn.commit();
	    txn = null;
	}
	shutdownAction.assertResult(true);
	store = null;
    }

<<<<<<< HEAD
    /** Tests running the action in a new transaction while shutting down. */
    void testShuttingDownNewTxn(Action action) throws Exception {
	action.setUp();
	DummyTransaction originalTxn = txn;
	ShutdownAction shutdownAction = new ShutdownAction();
	shutdownAction.assertBlocked();
	txn = new DummyTransaction(UsePrepareAndCommit.ARBITRARY);
	try {
	    action.run();
	    fail("Expected IllegalStateException");
	} catch (IllegalStateException e) {
	    System.err.println(e);
=======
	/** Runs the test for the new transaction while shutting down case. */
	void shuttingDownNewTxnTest() throws Exception {
	    DummyTransaction originalTxn = txn;
	    ShutdownAction shutdownAction = new ShutdownAction();
	    shutdownAction.assertBlocked();
	    txn = new DummyTransaction(UsePrepareAndCommit.ARBITRARY);
	    try {
		action();
		fail("Expected IllegalStateException");
	    } catch (IllegalStateException e) {
		System.err.println(e);
	    }
	    txn.abort(null);
	    txn = null;
	    originalTxn.abort(null);
	    shutdownAction.assertResult(true);
	    store = null;
>>>>>>> 8c3a1081
	}
	txn.abort();
	txn = null;
	originalTxn.abort();
	shutdownAction.assertResult(true);
	store = null;
    }

<<<<<<< HEAD
    /** Tests running the action after shutdown. */
    void testShutdown(Action action) throws Exception {
	action.setUp();
	txn.abort();
	store.shutdown();
	try {
	    action.run();
	    fail("Expected exception");
	} catch (TransactionNotActiveException e) {
	    System.err.println(e);
	} catch (IllegalStateException e) {
	    System.err.println(e);
=======
	/** Runs the test for the shutdown case. */
	void shutdownTest() throws Exception {
	    txn.abort(null);
	    store.shutdown();
	    try {
		action();
		fail("Expected IllegalStateException");
	    } catch (IllegalStateException e) {
		System.err.println(e);
	    }
	    txn = null;
	    store = null;
>>>>>>> 8c3a1081
	}
	txn = null;
	store = null;
    }

    /** Use this thread to control a call to shutdown that may block. */
    protected class ShutdownAction extends Thread {
	private boolean done;
	private Throwable exception;
	private boolean result;

	/** Creates an instance of this class and starts the thread. */
	protected ShutdownAction() {
	    start();
	}

	/** Performs the shutdown and collects the results. */
	public void run() {
	    try {
		result = shutdown();
	    } catch (Throwable t) {
		exception = t;
	    }
	    synchronized (this) {
		done = true;
		notifyAll();
	    }
	}

	protected boolean shutdown() {
	    return store.shutdown();
	}

	/** Asserts that the shutdown call is blocked. */
	public synchronized void assertBlocked() throws InterruptedException {
	    Thread.sleep(5);
	    assertEquals("Expected no exception", null, exception);
	    assertFalse("Expected shutdown to be blocked", done);
	}
	
	/** Waits a while for the shutdown call to complete. */
	public synchronized boolean waitForDone() throws Exception {
	    waitForDoneInternal();
	    if (!done) {
		return false;
	    } else if (exception == null) {
		return result;
	    } else if (exception instanceof Exception) {
		throw (Exception) exception;
	    } else {
		throw (Error) exception;
	    }
	}

	/**
	 * Asserts that the shutdown call has completed with the specified
	 * result.
	 */
	public synchronized void assertResult(boolean expectedResult)
	    throws InterruptedException
	{
	    waitForDoneInternal();
	    assertTrue("Expected shutdown to be done", done);
	    assertEquals("Unexpected result", expectedResult, result);
	    assertEquals("Expected no exception", null, exception);
	}

	/** Wait until done, but give up after a while. */
	private synchronized void waitForDoneInternal()
	    throws InterruptedException
	{
	    long wait = 2000;
	    long start = System.currentTimeMillis();
	    while (!done && wait > 0) {
		wait(wait);
		long now = System.currentTimeMillis();
		wait -= (now - start);
		start = now;
	    }
	}
    }
}<|MERGE_RESOLUTION|>--- conflicted
+++ resolved
@@ -9,10 +9,7 @@
 import com.sun.sgs.app.TransactionAbortedException;
 import com.sun.sgs.app.TransactionException;
 import com.sun.sgs.app.TransactionNotActiveException;
-<<<<<<< HEAD
-=======
 import com.sun.sgs.app.TransactionTimeoutException;
->>>>>>> 8c3a1081
 import com.sun.sgs.impl.kernel.StandardProperties;
 import com.sun.sgs.impl.service.data.store.DataStoreException;
 import com.sun.sgs.impl.service.data.store.DataStore;
@@ -149,16 +146,9 @@
 	}
     }
 
-<<<<<<< HEAD
     public void testConstructorBadAllocationBlockSize() throws Exception {
 	props.setProperty(
-	    DataStoreImplClassName + ".allocationBlockSize", "gorp");
-=======
-    public void testConstructorBadAllocationBlockSize() {
-	Properties props = createProperties(
-	    DataStoreImplClassName + ".directory", "foo",
 	    DataStoreImplClassName + ".allocation.block.size", "gorp");
->>>>>>> 8c3a1081
 	try {
 	    createDataStore(props);
 	    fail("Expected IllegalArgumentException");
@@ -167,16 +157,9 @@
 	}
     }
 
-<<<<<<< HEAD
     public void testConstructorNegativeAllocationBlockSize() throws Exception {
 	props.setProperty(
-	    DataStoreImplClassName + ".allocationBlockSize", "-3");
-=======
-    public void testConstructorNegativeAllocationBlockSize() {
-	Properties props = createProperties(
-	    DataStoreImplClassName + ".directory", "foo",
 	    DataStoreImplClassName + ".allocation.block.size", "-3");
->>>>>>> 8c3a1081
 	try {
 	    createDataStore(props);
 	    fail("Expected IllegalArgumentException");
@@ -650,7 +633,7 @@
 	    byte[] newData = new byte[] { (byte) i };
 	    store.setObjects(txn, new long[] { id }, new byte[][] { newData });
 	    assertTrue(Arrays.equals(newData, store.getObject(txn, id, true)));
-	    txn.abort();
+	    txn.abort(null);
 	    txn = new DummyTransaction(UsePrepareAndCommit.ARBITRARY);
 	    assertTrue(Arrays.equals(data, store.getObject(txn, id, true)));
 	    store.setObjects(txn, new long[] { id }, new byte[][] { newData });
@@ -1090,7 +1073,6 @@
 	}
     }
 
-<<<<<<< HEAD
     /* -- Unusual states -- */
     private final Action abort = new Action() {
 	TransactionParticipant participant;
@@ -1098,34 +1080,10 @@
 	void run() {
 	    participant.abort(txn);
 	    txn = null;
-=======
-    static {
-	for (UnusualState state : UnusualState.values()) {
-	    new UnusualStateTest("testAbort", state) {
-		TransactionParticipant participant;
-		protected void setUp() {
-		    super.setUp();
-		    participant = txn.participants.iterator().next();
-		}
-		void action() throws Exception {
-		    participant.abort(txn);
-		    txn = null;
-		}
-		void preparedModifiedTest() throws Exception {
-		    store.setObject(txn, id, new byte[] { 0 });
-		    txn.prepare();
-		    /* Aborting a prepared, modified transaction is OK. */
-		    action();
-		}
-		Class<?> getAbortedTestExceptionType() {
-		    return IllegalStateException.class;
-		}
-	    };
->>>>>>> 8c3a1081
 	}
     };
     public void testAbortAborted() throws Exception {
-	testAborted(abort);
+	testAborted(abort, IllegalStateException.class);
     }
     public void testAbortPreparedReadOnly() throws Exception {
 	testPreparedReadOnly(abort);
@@ -1167,7 +1125,6 @@
 	}
     }
 
-<<<<<<< HEAD
     /* -- Unusual states -- */
     private final Action prepare = new Action() {
 	private TransactionParticipant participant;
@@ -1175,28 +1132,10 @@
 	void run() throws Exception {
 	    assertTrue(participant.prepare(txn));
 	    txn = null;
-=======
-    static {
-	for (UnusualState state : UnusualState.values()) {
-	    new UnusualStateTest("testPrepare", state) {
-		TransactionParticipant participant;
-		protected void setUp() {
-		    super.setUp();
-		    participant = txn.participants.iterator().next();
-		}
-		void action() throws Exception {
-		    assertTrue(participant.prepare(txn));
-		    txn = null;
-		}
-		Class<?> getAbortedTestExceptionType() {
-		    return IllegalStateException.class;
-		}
-	    };
->>>>>>> 8c3a1081
 	}
     };
     public void testPrepareAborted() throws Exception {
-	testAborted(prepare);
+	testAborted(prepare, IllegalStateException.class);
     }
     public void testPreparePreparedReadOnly() throws Exception {
 	testPreparedReadOnly(prepare);
@@ -1234,7 +1173,6 @@
 	}
     }
 
-<<<<<<< HEAD
     /* -- Unusual states -- */
     private final Action prepareAndCommit = new Action() {
 	private TransactionParticipant participant;
@@ -1242,28 +1180,10 @@
 	void run() throws Exception {
 	    participant.prepareAndCommit(txn);
 	    txn = null;
-=======
-    static {
-	for (UnusualState state : UnusualState.values()) {
-	    new UnusualStateTest("testPrepareAndCommit", state) {
-		TransactionParticipant participant;
-		protected void setUp() {
-		    super.setUp();
-		    participant = txn.participants.iterator().next();
-		}
-		void action() throws Exception {
-		    participant.prepareAndCommit(txn);
-		    txn = null;
-		}
-		Class<?> getAbortedTestExceptionType() {
-		    return IllegalStateException.class;
-		}
-	    };
->>>>>>> 8c3a1081
 	}
     };
     public void testPrepareAndCommitAborted() throws Exception {
-	testAborted(prepareAndCommit);
+	testAborted(prepareAndCommit, IllegalStateException.class);
     }
     public void testPrepareAndCommitPrepareAndCommitdReadOnly()
 	throws Exception
@@ -1307,7 +1227,6 @@
 	}
     }
 
-<<<<<<< HEAD
     /* -- Unusual states -- */
     class CommitAction extends Action {
 	private TransactionParticipant participant;
@@ -1315,41 +1234,11 @@
 	void run() throws Exception {
 	    participant.commit(txn);
 	    txn = null;
-=======
-    static {
-	for (UnusualState state : UnusualState.values()) {
-	    new UnusualStateTest("testCommit", state) {
-		TransactionParticipant participant;
-		protected void setUp() {
-		    super.setUp();
-		    participant = txn.participants.iterator().next();
-		}
-		void action() throws Exception {
-		    participant.commit(txn);
-		    txn = null;
-		}
-		void preparedModifiedTest() throws Exception {
-		    store.setObject(txn, id, new byte[] { 0 });
-		    assertFalse(txn.prepare());
-		    /* Committing a prepared, modified transaction is OK. */
-		    action();
-		}
-		void shuttingDownExistingTxnTest() throws Exception {
-		    store.setObject(txn, id, new byte[] { 0 });
-		    assertFalse(participant.prepare(txn));
-		    /* Committing a prepared, modified transaction is OK. */
-		    super.shuttingDownExistingTxnTest();
-		}
-		Class<?> getAbortedTestExceptionType() {
-		    return IllegalStateException.class;
-		}
-	    };
->>>>>>> 8c3a1081
 	}
     }
     private final CommitAction commit = new CommitAction();
     public void testCommitAborted() throws Exception {
-	testAborted(commit);
+	testAborted(commit, IllegalStateException.class);
     }
     public void testCommitPreparedReadOnly() throws Exception {
 	testPreparedReadOnly(commit);
@@ -1601,42 +1490,34 @@
 	abstract void run() throws Exception;
     }
 
-<<<<<<< HEAD
     /** Tests running the action after abort. */
     void testAborted(Action action) throws Exception {
+	testAborted(action, TransactionNotActiveException.class);
+    }
+
+    /**
+     * Tests running the action after abort, and expecting to get the
+     * specified exception type.
+     */
+    void testAborted(Action action, Class<? extends Exception> exceptionType)
+	throws Exception
+    {
 	action.setUp();
-	txn.abort();
+	txn.abort(null);
 	try {
 	    action.run();
 	    fail("Expected exception");
-	} catch (TransactionNotActiveException e) {
-	    System.err.println(e);
-	} catch (IllegalStateException e) {
-	    System.err.println(e);
+	} catch (Exception e) {
+	    if (exceptionType.isInstance(e)) {
+		System.err.println(e);
+	    } else {
+		fail("Expected " + exceptionType + ": " + e);
+	    }
 	} finally {
 	    txn = null;
-=======
-	/** Runs the test for the aborted case. */
-	void abortedTest() throws Exception {
-	    txn.abort(null);
-	    try {
-		action();
-		fail("Expected exception");
-	    } catch (Exception e) {
-		Class<?> expectedType = getAbortedTestExceptionType();
-		if (expectedType.isInstance(e)) {
-		    System.err.println(e);
-		} else {
-		    fail("Expected " + expectedType + ": " + e);
-		}
-	    } finally {
-		txn = null;
-	    }
->>>>>>> 8c3a1081
-	}
-    }
-
-<<<<<<< HEAD
+	}
+    }
+
     /** Tests running the action after prepare returns read-only. */
     void testPreparedReadOnly(Action action) throws Exception {
 	action.setUp();
@@ -1648,22 +1529,6 @@
 	    System.err.println(e);
 	} catch (IllegalStateException e) {
 	    System.err.println(e);
-=======
-	/** Returns the type of exception expected by abortedTest. */
-	Class<?> getAbortedTestExceptionType() {
-	    return TransactionNotActiveException.class;
-	}
-
-	/** Runs the test for the prepared returns read-only case. */
-	void preparedReadOnlyTest() throws Exception {
-	    txn.prepare();
-	    try {
-		action();
-		fail("Expected IllegalStateException");
-	    } catch (IllegalStateException e) {
-		System.err.println(e);
-	    }
->>>>>>> 8c3a1081
 	}
     }
 
@@ -1696,7 +1561,6 @@
 	}
     }
 
-<<<<<<< HEAD
     /** Tests running the action in the wrong transaction. */
     void testWrongTxn(Action action) throws Exception {
 	action.setUp();
@@ -1709,22 +1573,7 @@
 	} catch (IllegalStateException e) {
 	    System.err.println(e);
 	} finally {
-	    originalTxn.abort();
-=======
-	/** Runs the test for the wrong transaction case. */
-	void wrongTxnTest() throws Exception {
-	    store.createObject(txn);
-	    DummyTransaction originalTxn = txn;
-	    txn = new DummyTransaction(UsePrepareAndCommit.ARBITRARY);
-	    try {
-		action();
-		fail("Expected IllegalStateException");
-	    } catch (IllegalStateException e) {
-		System.err.println(e);
-	    } finally {
-		originalTxn.abort(null);
-	    }
->>>>>>> 8c3a1081
+	    originalTxn.abort(null);
 	}
     }
 
@@ -1744,7 +1593,6 @@
 	store = null;
     }
 
-<<<<<<< HEAD
     /** Tests running the action in a new transaction while shutting down. */
     void testShuttingDownNewTxn(Action action) throws Exception {
 	action.setUp();
@@ -1757,38 +1605,18 @@
 	    fail("Expected IllegalStateException");
 	} catch (IllegalStateException e) {
 	    System.err.println(e);
-=======
-	/** Runs the test for the new transaction while shutting down case. */
-	void shuttingDownNewTxnTest() throws Exception {
-	    DummyTransaction originalTxn = txn;
-	    ShutdownAction shutdownAction = new ShutdownAction();
-	    shutdownAction.assertBlocked();
-	    txn = new DummyTransaction(UsePrepareAndCommit.ARBITRARY);
-	    try {
-		action();
-		fail("Expected IllegalStateException");
-	    } catch (IllegalStateException e) {
-		System.err.println(e);
-	    }
-	    txn.abort(null);
-	    txn = null;
-	    originalTxn.abort(null);
-	    shutdownAction.assertResult(true);
-	    store = null;
->>>>>>> 8c3a1081
-	}
-	txn.abort();
+	}
+	txn.abort(null);
 	txn = null;
-	originalTxn.abort();
+	originalTxn.abort(null);
 	shutdownAction.assertResult(true);
 	store = null;
     }
 
-<<<<<<< HEAD
     /** Tests running the action after shutdown. */
     void testShutdown(Action action) throws Exception {
 	action.setUp();
-	txn.abort();
+	txn.abort(null);
 	store.shutdown();
 	try {
 	    action.run();
@@ -1797,20 +1625,6 @@
 	    System.err.println(e);
 	} catch (IllegalStateException e) {
 	    System.err.println(e);
-=======
-	/** Runs the test for the shutdown case. */
-	void shutdownTest() throws Exception {
-	    txn.abort(null);
-	    store.shutdown();
-	    try {
-		action();
-		fail("Expected IllegalStateException");
-	    } catch (IllegalStateException e) {
-		System.err.println(e);
-	    }
-	    txn = null;
-	    store = null;
->>>>>>> 8c3a1081
 	}
 	txn = null;
 	store = null;
