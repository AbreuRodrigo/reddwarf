--- conflicted
+++ resolved
@@ -4,12 +4,8 @@
 import com.sun.sgs.app.ObjectNotFoundException;
 import com.sun.sgs.app.TransactionAbortedException;
 import com.sun.sgs.app.TransactionException;
-<<<<<<< HEAD
 import com.sun.sgs.app.TransactionNotActiveException;
-=======
-import com.sun.sgs.app.TransactionTimeoutException;
 import com.sun.sgs.impl.kernel.StandardProperties;
->>>>>>> 5e7ffff5
 import com.sun.sgs.impl.service.data.store.DataStoreException;
 import com.sun.sgs.impl.service.data.store.DataStore;
 import com.sun.sgs.impl.service.data.store.DataStoreImpl;
@@ -115,10 +111,6 @@
 	}
     }
 
-<<<<<<< HEAD
-    public void testConstructorNoDirectory() throws Exception {
-	props.remove(DataStoreImplClassName + ".directory");
-=======
     /**
      * Tests that the {@code DataStore} correctly infers the database
      * subdirectory when only the root directory is provided.
@@ -134,14 +126,13 @@
         Properties props = createProperties(
             StandardProperties.APP_NAME, "Foo",
             StandardProperties.APP_ROOT, rootDir);
-        DataStoreImpl testStore = new DataStoreImpl(props);
+        DataStoreImpl testStore = createDataStore(props);
         testStore.shutdown();
         deleteDirectory(dataDir.getPath());
     }
 
     public void testConstructorNoDirectoryNorRoot() {
 	Properties props = new Properties();
->>>>>>> 5e7ffff5
 	try {
 	    createDataStore(props);
 	    fail("Expected IllegalArgumentException");
