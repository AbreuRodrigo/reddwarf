package com.sun.sgs.test.impl.service.data.store;

import com.sun.sgs.app.NameNotBoundException;
import com.sun.sgs.app.ObjectNotFoundException;
import com.sun.sgs.app.TransactionAbortedException;
import com.sun.sgs.app.TransactionConflictException;
import com.sun.sgs.app.TransactionException;
import com.sun.sgs.app.TransactionTimeoutException;
import com.sun.sgs.impl.kernel.StandardProperties;
import com.sun.sgs.impl.service.data.store.DataStoreException;
import com.sun.sgs.impl.service.data.store.DataStore;
import com.sun.sgs.impl.service.data.store.DataStoreImpl;
import com.sun.sgs.service.TransactionParticipant;
import com.sun.sgs.test.util.DummyTransaction;
import com.sun.sgs.test.util.DummyTransaction.UsePrepareAndCommit;
import java.io.File;
import java.io.IOException;
import java.util.Arrays;
import java.util.Properties;
import java.util.concurrent.Semaphore;
import junit.framework.Test;
import junit.framework.TestCase;
import junit.framework.TestSuite;

/*
 * XXX: Test recovery of prepared transactions after a crash
 * XXX: Test concurrent access
 */

/** Test the DataStoreImpl class */
public class TestDataStoreImpl extends TestCase {

    /** The test suite, to use for adding additional tests. */
    private static final TestSuite suite =
	new TestSuite(TestDataStoreImpl.class);

    /** Provides the test suite to the test runner. */
    public static Test suite() { return suite; }

    /** The name of the DataStoreImpl class. */
    private static final String DataStoreImplClassName =
	DataStoreImpl.class.getName();

    /** Directory used for database shared across multiple tests. */
    private static String dbDirectory =
	System.getProperty("java.io.tmpdir") + File.separator +
	"TestDataStoreImpl.db";

    /**
     * Delete the database directory at the start of the test run, but not for
     * each test.
     */
    static {
	deleteDirectory(dbDirectory);
    }

    /** Properties for creating the shared database. */
    private static Properties dbProps = createProperties(
	DataStoreImplClassName + ".directory", dbDirectory);

    /** Set when the test passes. */
    private boolean passed;

    /** A per-test database directory, or null if not created. */
    private String directory;

    /** An instance of the data store, to test. */
    DataStore store;

    /** An initial, open transaction. */
    DummyTransaction txn = new DummyTransaction(UsePrepareAndCommit.ARBITRARY);

    /** The object ID of a newly created object. */
    long id;

    /** Creates the test. */
    public TestDataStoreImpl(String name) {
	super(name);
    }

    /** Prints the test case, and creates the data store and an object. */
    protected void setUp() {
	System.err.println("Testcase: " + getName());
	store = getDataStoreImpl();
	id = store.createObject(txn);
    }

    /** Sets passed if the test passes. */
    protected void runTest() throws Throwable {
	super.runTest();
	passed = true;
    }

    /**
     * Deletes the directory if the test passes and the directory was
     * created.
     */
    protected void tearDown() throws Exception {
	try {
	    if (txn != null) {
		txn.abort();
	    }
	    if (store != null) {
		new ShutdownAction().waitForDone();
	    }
	} catch (RuntimeException e) {
	    if (passed) {
		throw e;
	    } else {
		e.printStackTrace();
	    }
	}
	txn = null;
	store = null;
	if (passed && directory != null) {
	    deleteDirectory(directory);
	}
    }

    /* -- Test constructor -- */

    public void testConstructorNullArg() {
	try {
	    new DataStoreImpl(null);
	    fail("Expected NullPointerException");
	} catch (NullPointerException e) {
	    System.err.println(e);
	}
    }

    public void testConstructorNoDirectory() throws Exception {
<<<<<<< HEAD
        // FIXME: figure out how to specify the directory
=======
        String rootDir = createDirectory();
        File dataDir = new File(rootDir, "dsdb");
        if (!dataDir.mkdir()) {
            throw new RuntimeException("Failed to create sub-dir: " + dataDir);
        }
        Properties props = createProperties(
            StandardProperties.APP_NAME, "Foo",
            StandardProperties.APP_ROOT, rootDir);
        new DataStoreImpl(props);
        deleteDirectory(dataDir.getPath());
>>>>>>> 5b02b557
    }

    public void testConstructorNoDirectoryNorRoot() {
	Properties props = new Properties();
	try {
	    new DataStoreImpl(props);
	    fail("Expected IllegalArgumentException");
	} catch (IllegalArgumentException e) {
	    System.err.println(e);
	}
    }

    public void testConstructorBadAllocationBlockSize() {
	Properties props = createProperties(
	    DataStoreImplClassName + ".directory", "foo",
	    DataStoreImplClassName + ".allocationBlockSize", "gorp");
	try {
	    new DataStoreImpl(props);
	    fail("Expected IllegalArgumentException");
	} catch (IllegalArgumentException e) {
	    System.err.println(e);
	}
    }

    public void testConstructorNegativeAllocationBlockSize() {
	Properties props = createProperties(
	    DataStoreImplClassName + ".directory", "foo",
	    DataStoreImplClassName + ".allocationBlockSize", "-3");
	try {
	    new DataStoreImpl(props);
	    fail("Expected IllegalArgumentException");
	} catch (IllegalArgumentException e) {
	    System.err.println(e);
	}
    }

    public void testConstructorNonexistentDirectory() {
	Properties props = createProperties(
	    DataStoreImplClassName + ".directory",
	    "/this-is-a-non-existent-directory/yup");
	try {
	    new DataStoreImpl(props);
	    fail("Expected DataStoreException");
	} catch (DataStoreException e) {
	    System.err.println(e);	    
	}
    }

    public void testConstructorDirectoryIsFile() throws Exception {
	String file = File.createTempFile("existing", "db").getPath();
	Properties props = createProperties(
	    DataStoreImplClassName + ".directory",
	    file);
	try {
	    new DataStoreImpl(props);
	    fail("Expected DataStoreException");
	} catch (DataStoreException e) {
	    System.err.println(e);
	}
    }

    public void testConstructorDirectoryNotWritable() throws Exception {
        String osName = System.getProperty("os.name", "unknown");
	/*
	 * Can't seem to create a non-writable directory on Windows.
	 * -tjb@sun.com (01/09/2007)
	 */
        if (osName.startsWith("Windows")) {
            System.err.println("Skipping on " + osName);
            return;
        }
	Properties props = createProperties(
	    DataStoreImplClassName + ".directory",
	    createDirectory());
	new File(directory).setReadOnly();
	try {
	    new DataStoreImpl(props);
	    fail("Expected DataStoreException");
	} catch (DataStoreException e) {
	    System.err.println(e);
	}
    }

    /* -- Test createObject -- */

    public void testCreateObjectNullTxn() {
	try {
	    store.createObject(null);
	    fail("Expected NullPointerException");
	} catch (NullPointerException e) {
	    System.err.println(e);
	}
    }

    static {
	for (UnusualState state : UnusualState.values()) {
	    new UnusualStateTest("testCreateObject", state) {
		void action() {
		    store.createObject(txn);
		}
	    };
	}
    }

    public void testCreateObjectSuccess() throws Exception {
	assertTrue(id >= 0);
	assertTrue(txn.participants.contains(store));
	long id2 = store.createObject(txn);
	assertTrue(id2 >= 0);
	assertTrue(id != id2);
	/*
	 * Only setting the object causes the current transaction to contain
	 * modifications!  -tjb@sun.com (10/18/2006)
	 */
	assertTrue(txn.prepare());
    }

    public void testCreateObjectMany() throws Exception {
	for (int i = 0; i < 10; i++) {
	    if (i != 0) {
		txn = new DummyTransaction(UsePrepareAndCommit.ARBITRARY);
	    }
	    for (int j = 0; j < 200; j++) {
		store.createObject(txn);
	    }
	    txn.commit();
	}
	txn = null;
    }

    /* -- Test markForUpdate -- */

    public void testMarkForUpdateNullTxn() {
	try {
	    store.markForUpdate(null, 3);
	    fail("Expected NullPointerException");
	} catch (NullPointerException e) {
	    System.err.println(e);
	}
    }

    public void testMarkForUpdateBadId() {
	try {
	    store.markForUpdate(txn, -3);
	    fail("Expected IllegalArgumentException");
	} catch (IllegalArgumentException e) {
	    System.err.println(e);
	}
    }

    public void testMarkForUpdateNotFound() throws Exception {
	try {
	    store.markForUpdate(txn, id);
	    fail("Expected ObjectNotFoundException");
	} catch (ObjectNotFoundException e) {
	    System.err.println(e);
	}
    }

    static {
	for (UnusualState state : UnusualState.values()) {
	    new UnusualStateTest("testMarkForUpdate", state) {
		protected void setUp() {
		    super.setUp();
		    store.setObject(txn, id, new byte[] { 0 });
		}
		void action() {
		    store.markForUpdate(txn, id);
		}
	    };
	}
    }

    public void testMarkForUpdateSuccess() throws Exception {
	store.setObject(txn, id, new byte[] { 0 });
	txn.commit();
	txn = new DummyTransaction(UsePrepareAndCommit.ARBITRARY);
	store.markForUpdate(txn, id);
	store.markForUpdate(txn, id);
	assertTrue(txn.participants.contains(store));
	/* Marking for update is not an update! */
	assertTrue(txn.prepare());
    }

    /* -- Test getObject -- */

    public void testGetObjectNullTxn() {
	try {
	    store.getObject(null, 3, false);
	    fail("Expected NullPointerException");
	} catch (NullPointerException e) {
	    System.err.println(e);
	}
    }

    public void testGetObjectBadId() {
	try {
	    store.getObject(txn, -3, false);
	    fail("Expected IllegalArgumentException");
	} catch (IllegalArgumentException e) {
	    System.err.println(e);
	}
    }

    public void testGetObjectNotFound() throws Exception {
	try {
	    store.getObject(txn, id, false);
	    fail("Expected ObjectNotFoundException");
	} catch (ObjectNotFoundException e) {
	    System.err.println(e);
	}
    }

    static {
	for (UnusualState state : UnusualState.values()) {
	    new UnusualStateTest("testGetObject", state) {
		protected void setUp() {
		    super.setUp();
		    store.setObject(txn, id, new byte[] { 0 });
		}
		void action() {
		    store.getObject(txn, id, false);
		}
	    };
	}
    }

    public void testGetObjectSuccess() throws Exception {
	byte[] data = { 1, 2 };
	store.setObject(txn, id, data);
	txn.commit();
	txn = new DummyTransaction(UsePrepareAndCommit.ARBITRARY);
	byte[] result =	store.getObject(txn, id, false);
	assertTrue(txn.participants.contains(store));
	assertTrue(Arrays.equals(data, result));
	store.getObject(txn, id, false);
	/* Getting for update is not an update! */
	assertTrue(txn.prepare());
    }

    /* -- Test setObject -- */

    public void testSetObjectNullTxn() {
	byte[] data = { 0 };
	try {
	    store.setObject(null, 3, data);
	    fail("Expected NullPointerException");
	} catch (NullPointerException e) {
	    System.err.println(e);
	}
    }

    public void testSetObjectBadId() {
	byte[] data = { 0 };
	try {
	    store.setObject(txn, -3, data);
	    fail("Expected IllegalArgumentException");
	} catch (IllegalArgumentException e) {
	    System.err.println(e);
	}
    }

    public void testSetObjectNullData() {
	try {
	    store.setObject(txn, id, null);
	    fail("Expected NullPointerException");
	} catch (NullPointerException e) {
	    System.err.println(e);
	}
    }

    public void testSetObjectEmptyData() throws Exception {
	byte[] data = { };
	store.setObject(txn, id, data);
	txn.commit();
	txn = new DummyTransaction(UsePrepareAndCommit.ARBITRARY);
	byte[] result = store.getObject(txn, id, false);
	assertTrue(result.length == 0);
    }

    static {
	for (UnusualState state : UnusualState.values()) {
	    new UnusualStateTest("testSetObject", state) {
		void action() {
		    store.setObject(txn, id, new byte[] { 0 });
		}
	    };
	}
    }

    public void testSetObjectSuccess() throws Exception {
	byte[] data = { 1, 2 };
	store.setObject(txn, id, data);
	assertFalse(txn.prepare());
	txn.commit();
	txn = new DummyTransaction(UsePrepareAndCommit.ARBITRARY);
	byte[] result = store.getObject(txn, id, false);
	assertTrue(Arrays.equals(data, result));
	byte[] newData = new byte[] { 3 };
	store.setObject(txn, id, newData);
	assertTrue(Arrays.equals(newData, store.getObject(txn, id, true)));
	txn.abort();
	txn = new DummyTransaction(UsePrepareAndCommit.ARBITRARY);
	assertTrue(Arrays.equals(data, store.getObject(txn, id, true)));
	store.setObject(txn, id, newData);
	txn.commit();
	txn = new DummyTransaction(UsePrepareAndCommit.ARBITRARY);
	assertTrue(Arrays.equals(newData, store.getObject(txn, id, true)));
    }

    /* -- Test removeObject -- */

    public void testRemoveObjectNullTxn() {
	try {
	    store.removeObject(null, 3);
	    fail("Expected NullPointerException");
	} catch (NullPointerException e) {
	    System.err.println(e);
	}
    }

    public void testRemoveObjectBadId() {
	try {
	    store.removeObject(txn, -3);
	    fail("Expected IllegalArgumentException");
	} catch (IllegalArgumentException e) {
	    System.err.println(e);
	}
    }

    public void testRemoveObjectNotFound() {
	try {
	    store.removeObject(txn, id);
	    fail("Expected ObjectNotFoundException");
	} catch (ObjectNotFoundException e) {
	    System.err.println(e);
	}
    }

    static {
	for (UnusualState state : UnusualState.values()) {
	    new UnusualStateTest("testRemoveObject", state) {
		protected void setUp() {
		    super.setUp();
		    store.setObject(txn, id, new byte[] { 0 });
		}
		void action() {
		    store.removeObject(txn, id);
		}
	    };
	}
    }

    public void testRemoveObjectSuccess() throws Exception {
	store.setObject(txn, id, new byte[] { 0 });
	txn.commit();
	txn = new DummyTransaction(UsePrepareAndCommit.ARBITRARY);
	store.removeObject(txn, id);
	assertFalse(txn.prepare());
	txn.abort();
	txn = new DummyTransaction(UsePrepareAndCommit.ARBITRARY);
	store.removeObject(txn, id);
	try {
	    store.getObject(txn, id, false);
	    fail("Expected ObjectNotFoundException");
	} catch (ObjectNotFoundException e) {
	}
	txn.commit();
	txn = new DummyTransaction(UsePrepareAndCommit.ARBITRARY);
	try {
	    store.getObject(txn, id, false);
	    fail("Expected ObjectNotFoundException");
	} catch (ObjectNotFoundException e) {
	}
    }

    /* -- Test getBinding -- */

    public void testGetBindingNullTxn() {
	try {
	    store.getBinding(null, "foo");
	    fail("Expected NullPointerException");
	} catch (NullPointerException e) {
	    System.err.println(e);
	}
    }

    public void testGetBindingNullName() {
	try {
	    store.getBinding(txn, null);
	    fail("Expected NullPointerException");
	} catch (NullPointerException e) {
	    System.err.println(e);
	}
    }

    public void testGetBindingEmptyName() throws Exception {
	store.setObject(txn, id, new byte[] { 0 });
	store.setBinding(txn, "", id);
	txn.commit();
	txn = new DummyTransaction(UsePrepareAndCommit.ARBITRARY);
	long result = store.getBinding(txn, "");
	assertEquals(id, result);
    }

    public void testGetBindingNotFound() throws Exception {
	try {
	    store.getBinding(txn, "unknown");
	    fail("Expected NameNotBoundException");
	} catch (NameNotBoundException e) {
	    System.err.println(e);
	}
    }

    public void testGetBindingObjectNotFound() throws Exception {
	store.setBinding(txn, "foo", id);
	txn.commit();
	txn = new DummyTransaction(UsePrepareAndCommit.ARBITRARY);
	long result = store.getBinding(txn, "foo");
	assertEquals(id, result);
    }

    static {
	for (UnusualState state : UnusualState.values()) {
	    new UnusualStateTest("testGetBinding", state) {
		protected void setUp() {
		    super.setUp();
		    store.setBinding(txn, "foo", id);
		}
		void action() {
		    store.getBinding(txn, "foo");
		}
	    };
	}
    }

    public void testGetBindingSuccess() throws Exception {
	store.setObject(txn, id, new byte[] { 0 });
	store.setBinding(txn, "foo", id);
	txn.commit();
	txn = new DummyTransaction(UsePrepareAndCommit.ARBITRARY);
	long result = store.getBinding(txn, "foo");
	assertEquals(id, result);
	assertTrue(txn.prepare());
    }

    /* -- Test setBinding -- */

    public void testSetBindingNullTxn() {
	try {
	    store.setBinding(null, "foo", 3);
	    fail("Expected NullPointerException");
	} catch (NullPointerException e) {
	    System.err.println(e);
	}
    }

    public void testSetBindingNullName() {
	try {
	    store.setBinding(txn, null, id);
	    fail("Expected NullPointerException");
	} catch (NullPointerException e) {
	    System.err.println(e);
	}
    }

    static {
	for (UnusualState state : UnusualState.values()) {
	    new UnusualStateTest("testSetBinding", state) {
		void action() {
		    store.setBinding(txn, "foo", id);
		}
	    };
	}
    }

    public void testSetBindingSuccess() throws Exception {
	long newId = store.createObject(txn);
	store.setObject(txn, id, new byte[] { 0 });
	store.setBinding(txn, "foo", id);
	assertFalse(txn.prepare());
	txn.commit();
	txn = new DummyTransaction(UsePrepareAndCommit.ARBITRARY);
	assertEquals(id, store.getBinding(txn, "foo"));
	store.setBinding(txn, "foo", newId);
	assertEquals(newId, store.getBinding(txn, "foo"));
	txn.abort();
	txn = new DummyTransaction(UsePrepareAndCommit.ARBITRARY);
	assertEquals(id, store.getBinding(txn, "foo"));
    }

    /* -- Test removeBinding -- */

    public void testRemoveBindingNullTxn() {
	try {
	    store.removeBinding(null, "foo");
	    fail("Expected NullPointerException");
	} catch (NullPointerException e) {
	    System.err.println(e);
	}
    }

    public void testRemoveBindingNullName() {
	try {
	    store.removeBinding(txn, null);
	    fail("Expected NullPointerException");
	} catch (NullPointerException e) {
	    System.err.println(e);
	}
    }

    public void testRemoveBindingNotFound() {
	try {
	    store.removeBinding(txn, "unknown");
	    fail("Expected NameNotBoundException");
	} catch (NameNotBoundException e) {
	    System.err.println(e);
	}
    }

    static {
	for (UnusualState state : UnusualState.values()) {
	    new UnusualStateTest("testRemoveBinding", state) {
		protected void setUp() {
		    super.setUp();
		    store.setBinding(txn, "foo", id);
		}
		void action() {
		    store.removeBinding(txn, "foo");
		}
	    };
	}
    }

    public void testRemoveBindingSuccess() throws Exception {
	store.setObject(txn, id, new byte[] { 0 });
	store.setBinding(txn, "foo", id);
	txn.commit();
	txn = new DummyTransaction(UsePrepareAndCommit.ARBITRARY);
	store.removeBinding(txn, "foo");
	assertFalse(txn.prepare());
	txn.abort();
	txn = new DummyTransaction(UsePrepareAndCommit.ARBITRARY);
	assertEquals(id, store.getBinding(txn, "foo"));
	store.removeBinding(txn, "foo");
	try {
	    store.getBinding(txn, "foo");
	    fail("Expected NameNotBoundException");
	} catch (NameNotBoundException e) {
	    System.err.println(e);
	}
	txn.commit();
	txn = new DummyTransaction(UsePrepareAndCommit.ARBITRARY);
	try {
	    store.getBinding(txn, "foo");
	    fail("Expected NameNotBoundException");
	} catch (NameNotBoundException e) {
	    System.err.println(e);
	}
    }

    /* -- Test nextBoundName -- */

    public void testNextBoundNameNullTxn() {
	try {
	    store.nextBoundName(null, "foo");
	    fail("Expected NullPointerException");
	} catch (NullPointerException e) {
	    System.err.println(e);
	}
    }

    public void testNextBoundNameEmpty() {
	assertNull(store.nextBoundName(txn, ""));
	store.setBinding(txn, "", id);
	assertEquals("", store.nextBoundName(txn, null));
	assertEquals(null, store.nextBoundName(txn, ""));
    }

    static {
	for (UnusualState state : UnusualState.values()) {
	    new UnusualStateTest("testNextBoundName", state) {
		void action() {
		    store.nextBoundName(txn, null);
		}
	    };
	}
    }

    public void testNextBoundNameSuccess() throws Exception {
	for (String name = null;
	     (name = store.nextBoundName(txn, name)) != null; )
	{
	    store.removeBinding(txn, name);
	}
	assertNull(store.nextBoundName(txn, null));
	assertNull(store.nextBoundName(txn, "name-1"));
	assertNull(store.nextBoundName(txn, ""));
	store.setBinding(txn, "name-1", id);
	assertEquals("name-1", store.nextBoundName(txn, null));
	assertEquals(null, store.nextBoundName(txn, "name-1"));
	assertEquals(null, store.nextBoundName(txn, "name-2"));
	assertEquals(null, store.nextBoundName(txn, "name-1"));
	assertEquals("name-1", store.nextBoundName(txn, "name-0"));
	assertEquals("name-1", store.nextBoundName(txn, null));
	assertEquals("name-1", store.nextBoundName(txn, "name-0"));
	store.setBinding(txn, "name-2", id);
	txn.commit();
	txn = new DummyTransaction();
	assertEquals("name-1", store.nextBoundName(txn, null));
	assertEquals("name-2", store.nextBoundName(txn, "name-1"));
	assertNull(store.nextBoundName(txn, "name-2"));
	assertNull(store.nextBoundName(txn, "name-3"));
	assertEquals("name-1", store.nextBoundName(txn, "name-0"));
	assertEquals("name-2", store.nextBoundName(txn, "name-1"));
	assertEquals("name-1", store.nextBoundName(txn, null));
	store.removeBinding(txn, "name-1");
	assertEquals("name-2", store.nextBoundName(txn, null));
	assertEquals("name-2", store.nextBoundName(txn, "name-1"));
	assertEquals(null, store.nextBoundName(txn, "name-2"));
	assertEquals(null, store.nextBoundName(txn, "name-3"));
	assertEquals("name-2", store.nextBoundName(txn, "name-0"));
	store.removeBinding(txn, "name-2");
	assertNull(store.nextBoundName(txn, "name-2"));
	assertNull(store.nextBoundName(txn, null));
	store.setBinding(txn, "name-1", id);
	store.setBinding(txn, "name-2", id);
	txn.commit();
	txn = new DummyTransaction();
	assertEquals("name-1", store.nextBoundName(txn, null));
	assertEquals("name-1", store.nextBoundName(txn, null));
	store.removeBinding(txn, "name-1");
	assertEquals("name-2", store.nextBoundName(txn, null));
	store.removeBinding(txn, "name-2");
	assertNull(store.nextBoundName(txn, null));
	txn.abort();
	txn = new DummyTransaction();
	assertEquals("name-1", store.nextBoundName(txn, null));
    }

    /* -- Test abort -- */

    public void testAbortNullTxn() throws Exception {
	store.createObject(txn);
	TransactionParticipant participant =
	    txn.participants.iterator().next();
	try {
	    participant.abort(null);
	    fail("Expected NullPointerException");
	} catch (NullPointerException e) {
	    System.err.println(e);
	}
    }

    static {
	for (UnusualState state : UnusualState.values()) {
	    new UnusualStateTest("testAbort", state) {
		TransactionParticipant participant;
		protected void setUp() {
		    super.setUp();
		    participant = txn.participants.iterator().next();
		}
		void action() throws Exception {
		    participant.abort(txn);
		    txn = null;
		}
		void preparedModifiedTest() throws Exception {
		    store.setObject(txn, id, new byte[] { 0 });
		    txn.prepare();
		    /* Aborting a prepared, modified transaction is OK. */
		    action();
		}
	    };
	}
    }

    /* -- Test prepare -- */

    public void testPrepareNullTxn() throws Exception {
	store.createObject(txn);
	TransactionParticipant participant =
	    txn.participants.iterator().next();
	try {
	    participant.prepare(null);
	    fail("Expected NullPointerException");
	} catch (NullPointerException e) {
	    System.err.println(e);
	}
    }

    static {
	for (UnusualState state : UnusualState.values()) {
	    new UnusualStateTest("testPrepare", state) {
		TransactionParticipant participant;
		protected void setUp() {
		    super.setUp();
		    participant = txn.participants.iterator().next();
		}
		void action() throws Exception {
		    assertTrue(participant.prepare(txn));
		    txn = null;
		}
	    };
	}
    }

    /* -- Test prepareAndCommit -- */

    public void testPrepareAndCommitNullTxn() throws Exception {
	store.createObject(txn);
	TransactionParticipant participant =
	    txn.participants.iterator().next();
	try {
	    participant.prepareAndCommit(null);
	    fail("Expected NullPointerException");
	} catch (NullPointerException e) {
	    System.err.println(e);
	}
    }

    static {
	for (UnusualState state : UnusualState.values()) {
	    new UnusualStateTest("testPrepareAndCommit", state) {
		TransactionParticipant participant;
		protected void setUp() {
		    super.setUp();
		    participant = txn.participants.iterator().next();
		}
		void action() throws Exception {
		    participant.prepareAndCommit(txn);
		    txn = null;
		}
	    };
	}
    }

    /* -- Test commit -- */

    public void testCommitNullTxn() throws Exception {
	store.createObject(txn);
	TransactionParticipant participant =
	    txn.participants.iterator().next();
	try {
	    participant.commit(null);
	    fail("Expected NullPointerException");
	} catch (NullPointerException e) {
	    System.err.println(e);
	}
    }

    static {
	for (UnusualState state : UnusualState.values()) {
	    new UnusualStateTest("testCommit", state) {
		TransactionParticipant participant;
		protected void setUp() {
		    super.setUp();
		    participant = txn.participants.iterator().next();
		}
		void action() throws Exception {
		    participant.commit(txn);
		    txn = null;
		}
		void preparedModifiedTest() throws Exception {
		    store.setObject(txn, id, new byte[] { 0 });
		    assertFalse(txn.prepare());
		    /* Committing a prepared, modified transaction is OK. */
		    action();
		}
		void shuttingDownExistingTxnTest() throws Exception {
		    store.setObject(txn, id, new byte[] { 0 });
		    assertFalse(participant.prepare(txn));
		    /* Committing a prepared, modified transaction is OK. */
		    super.shuttingDownExistingTxnTest();
		}
	    };
	}
    }

    /* -- Test shutdown -- */

    public void testShutdownAgain() throws Exception {
	txn.abort();
	txn = null;
	store.shutdown();
	ShutdownAction action = new ShutdownAction();
	try {
	    action.waitForDone();
	    fail("Expected IllegalStateException");
	} catch (IllegalStateException e) {
	    System.err.println(e);
	} finally {
	    store = null;
	}
    }

    public void testShutdownInterrupt() throws Exception {
	ShutdownAction action = new ShutdownAction();
	action.assertBlocked();
	action.interrupt();
	action.assertResult(false);
	store.setBinding(txn, "foo", id);
	txn.commit();
	txn = null;
    }

    public void testConcurrentShutdownInterrupt() throws Exception {
	ShutdownAction action1 = new ShutdownAction();
	action1.assertBlocked();
	ShutdownAction action2 = new ShutdownAction();
	action2.assertBlocked();
	action1.interrupt();
	action1.assertResult(false);
	action2.assertBlocked();
	txn.abort();
	action2.assertResult(true);
	txn = null;
	store = null;
    }

    public void testConcurrentShutdownRace() throws Exception {
	ShutdownAction action1 = new ShutdownAction();
	action1.assertBlocked();
	ShutdownAction action2 = new ShutdownAction();
	action2.assertBlocked();
	txn.abort();
	boolean result1;
	try {
	    result1 = action1.waitForDone();
	} catch (IllegalStateException e) {
	    result1 = false;
	}
	boolean result2;
	try {
	    result2 = action2.waitForDone();
	} catch (IllegalStateException e) {
	    result2 = false;
	}
	assertTrue(result1 || result2);
	assertFalse(result1 && result2);
	txn = null;
	store = null;
    }

    public void testShutdownRestart() throws Exception {
	store.setBinding(txn, "foo", id);
	byte[] bytes = { 1 };
	store.setObject(txn, id, bytes);
	txn.commit();
	store.shutdown();
	store = getDataStoreImpl();
	txn = new DummyTransaction(UsePrepareAndCommit.ARBITRARY);
	id = store.getBinding(txn, "foo");
	byte[] value = store.getObject(txn, id, false);
	assertTrue(Arrays.equals(bytes, value));
    }

    /* -- Test deadlock -- */
    @SuppressWarnings("hiding")
    public void testDeadlock() throws Exception {
	for (int i = 0; i < 5; i++) {
	    if (i > 0) {
		store = getDataStoreImpl();
		txn = new DummyTransaction(UsePrepareAndCommit.ARBITRARY);
	    }
	    final long id = store.createObject(txn);
	    store.setObject(txn, id, new byte[] { 0 });
	    final long id2 = store.createObject(txn);
	    store.setObject(txn, id2, new byte[] { 0 });
	    txn.commit();
	    txn = new DummyTransaction(UsePrepareAndCommit.ARBITRARY);
	    store.getObject(txn, id, false);
	    final Semaphore flag = new Semaphore(1);
	    flag.acquire();
	    final int finalI = i;
	    class MyRunnable implements Runnable {
		Exception exception2;
		public void run() {
		    DummyTransaction txn2 = null;
		    try {
			txn2 = new DummyTransaction(
			    UsePrepareAndCommit.ARBITRARY);
			store.getObject(txn2, id2, false);
			flag.release();
			store.getObject(txn2, id, true);
			System.err.println(finalI + " txn2: commit");
			txn2.commit();
		    } catch (TransactionAbortedException e) {
			System.err.println(finalI + " txn2: " + e);
			exception2 = e;
		    } catch (Exception e) {
			System.err.println(finalI + " txn2: " + e);
			exception2 = e;
			if (txn2 != null) {
			    txn2.abort();
			}
		    }
		}
	    }
	    MyRunnable myRunnable = new MyRunnable();
	    Thread thread = new Thread(myRunnable);
	    thread.start();
	    Thread.sleep(i * 500);
	    flag.acquire();
	    TransactionException exception = null;
	    try {
		store.getObject(txn, id2, true);
		System.err.println(i + " txn1: commit");
		txn.commit();
	    } catch (TransactionAbortedException e) {
		System.err.println(i + " txn1: " + e);
		exception = e;
	    }
	    thread.join();
	    if (myRunnable.exception2 != null &&
		!(myRunnable.exception2
		  instanceof TransactionConflictException ||
		  myRunnable.exception2
		  instanceof TransactionTimeoutException))
	    {
		throw myRunnable.exception2;
	    } else if (exception == null && myRunnable.exception2 == null) {
		fail("Expected TransactionConflictException");
	    }
	    txn = null;
	}
    }

    /* -- Other methods and classes -- */

    /** Creates a per-test directory. */
    private String createDirectory() throws IOException {
	File dir = File.createTempFile(getName(), "dbdir");
	if (!dir.delete()) {
	    throw new RuntimeException("Problem deleting file: " + dir);
	}
	if (!dir.mkdir()) {
	    throw new RuntimeException(
		"Failed to create directory: " + dir);
	}
	directory = dir.getPath();
	return directory;
    }

    /** Deletes the specified directory, if it exists. */
    private static void deleteDirectory(String directory) {
	File dir = new File(directory);
	if (dir.exists()) {
	    for (File f : dir.listFiles()) {
		if (!f.delete()) {
		    throw new RuntimeException("Failed to delete file: " + f);
		}
	    }
	    if (!dir.delete()) {
		throw new RuntimeException(
		    "Failed to delete directory: " + dir);
	    }
	}
    }

    /** Creates a property list with the specified keys and values. */
    private static Properties createProperties(String... args) {
	Properties props = new Properties();
	if (args.length % 2 != 0) {
	    throw new RuntimeException("Odd number of arguments");
	}
	for (int i = 0; i < args.length; i += 2) {
	    props.setProperty(args[i], args[i + 1]);
	}
	return props;
    }

    /** Returns a DataStoreImpl for the shared database. */
    private DataStoreImpl getDataStoreImpl() {
	File dir = new File(dbDirectory);
	if (!dir.exists()) {
	    if (!dir.mkdir()) {
		throw new RuntimeException(
		    "Problem creating directory: " + dir);
	    }
	}
	return new DataStoreImpl(dbProps);
    }

    /** The set of unusual states */
    static enum UnusualState {
	Aborted, PreparedReadOnly, PreparedModified, Committed,
	WrongTxn, ShuttingDownExistingTxn, ShuttingDownNewTxn, Shutdown
    }

    /** Defines a abstract class for testing unusual states. */
    static abstract class UnusualStateTest extends TestDataStoreImpl {

	/** The state to test. */
	private final UnusualState state;

	/**
	 * Creates an instance with the specified generic name to test the
	 * specified unusual state, and adds this test to the test suite.
	 */
	UnusualStateTest(String name, UnusualState state) {
	    super(name + state);
	    this.state = state;
	    suite.addTest(this);
	}

	/**
	 * Subclasses should implement this method to define the action that
	 * should be tested in an unusual state.
	 */
	abstract void action() throws Exception;

	/** Runs the test for the unusual state. */
	protected void runTest() throws Exception {
	    switch (state) {
	    case Aborted:
		abortedTest();
		break;
	    case PreparedReadOnly:
		preparedReadOnlyTest();
		break;
	    case PreparedModified:
		preparedModifiedTest();
		break;
	    case Committed:
		committedTest();
		break;
	    case WrongTxn:
		wrongTxnTest();
		break;
	    case ShuttingDownExistingTxn:
		shuttingDownExistingTxnTest();
		break;
	    case ShuttingDownNewTxn:
		shuttingDownNewTxnTest();
		break;
	    case Shutdown:
		shutdownTest();
		break;
	    default:
		throw new AssertionError();
	    }
	}

	/** Runs the test for the aborted case. */
	void abortedTest() throws Exception {
	    txn.abort();
	    try {
		action();
		fail("Expected IllegalStateException");
	    } catch (IllegalStateException e) {
		System.err.println(e);
	    } finally {
		txn = null;
	    }
	}

	/** Runs the test for the prepared returns read-only case. */
	void preparedReadOnlyTest() throws Exception {
	    txn.prepare();
	    try {
		action();
		fail("Expected IllegalStateException");
	    } catch (IllegalStateException e) {
		System.err.println(e);
	    }
	}

	/** Runs the test for the prepared returns modified case. */
	void preparedModifiedTest() throws Exception {
	    store.setObject(txn, id, new byte[] { 0 });
	    txn.prepare();
	    try {
		action();
		fail("Expected IllegalStateException");
	    } catch (IllegalStateException e) {
		System.err.println(e);
	    }
	}

	/** Runs the test for the committed case. */
	void committedTest() throws Exception {
	    txn.commit();
	    try {
		action();
		fail("Expected IllegalStateException");
	    } catch (IllegalStateException e) {
		System.err.println(e);
	    } finally {
		txn = null;
	    }
	}

	/** Runs the test for the wrong transaction case. */
	void wrongTxnTest() throws Exception {
	    store.createObject(txn);
	    DummyTransaction originalTxn = txn;
	    txn = new DummyTransaction(UsePrepareAndCommit.ARBITRARY);
	    try {
		action();
		fail("Expected IllegalStateException");
	    } catch (IllegalStateException e) {
		System.err.println(e);
	    } finally {
		originalTxn.abort();
	    }
	}

	/**
	 * Runs the test for the existing transaction while shutting down case.
	 */
	void shuttingDownExistingTxnTest() throws Exception {
	    ShutdownAction shutdownAction = new ShutdownAction();
	    shutdownAction.assertBlocked();
	    action();
	    if (txn != null) {
		txn.commit();
		txn = null;
	    }
	    shutdownAction.assertResult(true);
	    store = null;
	}

	/** Runs the test for the new transaction while shutting down case. */
	void shuttingDownNewTxnTest() throws Exception {
	    DummyTransaction originalTxn = txn;
	    ShutdownAction shutdownAction = new ShutdownAction();
	    shutdownAction.assertBlocked();
	    txn = new DummyTransaction(UsePrepareAndCommit.ARBITRARY);
	    try {
		action();
		fail("Expected IllegalStateException");
	    } catch (IllegalStateException e) {
		System.err.println(e);
	    }
	    txn.abort();
	    txn = null;
	    originalTxn.abort();
	    shutdownAction.assertResult(true);
	    store = null;
	}

	/** Runs the test for the shutdown case. */
	void shutdownTest() throws Exception {
	    txn.abort();
	    store.shutdown();
	    try {
		action();
		fail("Expected IllegalStateException");
	    } catch (IllegalStateException e) {
		System.err.println(e);
	    }
	    txn = null;
	    store = null;
	}
    }

    /** Use this thread to control a call to shutdown that may block. */
    class ShutdownAction extends Thread {
	private boolean done;
	private Throwable exception;
	private boolean result;

	/** Creates an instance of this class and starts the thread. */
	ShutdownAction() {
	    start();
	}

	/** Performs the shutdown and collects the results. */
	public void run() {
	    try {
		result = store.shutdown();
	    } catch (Throwable t) {
		exception = t;
	    }
	    synchronized (this) {
		done = true;
		notifyAll();
	    }
	}

	/** Asserts that the shutdown call is blocked. */
	synchronized void assertBlocked() throws InterruptedException {
	    Thread.sleep(5);
	    assertEquals("Expected no exception", null, exception);
	    assertFalse("Expected shutdown to be blocked", done);
	}
	
	/** Waits a while for the shutdown call to complete. */
	synchronized boolean waitForDone() throws Exception {
	    waitForDoneInternal();
	    if (!done) {
		return false;
	    } else if (exception == null) {
		return result;
	    } else if (exception instanceof Exception) {
		throw (Exception) exception;
	    } else {
		throw (Error) exception;
	    }
	}

	/**
	 * Asserts that the shutdown call has completed with the specified
	 * result.
	 */
	synchronized void assertResult(boolean expectedResult)
	    throws InterruptedException
	{
	    waitForDoneInternal();
	    assertTrue("Expected shutdown to be done", done);
	    assertEquals("Unexpected result", expectedResult, result);
	    assertEquals("Expected no exception", null, exception);
	}

	/** Wait until done, but give up after a while. */
	private synchronized void waitForDoneInternal()
	    throws InterruptedException
	{
	    long wait = 2000;
	    long start = System.currentTimeMillis();
	    while (!done && wait > 0) {
		wait(wait);
		long now = System.currentTimeMillis();
		wait -= (now - start);
		start = now;
	    }
	}
    }
}<|MERGE_RESOLUTION|>--- conflicted
+++ resolved
@@ -129,20 +129,16 @@
     }
 
     public void testConstructorNoDirectory() throws Exception {
-<<<<<<< HEAD
-        // FIXME: figure out how to specify the directory
-=======
         String rootDir = createDirectory();
-        File dataDir = new File(rootDir, "dsdb");
-        if (!dataDir.mkdir()) {
-            throw new RuntimeException("Failed to create sub-dir: " + dataDir);
-        }
         Properties props = createProperties(
             StandardProperties.APP_NAME, "Foo",
             StandardProperties.APP_ROOT, rootDir);
-        new DataStoreImpl(props);
-        deleteDirectory(dataDir.getPath());
->>>>>>> 5b02b557
+        try {
+            new DataStoreImpl(props);
+            fail("Expected DataStoreException");
+        } catch (DataStoreException e) {
+            System.err.println(e);
+        }
     }
 
     public void testConstructorNoDirectoryNorRoot() {
