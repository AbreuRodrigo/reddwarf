--- conflicted
+++ resolved
@@ -98,7 +98,7 @@
 	    fail("Expected short " + value1 + ", got " + value2);
 	}
     }
-    
+
     public void testPutShortSignedBytes() {
         MessageBuffer buf = new MessageBuffer(2);
         short value1 = 0x10ff;
@@ -143,53 +143,6 @@
         }
     }
 
-<<<<<<< HEAD
-=======
-    public void testPutShortSignedBytes() {
-        MessageBuffer buf = new MessageBuffer(2);
-        short value1 = 0x10ff;
-        buf.putShort(value1);
-        buf.rewind();
-        short value2 = buf.getShort();
-        if (value1 != value2) {
-            fail("Expected short " + value1 + ", got " + value2);
-        }
-    }
-
-    public void testPutInt() {
-        MessageBuffer buf = new MessageBuffer(4);
-        int value1 = 0x01020304;
-        buf.putInt(value1);
-        buf.rewind();
-        int value2 = buf.getInt();
-        if (value1 != value2) {
-            fail("Expected int " + value1 + ", got " + value2);
-        }
-    }
-
-    public void testPutIntSignedBytes() {
-        MessageBuffer buf = new MessageBuffer(4);
-        int value1 = 0x01ff02fe;
-        buf.putInt(value1);
-        buf.rewind();
-        int value2 = buf.getInt();
-        if (value1 != value2) {
-            fail("Expected int " + value1 + ", got " + value2);
-        }
-    }
-
-    public void testPutLong() {
-        MessageBuffer buf = new MessageBuffer(8);
-        long value1 = 0x0102030405060708L;
-        buf.putLong(value1);
-        buf.rewind();
-        long value2 = buf.getLong();
-        if (value1 != value2) {
-            fail("Expected long " + value1 + ", got " + value2);
-        }
-    }
-
->>>>>>> 2829204d
     public void testPutLongSignedBytes() {
         MessageBuffer buf = new MessageBuffer(8);
         long value1 = 0x01f203f4f506f708L;
