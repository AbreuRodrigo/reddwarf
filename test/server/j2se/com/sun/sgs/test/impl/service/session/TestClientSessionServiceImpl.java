--- conflicted
+++ resolved
@@ -852,13 +852,8 @@
 
 	private final Map<ClientSession,ManagedReference> sessions =
 	    Collections.synchronizedMap(
-<<<<<<< HEAD
 		new HashMap<ClientSession,ManagedReference>());
-	
-=======
-		new HashMap<ClientSession, ManagedReference>());
-
->>>>>>> 4bfc04e3
+
 	public ClientSessionListener loggedIn(ClientSession session) {
 	    DummyClientSessionListener listener =
 		new DummyClientSessionListener(session);
