/*
 * Copyright 2007 Sun Microsystems, Inc.
 *
 * This file is part of Project Darkstar Server.
 *
 * Project Darkstar Server is free software: you can redistribute it
 * and/or modify it under the terms of the GNU General Public License
 * version 2 as published by the Free Software Foundation and
 * distributed hereunder to you.
 *
 * Project Darkstar Server is distributed in the hope that it will be useful,
 * but WITHOUT ANY WARRANTY; without even the implied warranty of
 * MERCHANTABILITY or FITNESS FOR A PARTICULAR PURPOSE.  See the
 * GNU General Public License for more details.
 *
 * You should have received a copy of the GNU General Public License
 * along with this program.  If not, see <http://www.gnu.org/licenses/>.
 */

package com.sun.sgs.test.impl.service.session;

import com.sun.sgs.app.AppContext;
import com.sun.sgs.app.AppListener;
import com.sun.sgs.app.ClientSession;
import com.sun.sgs.app.ClientSessionListener;
import com.sun.sgs.app.DataManager;
import com.sun.sgs.app.ExceptionRetryStatus;
import com.sun.sgs.app.ManagedObject;
import com.sun.sgs.app.ManagedReference;
import com.sun.sgs.auth.Identity;
import com.sun.sgs.impl.io.SocketEndpoint;
import com.sun.sgs.impl.io.TransportType;
import com.sun.sgs.impl.kernel.StandardProperties;
import com.sun.sgs.impl.service.session.ClientSessionServiceImpl;
import com.sun.sgs.impl.sharedutil.CompactId;
import com.sun.sgs.impl.sharedutil.MessageBuffer;
import com.sun.sgs.impl.util.AbstractKernelRunnable;
import com.sun.sgs.io.Connector;
import com.sun.sgs.io.Connection;
import com.sun.sgs.io.ConnectionListener;
import com.sun.sgs.kernel.TaskScheduler;
import com.sun.sgs.protocol.simple.SimpleSgsProtocol;
import com.sun.sgs.service.DataService;
import com.sun.sgs.test.util.SgsTestNode;
import com.sun.sgs.test.util.SimpleTestIdentityAuthenticator;
import java.io.IOException;
import java.io.Serializable;
import java.net.InetAddress;
import java.net.InetSocketAddress;
import java.net.SocketAddress;
import java.nio.ByteBuffer;
import java.util.ArrayList;
import java.util.Collections;
import java.util.HashMap;
import java.util.HashSet;
import java.util.List;
import java.util.Map;
import java.util.Set;
import java.util.Properties;
<<<<<<< HEAD
import java.util.concurrent.TimeoutException;
import java.util.concurrent.atomic.AtomicLong;
import java.util.logging.Logger;
=======
import java.util.Queue;
import java.util.concurrent.atomic.AtomicLong;
import java.util.concurrent.ConcurrentLinkedQueue;
>>>>>>> e104f48a
import junit.framework.TestCase;
import static com.sun.sgs.test.util.UtilProperties.createProperties;

public class TestClientSessionServiceImpl extends TestCase {

    private static final String APP_NAME = "TestClientSessionServiceImpl";

    private static final String LOGIN_FAILED_MESSAGE = "login failed";

    private static final int WAIT_TIME = 5000;

    private static final String RETURN_NULL = "return null";

    private static final String NON_SERIALIZABLE = "non-serializable";

    private static final String THROW_RUNTIME_EXCEPTION =
	"throw RuntimeException";

    private static final String SESSION_PREFIX =
	"com.sun.sgs.impl.service.session.impl";

    private static final String SESSION_NODE_PREFIX =
	"com.sun.sgs.impl.service.session.node";

    private static final String LISTENER_PREFIX =
	"com.sun.sgs.impl.service.session.listener";

    private static final String NODE_PREFIX =
	"com.sun.sgs.impl.service.watchdog.node";

    /** The node that creates the servers. */
    private SgsTestNode serverNode;

    /** Any additional nodes, keyed by node hostname (for tests
     * needing more than one node). */
    private Map<String,SgsTestNode> additionalNodes;

    /** The task scheduler. */
    private TaskScheduler taskScheduler;

    /** The owner for tasks I initiate. */
    private Identity taskOwner;

    /** The shared data service. */
    private DataService dataService;

    /** The test clients, keyed by user name. */
    private static Map<String, DummyClient> dummyClients;

    /** Constructs a test instance. */
    public TestClientSessionServiceImpl(String name) throws Exception {
	super(name);
    }

    protected void setUp() throws Exception {
<<<<<<< HEAD
        passed = false;
        Logger.getAnonymousLogger().info("Testcase: " + getName());
=======
        dummyClients = new HashMap<String, DummyClient>();
>>>>>>> e104f48a
        System.err.println("Testcase: " + getName());
        setUp(true);
    }

    /** Creates and configures the session service. */
    protected void setUp(boolean clean) throws Exception {
        Properties props = 
            SgsTestNode.getDefaultProperties(APP_NAME, null, 
                                             DummyAppListener.class);
        props.setProperty(StandardProperties.AUTHENTICATORS, 
                      "com.sun.sgs.test.util.SimpleTestIdentityAuthenticator");
	serverNode = 
                new SgsTestNode(APP_NAME, DummyAppListener.class, props, clean);

        taskScheduler = 
            serverNode.getSystemRegistry().getComponent(TaskScheduler.class);
        taskOwner = serverNode.getProxy().getCurrentOwner();

        dataService = serverNode.getDataService();
    }

    /** 
     * Add additional nodes.  We only do this as required by the tests. 
     *
     * @param hosts contains a host name for each additional node
     */
    private void addNodes(String... hosts) throws Exception {
        // Create the other nodes
        additionalNodes = new HashMap<String, SgsTestNode>();

        for (String host : hosts) {
	    Properties props = SgsTestNode.getDefaultProperties(
	        APP_NAME, serverNode, DummyAppListener.class);
	    props.put("com.sun.sgs.impl.service.watchdog.client.host", host);
            SgsTestNode node = 
                    new SgsTestNode(serverNode, DummyAppListener.class, props);
	    additionalNodes.put(host, node);
        }
    }

    /** Sets passed if the test passes. */
    protected void runTest() throws Throwable {
	super.runTest();
        Thread.sleep(100);
    }

    protected void tearDown() throws Exception {
        tearDown(true);
    }

    protected void tearDown(boolean clean) throws Exception {
	if (additionalNodes != null) {
            for (SgsTestNode node : additionalNodes.values()) {
                node.shutdown(false);
            }
            additionalNodes = null;
        }
        serverNode.shutdown(clean);
        serverNode = null;
    }

    // Test constructor

    public void testConstructorNullProperties() throws Exception {
	try {
	    new ClientSessionServiceImpl(
		null, serverNode.getSystemRegistry(),
		serverNode.getProxy());
	    fail("Expected NullPointerException");
	} catch (NullPointerException e) {
	    System.err.println(e);
	}
    }

    public void testConstructorNullComponentRegistry() throws Exception {
	try {
	    Properties props =
		createProperties(
		    "com.sun.sgs.app.name", APP_NAME,
		    "com.sun.sgs.app.port", "0");
	    new ClientSessionServiceImpl(props, null,
					 serverNode.getProxy());
	    fail("Expected NullPointerException");
	} catch (NullPointerException e) {
	    System.err.println(e);
	}
    }

    public void testConstructorNullTransactionProxy() throws Exception {
	try {
	    Properties props =
		createProperties(
		    "com.sun.sgs.app.name", APP_NAME,
		    "com.sun.sgs.app.port", "0");
	    new ClientSessionServiceImpl(props,
					 serverNode.getSystemRegistry(), null);
	    fail("Expected NullPointerException");
	} catch (NullPointerException e) {
	    System.err.println(e);
	}
    }

    public void testConstructorNoAppName() throws Exception {
	try {
	    new ClientSessionServiceImpl(
		new Properties(), serverNode.getSystemRegistry(),
		serverNode.getProxy());
	    fail("Expected IllegalArgumentException");
	} catch (IllegalArgumentException e) {
	    System.err.println(e);
	}
    }

    public void testConstructorNoPort() throws Exception {
	try {
	    Properties props =
		createProperties(
		    "com.sun.sgs.app.name", APP_NAME);
	    new ClientSessionServiceImpl(
		props, serverNode.getSystemRegistry(),
		serverNode.getProxy());

	    fail("Expected IllegalArgumentException");
	} catch (IllegalArgumentException e) {
	    System.err.println(e);
	}
    }

    // Test connecting, logging in, logging out with server

    public void testConnection() throws Exception {
	DummyClient client = new DummyClient("foo");
	try {
	    client.connect(serverNode.getAppPort());
	} catch (Exception e) {
	    System.err.println("Exception: " + e);
	    Throwable t = e.getCause();
	    System.err.println("caused by: " + t);
	    System.err.println("detail message: " + t.getMessage());
	    throw e;
	    
	} finally {
	    client.disconnect(false);
	}
    }

    public void testLoginSuccess() throws Exception {
	DummyClient client = new DummyClient("success");
	try {
<<<<<<< HEAD
	    client.connect(port);
	    client.login(name, "password");
        } catch (TimeoutException e) {
            fail(e.getMessage());
        } catch (RuntimeException e) {
            fail("unexpected login failure: " + e);
=======
	    client.connect(serverNode.getAppPort());
	    client.login("password");
>>>>>>> e104f48a
	} finally {
            client.disconnect(false);
	}
    }

    public void testLoginRedirect() throws Exception {
	int serverAppPort = serverNode.getAppPort();
	String[] hosts = new String[] { "one", "two", "three", "four"};
	String[] users = new String[] { "sleepy", "bashful", "dopey", "doc" };
	Set<DummyClient> clients = new HashSet<DummyClient>();
	addNodes(hosts);
	boolean failed = false;
	int redirectCount = 0;
	try {
	    for (String user : users) {
		DummyClient client = new DummyClient(user);
		client.connect(serverAppPort);
		if (! client.login("password")) {
		    // login redirected
		    redirectCount++;
		    int redirectPort =
			(additionalNodes.get(client.redirectHost)).getAppPort();
		    client = new DummyClient(user);
		    client.connect(redirectPort);
		    if (!client.login("password")) {
			failed = true;
			System.err.println("login for user: " + user +
					   " redirected twice");
		    }
		}
		clients.add(client);
	    }
	    
	    int expectedRedirects = users.length;
	    if (redirectCount != expectedRedirects) {
		failed = true;
		System.err.println("Expected " + expectedRedirects +
				   " redirects, got " + redirectCount);
	    } else {
		System.err.println(
		    "Number of redirected users: " + redirectCount);
	    }
	    
	    if (failed) {
		fail("test failed (see output)");
	    }
	    
	} finally {
	    for (DummyClient client : clients) {
		try {
		    client.disconnect(false);
		} catch (Exception e) {
		    System.err.println(
			"Exception disconnecting client: " + client);
		}
	    }
	}
	
    }

    public void testLoginSuccessAndNotifyLoggedInCallback() throws Exception {
	String name = "success";
	DummyClient client = new DummyClient(name);
	try {
	    client.connect(serverNode.getAppPort());
	    client.login("password");
	    if (SimpleTestIdentityAuthenticator.allIdentities.
                    getNotifyLoggedIn(name)) {
		System.err.println(
		    "notifyLoggedIn invoked for identity: " + name);
	    } else {
		fail("notifyLoggedIn not invoked for identity: " + name);
	    }
        } catch (TimeoutException e) {
            fail(e.getMessage());
        } catch (RuntimeException e) {
            fail("unexpected login failure: " + e);
	} finally {
            client.disconnect(false);
	}
    }

    public void testLoggedInReturningNonSerializableClientSessionListener()
	throws Exception
    {
	DummyClient client = new DummyClient(NON_SERIALIZABLE);
	try {
	    client.connect(serverNode.getAppPort());
	    client.login("password");
	    fail("expected login failure");
        } catch (TimeoutException e) {
            fail(e.getMessage());
	} catch (RuntimeException e) {
	    if (e.getMessage().equals(LOGIN_FAILED_MESSAGE)) {
		System.err.println("login refused");
		if (SimpleTestIdentityAuthenticator.allIdentities.
		        getNotifyLoggedIn(NON_SERIALIZABLE))
		{
		    fail("unexpected notifyLoggedIn invoked on identity: " +
			 NON_SERIALIZABLE);
		}
		return;
	    } else {
		fail("unexpected login failure: " + e);
	    }
	} finally {
	    client.disconnect(false);
	}
    }

    public void testLoggedInReturningNullClientSessionListener()
	throws Exception
    {
	DummyClient client = new DummyClient(RETURN_NULL);
	try {
	    client.connect(serverNode.getAppPort());
	    client.login("bar");
	    fail("expected login failure");	
        } catch (TimeoutException e) {
            fail(e.getMessage());
	} catch (RuntimeException e) {
	    if (e.getMessage().equals(LOGIN_FAILED_MESSAGE)) {
		System.err.println("login refused");
		if (SimpleTestIdentityAuthenticator.allIdentities.
		        getNotifyLoggedIn(NON_SERIALIZABLE))
		{
		    fail("unexpected notifyLoggedIn invoked on identity: " +
			 NON_SERIALIZABLE);
		}
		return;
	    } else {
		fail("unexpected login failure: " + e);
	    }
	} finally {
	    client.disconnect(false);
	}
    }

    public void testLoggedInThrowingRuntimeException()
	throws Exception
    {
	DummyClient client = new DummyClient(THROW_RUNTIME_EXCEPTION);
	try {
	    client.connect(serverNode.getAppPort());
	    client.login("bar");
	    fail("expected login failure");	
        } catch (TimeoutException e) {
            fail(e.getMessage());
	} catch (RuntimeException e) {
	    if (e.getMessage().equals(LOGIN_FAILED_MESSAGE)) {
		System.err.println("login refused");
		if (SimpleTestIdentityAuthenticator.allIdentities.
		        getNotifyLoggedIn(NON_SERIALIZABLE))
		{
		    fail("unexpected notifyLoggedIn invoked on identity: " +
			 NON_SERIALIZABLE);
		}
		return;
	    } else {
		fail("unexpected login failure: " + e);
	    }
	} finally {
	    client.disconnect(false);
	}
    }

    public void testLogoutRequestAndDisconnectedCallback() throws Exception {
	DummyClient client = new DummyClient("logout");
	try {
	    client.connect(serverNode.getAppPort());
	    client.login("test");
	    client.logout();
<<<<<<< HEAD
	    DummyClientSessionListener sessionListener =
		getClientSessionListener(name);
	    synchronized (disconnectedCallbackLock) {
		if (sessionListener == null ||
		    !sessionListener.receivedDisconnectedCallback)
		{
		    disconnectedCallbackLock.wait(WAIT_TIME);
		    sessionListener = getClientSessionListener(name);
		}
		if (sessionListener == null) {
		    fail ("sessionListener is null!");
		} else if (!sessionListener.receivedDisconnectedCallback) {
		    fail("disconnected callback not invoked");
		} else if (!sessionListener.graceful) {
		    fail("disconnection was not graceful");
		}
		System.err.println("Logout successful");
	    }
        } catch (TimeoutException e) {
            fail(e.getMessage());
=======
	    client.checkDisconnected(true);
>>>>>>> e104f48a
	} catch (InterruptedException e) {
	    e.printStackTrace();
	    fail("testLogout interrupted");
	} finally {
	    client.disconnect(false);
	}
    }

    public void testLogoutAndNotifyLoggedOutCallback() throws Exception {
	String name = "logout";
	DummyClient client = new DummyClient(name);
	try {
	    client.connect(serverNode.getAppPort());
	    client.login("password");
	    client.logout();
	    if (SimpleTestIdentityAuthenticator.allIdentities.
                    getNotifyLoggedIn(name)) {
		System.err.println(
		    "notifyLoggedIn invoked for identity: " + name);
	    } else {
		fail("notifyLoggedIn not invoked for identity: " + name);
	    }
	    if (SimpleTestIdentityAuthenticator.allIdentities.
                    getNotifyLoggedOut(name)) {
		System.err.println(
		    "notifyLoggedOut invoked for identity: " + name);
	    } else {
		fail("notifyLoggedOut not invoked for identity: " + name);
	    }
        } catch (TimeoutException e) {
            fail(e.getMessage());
	} finally {
            client.disconnect(false);
	}
    }


    public void testNotifyClientSessionListenerAfterCrash() throws Exception {
	String name = "testRemoveListener";
	DummyClient client = new DummyClient(name);
	try {
	    List<String> nodeKeys = getServiceBindingKeys(NODE_PREFIX);
	    System.err.println("Node keys: " + nodeKeys);
	    if (nodeKeys.isEmpty()) {
		fail("no node keys");
	    } else if (nodeKeys.size() > 1) {
		fail("more than one node key");
	    }
	    
	    client.connect(serverNode.getAppPort());
	    client.login("password");

	    List<String> listenerKeys = getServiceBindingKeys(LISTENER_PREFIX);
	    System.err.println("Listener keys: " + listenerKeys);
	    if (listenerKeys.isEmpty()) {
		fail("no listener keys");
	    } else if (listenerKeys.size() > 1) {
		fail("more than one listener key");
	    }
	    
	    List<String> sessionKeys = getServiceBindingKeys(SESSION_PREFIX);
	    System.err.println("Session keys: " + sessionKeys);
	    if (sessionKeys.isEmpty()) {
		fail("no session keys");
	    } else if (sessionKeys.size() > 1) {
		fail("more than one session key");
	    }
	    
	    List<String> sessionNodeKeys =
		getServiceBindingKeys(SESSION_NODE_PREFIX);
	    System.err.println("Session node keys: " + sessionNodeKeys);
	    if (sessionNodeKeys.isEmpty()) {
		fail("no session node keys");
	    } else if (sessionNodeKeys.size() > 1) {
		fail("more than one session node key");
	    }

            // Simulate "crash"
            tearDown(false);
	    String failedNodeKey = nodeKeys.get(0);
            setUp(false);
	    dataService = serverNode.getDataService();
	    if (! getServiceBindingKeys(NODE_PREFIX).contains(failedNodeKey)) {
		fail("Failed node key prematurely removed: " + failedNodeKey);
	    }
            addNodes("one");
	    client.checkDisconnected(false);

	    listenerKeys = getServiceBindingKeys(LISTENER_PREFIX);	    
	    if (! listenerKeys.isEmpty()) {
		System.err.println("Listener key not removed: " + listenerKeys);
		fail("listener key not removed!");
	    }
<<<<<<< HEAD
        } catch (TimeoutException e) {
            fail(e.getMessage());
=======
	    sessionKeys = getServiceBindingKeys(SESSION_PREFIX);
	    if (! sessionKeys.isEmpty()) {
		System.err.println("Session keys not removed: " + sessionKeys);
		fail("session keys not removed!");
	    }
	    
	    sessionNodeKeys = getServiceBindingKeys(SESSION_NODE_PREFIX);
	    if (! sessionNodeKeys.isEmpty()) {
		System.err.println("Session keys not removed: " + sessionNodeKeys);
		fail("session node keys not removed!");
	    }
	    // Wait to make sure that node key is cleaned up.
	    Thread.sleep(WAIT_TIME);
	    nodeKeys = getServiceBindingKeys(NODE_PREFIX);
	    System.err.println("Node keys: " + nodeKeys);
	    if (nodeKeys.contains(failedNodeKey)) {
		fail("failed node key not removed: " + failedNodeKey);
	    }
	    
>>>>>>> e104f48a
	} finally {
	    client.disconnect(false);
	}
    }

<<<<<<< HEAD
    // Test ClientSession
=======
    private List<String> getServiceBindingKeys(String prefix) throws Exception {
        GetKeysTask task = new GetKeysTask(prefix);
        taskScheduler.runTransactionalTask(task, taskOwner);
        return task.getKeys();
    }

    private class GetKeysTask extends AbstractKernelRunnable {
        private List<String> keys = new ArrayList<String>();
        private final String prefix;
        GetKeysTask(String prefix) {
            this.prefix = prefix;
        }
        public void run() throws Exception {
            String key = prefix;
            for (;;) {
                key = dataService.nextServiceBoundName(key);
                if (key == null ||
                    ! key.regionMatches(
                          0, prefix, 0, prefix.length()))
                {
                    break;
                }
                keys.add(key);
            }
        }
        public List<String> getKeys() { return keys;}
    }

    /* -- test ClientSession -- */
>>>>>>> e104f48a

    public void testClientSessionIsConnected() throws Exception {
	DummyClient client = new DummyClient("clientname");
	try {
<<<<<<< HEAD
	    client.connect(port);
	    client.login(name, "dummypassword");
	    createTransaction();
	    DummyAppListener appListener = getAppListener();
	    Set<ClientSession> sessions = appListener.getSessions();
	    if (sessions.isEmpty()) {
		fail("appListener contains no client sessions!");
	    }
	    for (ClientSession session : appListener.getSessions()) {
		if (session.isConnected() == true) {
		    System.err.println("session is connected");
		    commitTransaction();
		    return;
		} else {
		    fail("Expected connected session: " + session);
		}
	    }
	    fail("expected a connected session");
        } catch (TimeoutException e) {
            fail(e.getMessage());
	} finally {
	    client.disconnect(false);
	}
    }
    
    public void testClientSessionGetName() throws Exception {
	registerAppListener();
	DummyClient client = new DummyClient();
	String name = "clientname";
	try {
	    client.connect(port);
	    client.login(name, "dummypassword");
	    createTransaction();
	    DummyAppListener appListener = getAppListener();
	    Set<ClientSession> sessions = appListener.getSessions();
	    if (sessions.isEmpty()) {
		fail("appListener contains no client sessions!");
	    }
	    for (ClientSession session : appListener.getSessions()) {
		if (session.getName().equals(name)) {
		    System.err.println("names match");
		    commitTransaction();
		    return;
		} else {
		    fail("Expected session name: " + name +
			 ", got: " + session.getName());
		}
	    }
	    fail("expected d connected session");
        } catch (TimeoutException e) {
            fail(e.getMessage());
=======
	    client.connect(serverNode.getAppPort());
	    client.login("dummypassword");
            taskScheduler.runTransactionalTask(new AbstractKernelRunnable() {
                public void run() {
                    DummyAppListener appListener = getAppListener();
                    Set<ClientSession> sessions = appListener.getSessions();
                    if (sessions.isEmpty()) {
                        fail("appListener contains no client sessions!");
                    }
                    for (ClientSession session : appListener.getSessions()) {
                        if (session.isConnected() == true) {
                            System.err.println("session is connected");
                            return;
                        } else {
                            fail("Expected connected session: " + session);
                        }
                    }
                    fail("expected a connected session");
                }
            }, taskOwner);
>>>>>>> e104f48a
	} finally {
	    client.disconnect(false);
	}
    }

    public void testClientSessionGetName() throws Exception {
	final String name = "clientname";
	DummyClient client = new DummyClient(name);
	try {
<<<<<<< HEAD
	    client.connect(port);
	    client.login(name, "dummypassword");
	    createTransaction();
	    DummyAppListener appListener = getAppListener();
	    Set<ClientSession> sessions = appListener.getSessions();
	    if (sessions.isEmpty()) {
		fail("appListener contains no client sessions!");
	    }
	    for (ClientSession session : appListener.getSessions()) {
		if (session.getSessionId().equals(client.getSessionId())) {
		    System.err.println("session IDs match");
		    commitTransaction();
		    return;
		} else {
		    fail("Expected session id: " + client.getSessionId() +
			 ", got: " + session.getSessionId());
		}
	    }
	    fail("expected a connected session");
        } catch (TimeoutException e) {
            fail(e.getMessage());
=======
	    client.connect(serverNode.getAppPort());
	    client.login("dummypassword");
            taskScheduler.runTransactionalTask(new AbstractKernelRunnable() {
                public void run() {
                    DummyAppListener appListener = getAppListener();
                    Set<ClientSession> sessions = appListener.getSessions();
                    if (sessions.isEmpty()) {
                        fail("appListener contains no client sessions!");
                    }
                    for (ClientSession session : appListener.getSessions()) {
                        if (session.getName().equals(name)) {
                            System.err.println("names match");
                            return;
                        } else {
                            fail("Expected session name: " + name +
                                 ", got: " + session.getName());
                        }
                    }
                    fail("expected disconnected session");
                }
             }, taskOwner);
>>>>>>> e104f48a
	} finally {
	    client.disconnect(false);
	}
    }

    public void testClientSend() throws Exception {
        sendMessagesAndCheck(5, 5, null);
    }

    public void testClientSendWithListenerThrowingRetryableException()
	throws Exception
    {
	sendMessagesAndCheck(
	    5, 5, new MaybeRetryException("retryable", true));
    }

    public void testClientSendWithListenerThrowingNonRetryableException()
	throws Exception
    {
	sendMessagesAndCheck(
	    5, 4, new MaybeRetryException("non-retryable", false));
    }

    private void sendMessagesAndCheck(
	int numMessages, int expectedMessages, RuntimeException exception)
	throws Exception
    {
	String name = "clientname";
	DummyClient client = new DummyClient(name);
	try {
	    client.connect(serverNode.getAppPort());
	    client.login("dummypassword");
	    client.sendMessages(numMessages, expectedMessages, exception);
	} finally {
	    client.disconnect(false);

            // Give the database a chance to catch up
            System.err.println("test ended, sleeping 500ms");
            Thread.sleep(500);
	}
    }
<<<<<<< HEAD
    
    // helper methods
=======
>>>>>>> e104f48a

    private Set<String> getClientSessionListenerKeys() throws Exception {
	createTransaction();
	Set<String> listenerKeys = new HashSet<String>();
	String key = LISTENER_PREFIX;
	for (;;) {
	    key = dataService.nextServiceBoundName(key);
	    if (key == null ||
		! key.regionMatches(
		      0, LISTENER_PREFIX, 0, LISTENER_PREFIX.length()))
	    {
		break;
	    }
	    listenerKeys.add(key);
	}
	commitTransaction();
	return listenerKeys;
    }

    private DummyClientSessionListener getClientSessionListener(String name)
	throws Exception
    {
	createTransaction();
	DummyClientSessionListener sessionListener =
	    getAppListener().getClientSessionListener(name);
	commitTransaction();
	return sessionListener;
    }


    // other methods

    /** Find the app listener */
    private DummyAppListener getAppListener() {
	return (DummyAppListener) dataService.getServiceBinding(
	    StandardProperties.APP_LISTENER, AppListener.class);
    }

    /**
     * Dummy client code for testing purposes.
     */
    private class DummyClient {

	private String name;
	private String password;
	private Connector<SocketAddress> connector;
	private ConnectionListener listener;
	private Connection connection;
	private boolean connected = false;
	private final Object lock = new Object();
	private final Object disconnectedCallbackLock = new Object();
	private final Object receivedAllMessagesLock = new Object();
	private boolean loginAck = false;
	private boolean loginSuccess = false;
	private boolean loginRedirect = false;
	private boolean logoutAck = false;
        private boolean awaitGraceful = false;
        private boolean awaitLoginFailure = false;
	private String reason;
	private String redirectHost;
	private CompactId sessionId;
	private CompactId reconnectionKey;
	private final AtomicLong sequenceNumber = new AtomicLong(0);
	
	volatile boolean receivedDisconnectedCallback = false;
	volatile boolean graceful = false;
	
	volatile RuntimeException throwException;
	volatile int expectedMessages;
	Queue<byte[]> messages = new ConcurrentLinkedQueue<byte[]>();
	

	DummyClient(String name) {
	    this.name = name;
	    dummyClients.put(name, this);
	}

	void connect(int port) throws TimeoutException {
	    connected = false;
	    listener = new Listener();
	    try {
		SocketEndpoint endpoint =
		    new SocketEndpoint(
		        new InetSocketAddress(InetAddress.getLocalHost(), port),
			TransportType.RELIABLE);
		connector = endpoint.createConnector();
		connector.connect(listener);
	    } catch (Exception e) {
		System.err.println("DummyClient.connect throws: " + e);
		e.printStackTrace();
		throw new RuntimeException("DummyClient.connect failed", e);
	    }
	    synchronized (lock) {
		try {
		    if (connected == false) {
			lock.wait(WAIT_TIME);
		    }
		    if (connected != true) {
			throw new TimeoutException(
 			    "DummyClient.connect timed out");
		    }
		} catch (InterruptedException e) {
                    throw new RuntimeException(
			"DummyClient.connect interrupted", e);
		}
	    }
	    
	}

	void disconnect(boolean graceful) throws TimeoutException {
            System.err.println("DummyClient.disconnect: " + graceful);

            if (graceful) {
                logout();
                return;
            }

            synchronized (lock) {
                if (connected == false) {
                    return;
                }
                try {
                    connection.close();
                } catch (IOException e) {
                    System.err.println(
                        "DummyClient.disconnect exception:" + e);
                    connected = false;
                    lock.notifyAll();
                }
            }
	}

<<<<<<< HEAD
	void login(String name, String password) throws TimeoutException {
=======
	/**
	 * Returns {@code true} if login was successful, and returns
	 * {@code false} if login was redirected.
	 */
	boolean login(String password) {
>>>>>>> e104f48a
	    synchronized (lock) {
		if (connected == false) {
		    throw new RuntimeException(
			"DummyClient.login not connected");
		}
	    }
	    this.password = password;

	    MessageBuffer buf =
		new MessageBuffer(2 + MessageBuffer.getSize(name) +
				  MessageBuffer.getSize(password));
	    buf.putByte(SimpleSgsProtocol.LOGIN_REQUEST).
                putByte(SimpleSgsProtocol.VERSION).
		putString(name).
		putString(password);
	    loginAck = false;
	    try {
		connection.sendBytes(buf.getBuffer());
	    } catch (IOException e) {
		throw new RuntimeException(e);
	    }
	    synchronized (lock) {
		try {
		    if (loginAck == false) {
			lock.wait(WAIT_TIME);
		    }
		    if (loginAck != true) {
			throw new TimeoutException(
			    "DummyClient.login timed out");
		    }
		    if (loginRedirect == true) {
			return false;
		    }
		    if (!loginSuccess) {
			throw new RuntimeException(LOGIN_FAILED_MESSAGE);
		    }
		} catch (InterruptedException e) {
		    throw new RuntimeException(
			"DummyClient.login interrupted", e);
		}
	    }
	    return true;
	}

	/**
	 * Throws a {@code RuntimeException} if this session is not
	 * logged in.
	 */
	private void checkLoggedIn() {
	    synchronized (lock) {
		if (!connected || !loginSuccess) {
		    throw new RuntimeException(
			"DummyClient.login not connected or loggedIn");
		}
	    }
	}

	/**
	 * Sends a SESSION_MESSAGE.
	 */
	void sendMessage(byte[] message) {
	    checkLoggedIn();

	    MessageBuffer buf =
		new MessageBuffer(1+ message.length);
	    buf.putByte(SimpleSgsProtocol.SESSION_MESSAGE).
		putBytes(message);
	    try {
		connection.sendBytes(buf.getBuffer());
	    } catch (IOException e) {
		throw new RuntimeException(e);
	    }
	}

<<<<<<< HEAD
	void logout() throws TimeoutException {
=======
	void sendMessages(int numMessages, int expectedMessages, RuntimeException re) {
	    this.expectedMessages = expectedMessages;
	    this.throwException = re;
	    
	    for (int i = 0; i < numMessages; i++) {
		MessageBuffer buf = new MessageBuffer(4);
		buf.putInt(i);
		sendMessage(buf.getBuffer());
	    }
	    
	    synchronized (receivedAllMessagesLock) {
		if (messages.size() != expectedMessages) {
		    try {
			receivedAllMessagesLock.wait(WAIT_TIME);
		    } catch (InterruptedException e) {
		    }
		    int receivedMessages = messages.size();
		    if (receivedMessages != expectedMessages) {
			fail("expected " + expectedMessages + ", received " +
			     receivedMessages);
		    }
		}
	    }
	}

	void logout() {
>>>>>>> e104f48a
            synchronized (lock) {
                if (connected == false) {
                    return;
                }
                MessageBuffer buf = new MessageBuffer(1);
                buf.putByte(SimpleSgsProtocol.LOGOUT_REQUEST);
                logoutAck = false;
                awaitGraceful = true;
                try {
                    connection.sendBytes(buf.getBuffer());
                } catch (IOException e) {
                    throw new RuntimeException(e);
                }
                synchronized (lock) {
                    try {
                        if (logoutAck == false) {
                            lock.wait(WAIT_TIME);
                        }
                        if (logoutAck != true) {
                            throw new TimeoutException(
                                "DummyClient.disconnect timed out");
                        }
                    } catch (InterruptedException e) {
                        throw new RuntimeException(
                            "DummyClient.disconnect interrupted", e);
                    }
                }
            }
	}

	void checkDisconnected(boolean graceful) throws Exception {
	    synchronized (disconnectedCallbackLock) {
		if (!receivedDisconnectedCallback) {
		    disconnectedCallbackLock.wait(WAIT_TIME);
		}
	    }
	    if (!receivedDisconnectedCallback) {
		fail("disconnected callback not invoked");
	    } else if (this.graceful != graceful) {
		fail("graceful was: " + this.graceful +
		     ", expected: " + graceful);
	    }
	    System.err.println("disconnect successful");
	}
	
	private class Listener implements ConnectionListener {

	    List<byte[]> messageList = new ArrayList<byte[]>();
	    
            /** {@inheritDoc} */
	    public void bytesReceived(Connection conn, byte[] buffer) {
		if (connection != conn) {
		    System.err.println(
			"DummyClient.Listener connected wrong handle, got:" +
			conn + ", expected:" + connection);
		    return;
		}

		MessageBuffer buf = new MessageBuffer(buffer);

		byte opcode = buf.getByte();

		switch (opcode) {

		case SimpleSgsProtocol.LOGIN_SUCCESS:
		    sessionId = CompactId.getCompactId(buf);
		    synchronized (lock) {
			loginAck = true;
			loginSuccess = true;
			System.err.println("login succeeded: " + name);
			lock.notifyAll();
		    }
		    break;
		    
		case SimpleSgsProtocol.LOGIN_FAILURE:
		    reason = buf.getString();
		    synchronized (lock) {
			loginAck = true;
			loginSuccess = false;
			System.err.println("login failed: " + name +
					   ", reason:" + reason);
			lock.notifyAll();
		    }
		    break;

		case SimpleSgsProtocol.LOGIN_REDIRECT:
		    redirectHost = buf.getString();
		    synchronized (lock) {
			loginAck = true;
			loginRedirect = true;
			System.err.println("login redirected: " + name +
					   ", host:" + redirectHost);
			lock.notifyAll();
		    } break;

		case SimpleSgsProtocol.LOGOUT_SUCCESS:
                    synchronized (lock) {
                        logoutAck = true;
                        System.err.println("logout succeeded: " + name);
                        // let disconnect do the lock notification
                    }
		    break;

		case SimpleSgsProtocol.SESSION_MESSAGE:
		    byte[] message = buf.getBytes(buf.limit() - buf.position());
		    synchronized (lock) {
			messageList.add(message);
			System.err.println("message received: " + message);
			lock.notifyAll();
		    }
		    break;

		default:
		    System.err.println(	
		"bytesReceived: unknown op code: " + opcode);
		    break;
		}
	    }

            /** {@inheritDoc} */
	    public void connected(Connection conn) {
		System.err.println("DummyClient.Listener.connected");
		if (connection != null) {
		    System.err.println(
			"DummyClient.Listener.already connected handle: " +
			connection);
		    return;
		}
		connection = conn;
		synchronized (lock) {
		    connected = true;
		    lock.notifyAll();
		}
	    }

            /** {@inheritDoc} */
	    public void disconnected(Connection conn) {
                synchronized (lock) {
                    // Hack since client might not get last msg
                    if (awaitGraceful) {
                        // Pretend they logged out gracefully
                        logoutAck = true;
                    } else if (! loginAck) {
                        // Pretend they got a login failure message
                        loginAck = true;
                        loginSuccess = false;
                        reason = "disconnected before login ack";
                    }
                    connected = false;
                    lock.notifyAll();
                }
	    }
	    
            /** {@inheritDoc} */
	    public void exceptionThrown(Connection conn, Throwable exception) {
		System.err.println("DummyClient.Listener.exceptionThrown " +
				   "exception:" + exception);
		exception.printStackTrace();
	    }
	}
    }

    public static class DummyAppListener implements AppListener, Serializable {

	private final static long serialVersionUID = 1L;

	private final Map<ManagedReference, ManagedReference> sessions =
	    Collections.synchronizedMap(
		new HashMap<ManagedReference, ManagedReference>());

        /** {@inheritDoc} */
	public ClientSessionListener loggedIn(ClientSession session) {
            System.err.println(
                "DummyAppListener.loggedIn with name " + session.getName());

	    if (session.getName().equals(RETURN_NULL)) {
		return null;
	    } else if (session.getName().equals(NON_SERIALIZABLE)) {
		return new NonSerializableClientSessionListener();
	    } else if (session.getName().equals(THROW_RUNTIME_EXCEPTION)) {
		throw new RuntimeException("loggedIn throwing an exception");
	    } else {
		DummyClientSessionListener listener =
		    new DummyClientSessionListener(session);
		DataManager dataManager = AppContext.getDataManager();
		ManagedReference sessionRef =
		    dataManager.createReference(session);
		ManagedReference listenerRef =
		    dataManager.createReference(listener);
		dataManager.markForUpdate(this);
		sessions.put(sessionRef, listenerRef);
		System.err.println(
		    "DummyAppListener.loggedIn: session:" + session);
		return listener;
	    }
	}

        /** {@inheritDoc} */
	public void initialize(Properties props) {
	}

	private Set<ClientSession> getSessions() {
	    Set<ClientSession> sessionSet =
		new HashSet<ClientSession>();
	    for (ManagedReference sessionRef : sessions.keySet()) {
		sessionSet.add(sessionRef.get(ClientSession.class));
	    }
	    return sessionSet;
	}
    }

    private static class NonSerializableClientSessionListener
	implements ClientSessionListener
    {
        /** {@inheritDoc} */
	public void disconnected(boolean graceful) {
	}

        /** {@inheritDoc} */
	public void receivedMessage(ByteBuffer message) {
	}
    }

    private static class DummyClientSessionListener
	implements ClientSessionListener, Serializable, ManagedObject
    {
	private final static long serialVersionUID = 1L;
	private final String name;
	private int seq = -1;
	
	private transient final ClientSession session;
	
	DummyClientSessionListener(ClientSession session) {
	    this.session = session;
	    this.name = session.getName();
	}

        /** {@inheritDoc} */
	public void disconnected(boolean graceful) {
	    System.err.println("DummyClientSessionListener[" + name +
			       "] disconnected invoked with " + graceful);
	    AppContext.getDataManager().markForUpdate(this);
	    DummyClient client = dummyClients.get(name);
	    client.receivedDisconnectedCallback = true;
	    client.graceful = graceful;
	    synchronized (client.disconnectedCallbackLock) {
		client.disconnectedCallbackLock.notifyAll();
	    }
	}

        /** {@inheritDoc} */
	public void receivedMessage(ByteBuffer message) {
            byte[] bytes = new byte[message.remaining()];
            message.asReadOnlyBuffer().get(bytes);
	    int num = message.getInt();
	    DummyClient client = dummyClients.get(name);
	    System.err.println("receivedMessage: " + num + 
			       "\nthrowException: " + client.throwException);
	    if (num <= seq) {
		throw new RuntimeException(
		    "expected message greater than " + seq + ", got " + num);
	    }
	    AppContext.getDataManager().markForUpdate(this);
	    client.messages.add(bytes);
	    seq = num;
	    if (client.throwException != null) {
		RuntimeException re = client.throwException;
		client.throwException = null;
		throw re;
	    }
	    if (client.messages.size() == client.expectedMessages) {
		synchronized (client.receivedAllMessagesLock) {
		    client.receivedAllMessagesLock.notifyAll();
		}
	    }
	}
    }

    private static class MaybeRetryException
	extends RuntimeException implements ExceptionRetryStatus
    {
	private static final long serialVersionUID = 1L;
	private boolean retry;

	public MaybeRetryException(String s, boolean retry) {
	    super(s);
	    this.retry = retry;
	}

	public boolean shouldRetry() {
	    return retry;
	}
    }
	
}<|MERGE_RESOLUTION|>--- conflicted
+++ resolved
@@ -57,15 +57,9 @@
 import java.util.Map;
 import java.util.Set;
 import java.util.Properties;
-<<<<<<< HEAD
-import java.util.concurrent.TimeoutException;
-import java.util.concurrent.atomic.AtomicLong;
-import java.util.logging.Logger;
-=======
 import java.util.Queue;
 import java.util.concurrent.atomic.AtomicLong;
 import java.util.concurrent.ConcurrentLinkedQueue;
->>>>>>> e104f48a
 import junit.framework.TestCase;
 import static com.sun.sgs.test.util.UtilProperties.createProperties;
 
@@ -121,12 +115,7 @@
     }
 
     protected void setUp() throws Exception {
-<<<<<<< HEAD
-        passed = false;
-        Logger.getAnonymousLogger().info("Testcase: " + getName());
-=======
         dummyClients = new HashMap<String, DummyClient>();
->>>>>>> e104f48a
         System.err.println("Testcase: " + getName());
         setUp(true);
     }
@@ -188,7 +177,7 @@
         serverNode = null;
     }
 
-    // Test constructor
+    /* -- Test constructor -- */
 
     public void testConstructorNullProperties() throws Exception {
 	try {
@@ -255,7 +244,7 @@
 	}
     }
 
-    // Test connecting, logging in, logging out with server
+    /* -- Test connecting, logging in, logging out with server -- */
 
     public void testConnection() throws Exception {
 	DummyClient client = new DummyClient("foo");
@@ -276,17 +265,8 @@
     public void testLoginSuccess() throws Exception {
 	DummyClient client = new DummyClient("success");
 	try {
-<<<<<<< HEAD
-	    client.connect(port);
-	    client.login(name, "password");
-        } catch (TimeoutException e) {
-            fail(e.getMessage());
-        } catch (RuntimeException e) {
-            fail("unexpected login failure: " + e);
-=======
 	    client.connect(serverNode.getAppPort());
 	    client.login("password");
->>>>>>> e104f48a
 	} finally {
             client.disconnect(false);
 	}
@@ -360,10 +340,6 @@
 	    } else {
 		fail("notifyLoggedIn not invoked for identity: " + name);
 	    }
-        } catch (TimeoutException e) {
-            fail(e.getMessage());
-        } catch (RuntimeException e) {
-            fail("unexpected login failure: " + e);
 	} finally {
             client.disconnect(false);
 	}
@@ -377,8 +353,6 @@
 	    client.connect(serverNode.getAppPort());
 	    client.login("password");
 	    fail("expected login failure");
-        } catch (TimeoutException e) {
-            fail(e.getMessage());
 	} catch (RuntimeException e) {
 	    if (e.getMessage().equals(LOGIN_FAILED_MESSAGE)) {
 		System.err.println("login refused");
@@ -405,8 +379,6 @@
 	    client.connect(serverNode.getAppPort());
 	    client.login("bar");
 	    fail("expected login failure");	
-        } catch (TimeoutException e) {
-            fail(e.getMessage());
 	} catch (RuntimeException e) {
 	    if (e.getMessage().equals(LOGIN_FAILED_MESSAGE)) {
 		System.err.println("login refused");
@@ -433,8 +405,6 @@
 	    client.connect(serverNode.getAppPort());
 	    client.login("bar");
 	    fail("expected login failure");	
-        } catch (TimeoutException e) {
-            fail(e.getMessage());
 	} catch (RuntimeException e) {
 	    if (e.getMessage().equals(LOGIN_FAILED_MESSAGE)) {
 		System.err.println("login refused");
@@ -459,30 +429,7 @@
 	    client.connect(serverNode.getAppPort());
 	    client.login("test");
 	    client.logout();
-<<<<<<< HEAD
-	    DummyClientSessionListener sessionListener =
-		getClientSessionListener(name);
-	    synchronized (disconnectedCallbackLock) {
-		if (sessionListener == null ||
-		    !sessionListener.receivedDisconnectedCallback)
-		{
-		    disconnectedCallbackLock.wait(WAIT_TIME);
-		    sessionListener = getClientSessionListener(name);
-		}
-		if (sessionListener == null) {
-		    fail ("sessionListener is null!");
-		} else if (!sessionListener.receivedDisconnectedCallback) {
-		    fail("disconnected callback not invoked");
-		} else if (!sessionListener.graceful) {
-		    fail("disconnection was not graceful");
-		}
-		System.err.println("Logout successful");
-	    }
-        } catch (TimeoutException e) {
-            fail(e.getMessage());
-=======
 	    client.checkDisconnected(true);
->>>>>>> e104f48a
 	} catch (InterruptedException e) {
 	    e.printStackTrace();
 	    fail("testLogout interrupted");
@@ -512,8 +459,6 @@
 	    } else {
 		fail("notifyLoggedOut not invoked for identity: " + name);
 	    }
-        } catch (TimeoutException e) {
-            fail(e.getMessage());
 	} finally {
             client.disconnect(false);
 	}
@@ -576,10 +521,6 @@
 		System.err.println("Listener key not removed: " + listenerKeys);
 		fail("listener key not removed!");
 	    }
-<<<<<<< HEAD
-        } catch (TimeoutException e) {
-            fail(e.getMessage());
-=======
 	    sessionKeys = getServiceBindingKeys(SESSION_PREFIX);
 	    if (! sessionKeys.isEmpty()) {
 		System.err.println("Session keys not removed: " + sessionKeys);
@@ -599,15 +540,11 @@
 		fail("failed node key not removed: " + failedNodeKey);
 	    }
 	    
->>>>>>> e104f48a
 	} finally {
 	    client.disconnect(false);
 	}
     }
 
-<<<<<<< HEAD
-    // Test ClientSession
-=======
     private List<String> getServiceBindingKeys(String prefix) throws Exception {
         GetKeysTask task = new GetKeysTask(prefix);
         taskScheduler.runTransactionalTask(task, taskOwner);
@@ -637,64 +574,10 @@
     }
 
     /* -- test ClientSession -- */
->>>>>>> e104f48a
 
     public void testClientSessionIsConnected() throws Exception {
 	DummyClient client = new DummyClient("clientname");
 	try {
-<<<<<<< HEAD
-	    client.connect(port);
-	    client.login(name, "dummypassword");
-	    createTransaction();
-	    DummyAppListener appListener = getAppListener();
-	    Set<ClientSession> sessions = appListener.getSessions();
-	    if (sessions.isEmpty()) {
-		fail("appListener contains no client sessions!");
-	    }
-	    for (ClientSession session : appListener.getSessions()) {
-		if (session.isConnected() == true) {
-		    System.err.println("session is connected");
-		    commitTransaction();
-		    return;
-		} else {
-		    fail("Expected connected session: " + session);
-		}
-	    }
-	    fail("expected a connected session");
-        } catch (TimeoutException e) {
-            fail(e.getMessage());
-	} finally {
-	    client.disconnect(false);
-	}
-    }
-    
-    public void testClientSessionGetName() throws Exception {
-	registerAppListener();
-	DummyClient client = new DummyClient();
-	String name = "clientname";
-	try {
-	    client.connect(port);
-	    client.login(name, "dummypassword");
-	    createTransaction();
-	    DummyAppListener appListener = getAppListener();
-	    Set<ClientSession> sessions = appListener.getSessions();
-	    if (sessions.isEmpty()) {
-		fail("appListener contains no client sessions!");
-	    }
-	    for (ClientSession session : appListener.getSessions()) {
-		if (session.getName().equals(name)) {
-		    System.err.println("names match");
-		    commitTransaction();
-		    return;
-		} else {
-		    fail("Expected session name: " + name +
-			 ", got: " + session.getName());
-		}
-	    }
-	    fail("expected d connected session");
-        } catch (TimeoutException e) {
-            fail(e.getMessage());
-=======
 	    client.connect(serverNode.getAppPort());
 	    client.login("dummypassword");
             taskScheduler.runTransactionalTask(new AbstractKernelRunnable() {
@@ -715,7 +598,6 @@
                     fail("expected a connected session");
                 }
             }, taskOwner);
->>>>>>> e104f48a
 	} finally {
 	    client.disconnect(false);
 	}
@@ -725,29 +607,6 @@
 	final String name = "clientname";
 	DummyClient client = new DummyClient(name);
 	try {
-<<<<<<< HEAD
-	    client.connect(port);
-	    client.login(name, "dummypassword");
-	    createTransaction();
-	    DummyAppListener appListener = getAppListener();
-	    Set<ClientSession> sessions = appListener.getSessions();
-	    if (sessions.isEmpty()) {
-		fail("appListener contains no client sessions!");
-	    }
-	    for (ClientSession session : appListener.getSessions()) {
-		if (session.getSessionId().equals(client.getSessionId())) {
-		    System.err.println("session IDs match");
-		    commitTransaction();
-		    return;
-		} else {
-		    fail("Expected session id: " + client.getSessionId() +
-			 ", got: " + session.getSessionId());
-		}
-	    }
-	    fail("expected a connected session");
-        } catch (TimeoutException e) {
-            fail(e.getMessage());
-=======
 	    client.connect(serverNode.getAppPort());
 	    client.login("dummypassword");
             taskScheduler.runTransactionalTask(new AbstractKernelRunnable() {
@@ -769,14 +628,13 @@
                     fail("expected disconnected session");
                 }
              }, taskOwner);
->>>>>>> e104f48a
 	} finally {
 	    client.disconnect(false);
 	}
     }
 
     public void testClientSend() throws Exception {
-        sendMessagesAndCheck(5, 5, null);
+	sendMessagesAndCheck(5, 5, null);
     }
 
     public void testClientSendWithListenerThrowingRetryableException()
@@ -805,48 +663,10 @@
 	    client.sendMessages(numMessages, expectedMessages, exception);
 	} finally {
 	    client.disconnect(false);
-
-            // Give the database a chance to catch up
-            System.err.println("test ended, sleeping 500ms");
-            Thread.sleep(500);
-	}
-    }
-<<<<<<< HEAD
-    
-    // helper methods
-=======
->>>>>>> e104f48a
-
-    private Set<String> getClientSessionListenerKeys() throws Exception {
-	createTransaction();
-	Set<String> listenerKeys = new HashSet<String>();
-	String key = LISTENER_PREFIX;
-	for (;;) {
-	    key = dataService.nextServiceBoundName(key);
-	    if (key == null ||
-		! key.regionMatches(
-		      0, LISTENER_PREFIX, 0, LISTENER_PREFIX.length()))
-	    {
-		break;
-	    }
-	    listenerKeys.add(key);
-	}
-	commitTransaction();
-	return listenerKeys;
-    }
-
-    private DummyClientSessionListener getClientSessionListener(String name)
-	throws Exception
-    {
-	createTransaction();
-	DummyClientSessionListener sessionListener =
-	    getAppListener().getClientSessionListener(name);
-	commitTransaction();
-	return sessionListener;
-    }
-
-
-    // other methods
+	}
+    }
+
+    /* -- other methods -- */
 
     /** Find the app listener */
     private DummyAppListener getAppListener() {
@@ -893,7 +713,7 @@
 	    dummyClients.put(name, this);
 	}
 
-	void connect(int port) throws TimeoutException {
+	void connect(int port) {
 	    connected = false;
 	    listener = new Listener();
 	    try {
@@ -914,18 +734,18 @@
 			lock.wait(WAIT_TIME);
 		    }
 		    if (connected != true) {
-			throw new TimeoutException(
+			throw new RuntimeException(
  			    "DummyClient.connect timed out");
 		    }
 		} catch (InterruptedException e) {
-                    throw new RuntimeException(
-			"DummyClient.connect interrupted", e);
-		}
-	    }
-	    
-	}
-
-	void disconnect(boolean graceful) throws TimeoutException {
+		    throw new RuntimeException(
+			"DummyClient.connect timed out", e);
+		}
+	    }
+	    
+	}
+
+	void disconnect(boolean graceful) {
             System.err.println("DummyClient.disconnect: " + graceful);
 
             if (graceful) {
@@ -948,15 +768,11 @@
             }
 	}
 
-<<<<<<< HEAD
-	void login(String name, String password) throws TimeoutException {
-=======
 	/**
 	 * Returns {@code true} if login was successful, and returns
 	 * {@code false} if login was redirected.
 	 */
 	boolean login(String password) {
->>>>>>> e104f48a
 	    synchronized (lock) {
 		if (connected == false) {
 		    throw new RuntimeException(
@@ -984,7 +800,7 @@
 			lock.wait(WAIT_TIME);
 		    }
 		    if (loginAck != true) {
-			throw new TimeoutException(
+			throw new RuntimeException(
 			    "DummyClient.login timed out");
 		    }
 		    if (loginRedirect == true) {
@@ -995,7 +811,7 @@
 		    }
 		} catch (InterruptedException e) {
 		    throw new RuntimeException(
-			"DummyClient.login interrupted", e);
+			"DummyClient.login timed out", e);
 		}
 	    }
 	    return true;
@@ -1031,9 +847,6 @@
 	    }
 	}
 
-<<<<<<< HEAD
-	void logout() throws TimeoutException {
-=======
 	void sendMessages(int numMessages, int expectedMessages, RuntimeException re) {
 	    this.expectedMessages = expectedMessages;
 	    this.throwException = re;
@@ -1060,7 +873,6 @@
 	}
 
 	void logout() {
->>>>>>> e104f48a
             synchronized (lock) {
                 if (connected == false) {
                     return;
@@ -1080,12 +892,12 @@
                             lock.wait(WAIT_TIME);
                         }
                         if (logoutAck != true) {
-                            throw new TimeoutException(
+                            throw new RuntimeException(
                                 "DummyClient.disconnect timed out");
                         }
                     } catch (InterruptedException e) {
                         throw new RuntimeException(
-                            "DummyClient.disconnect interrupted", e);
+                            "DummyClient.disconnect timed out", e);
                     }
                 }
             }
@@ -1233,9 +1045,7 @@
 
         /** {@inheritDoc} */
 	public ClientSessionListener loggedIn(ClientSession session) {
-            System.err.println(
-                "DummyAppListener.loggedIn with name " + session.getName());
-
+	    
 	    if (session.getName().equals(RETURN_NULL)) {
 		return null;
 	    } else if (session.getName().equals(NON_SERIALIZABLE)) {
