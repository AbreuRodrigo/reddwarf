/*
 * Copyright 2007-2008 Sun Microsystems, Inc.
 *
 * This file is part of Project Darkstar Server.
 *
 * Project Darkstar Server is free software: you can redistribute it
 * and/or modify it under the terms of the GNU General Public License
 * version 2 as published by the Free Software Foundation and
 * distributed hereunder to you.
 *
 * Project Darkstar Server is distributed in the hope that it will be useful,
 * but WITHOUT ANY WARRANTY; without even the implied warranty of
 * MERCHANTABILITY or FITNESS FOR A PARTICULAR PURPOSE.  See the
 * GNU General Public License for more details.
 *
 * You should have received a copy of the GNU General Public License
 * along with this program.  If not, see <http://www.gnu.org/licenses/>.
 */

package com.sun.sgs.test.impl.service.session;

import com.sun.sgs.app.AppContext;
import com.sun.sgs.app.AppListener;
import com.sun.sgs.app.ClientSession;
import com.sun.sgs.app.ClientSessionListener;
import com.sun.sgs.app.DataManager;
import com.sun.sgs.app.ExceptionRetryStatus;
import com.sun.sgs.app.ManagedObject;
import com.sun.sgs.app.ManagedReference;
<<<<<<< HEAD
import com.sun.sgs.app.NameNotBoundException;
=======
import com.sun.sgs.app.MessageRejectedException;
>>>>>>> 5c28df2e
import com.sun.sgs.auth.Identity;
import com.sun.sgs.impl.io.SocketEndpoint;
import com.sun.sgs.impl.io.TransportType;
import com.sun.sgs.impl.kernel.StandardProperties;
import com.sun.sgs.impl.service.session.ClientSessionServer;
import com.sun.sgs.impl.service.session.ClientSessionServiceImpl;
import com.sun.sgs.impl.sharedutil.CompactId;
import com.sun.sgs.impl.sharedutil.HexDumper;
import com.sun.sgs.impl.sharedutil.MessageBuffer;
import com.sun.sgs.impl.util.AbstractKernelRunnable;
import com.sun.sgs.impl.util.ManagedSerializable;
import com.sun.sgs.io.Connector;
import com.sun.sgs.io.Connection;
import com.sun.sgs.io.ConnectionListener;
import com.sun.sgs.kernel.TaskScheduler;
import com.sun.sgs.protocol.simple.SimpleSgsProtocol;
import com.sun.sgs.service.DataService;
import com.sun.sgs.service.TransactionRunner;
import com.sun.sgs.test.util.SgsTestNode;
import com.sun.sgs.test.util.SimpleTestIdentityAuthenticator;
import java.io.IOException;
import java.io.Serializable;
import java.lang.reflect.InvocationHandler;
import java.lang.reflect.Method;
import java.lang.reflect.Proxy;
import java.net.InetAddress;
import java.net.InetSocketAddress;
import java.net.SocketAddress;
import java.nio.ByteBuffer;
import java.util.ArrayList;
import java.util.Collections;
import java.util.HashMap;
import java.util.HashSet;
import java.util.List;
import java.util.Map;
import java.util.Set;
import java.util.Properties;
import java.util.Queue;
import java.util.concurrent.atomic.AtomicLong;
import java.util.concurrent.ConcurrentLinkedQueue;
import junit.framework.TestCase;
import static com.sun.sgs.test.util.UtilProperties.createProperties;
import junit.framework.TestSuite;

public class TestClientSessionServiceImpl extends TestCase {

    /** If this property is set, then only run the single named test method. */
    private static final String testMethod = System.getProperty("test.method");

    /**
     * Specify the test suite to include all tests, or just a single method if
     * specified.
     */
    public static TestSuite suite() throws Exception {
	if (testMethod == null) {
	    return new TestSuite(TestClientSessionServiceImpl.class);
	}
	TestSuite suite = new TestSuite();
	suite.addTest(new TestClientSessionServiceImpl(testMethod));
	return suite;
    }

    private static final String APP_NAME = "TestClientSessionServiceImpl";

    private static final String LOGIN_FAILED_MESSAGE = "login failed";

    private static final int WAIT_TIME = 5000;

    private static final String RETURN_NULL = "return null";

    private static final String NON_SERIALIZABLE = "non-serializable";

    private static final String THROW_RUNTIME_EXCEPTION =
	"throw RuntimeException";

    private static final String DISCONNECT_THROWS_NONRETRYABLE_EXCEPTION =
	"disconnect throws non-retryable exception";

    private static final String SESSION_PREFIX =
	"com.sun.sgs.impl.service.session.impl";

    private static final String SESSION_NODE_PREFIX =
	"com.sun.sgs.impl.service.session.node";

    private static final String LISTENER_PREFIX =
	"com.sun.sgs.impl.service.session.listener";

    private static final String NODE_PREFIX =
	"com.sun.sgs.impl.service.watchdog.node";

    /** The node that creates the servers. */
    private SgsTestNode serverNode;

    /** Any additional nodes, keyed by node hostname (for tests
     * needing more than one node). */
    private Map<String,SgsTestNode> additionalNodes;

    /** The task scheduler. */
    private TaskScheduler taskScheduler;

    /** The owner for tasks I initiate. */
    private Identity taskOwner;

    /** The shared data service. */
    private DataService dataService;

    /** The test clients, keyed by user name. */
    private static Map<String, DummyClient> dummyClients;

    /** Constructs a test instance. */
    public TestClientSessionServiceImpl(String name) throws Exception {
	super(name);
    }

    protected void setUp() throws Exception {
        dummyClients = new HashMap<String, DummyClient>();
        System.err.println("Testcase: " + getName());
        setUp(true);
    }

    /** Creates and configures the session service. */
    protected void setUp(boolean clean) throws Exception {
        Properties props = 
            SgsTestNode.getDefaultProperties(APP_NAME, null, 
                                             DummyAppListener.class);
        props.setProperty(StandardProperties.AUTHENTICATORS, 
                      "com.sun.sgs.test.util.SimpleTestIdentityAuthenticator");
	serverNode = 
                new SgsTestNode(APP_NAME, DummyAppListener.class, props, clean);

        taskScheduler = 
            serverNode.getSystemRegistry().getComponent(TaskScheduler.class);
        taskOwner = serverNode.getProxy().getCurrentOwner();

        dataService = serverNode.getDataService();
    }

    /** 
     * Add additional nodes.  We only do this as required by the tests. 
     *
     * @param hosts contains a host name for each additional node
     */
    private void addNodes(String... hosts) throws Exception {
        // Create the other nodes
        additionalNodes = new HashMap<String, SgsTestNode>();

        for (String host : hosts) {
	    Properties props = SgsTestNode.getDefaultProperties(
	        APP_NAME, serverNode, DummyAppListener.class);
	    props.put("com.sun.sgs.impl.service.watchdog.client.host", host);
            SgsTestNode node = 
                    new SgsTestNode(serverNode, DummyAppListener.class, props);
	    additionalNodes.put(host, node);
        }
    }

    /** Sets passed if the test passes. */
    protected void runTest() throws Throwable {
	super.runTest();
        Thread.sleep(100);
    }

    protected void tearDown() throws Exception {
        tearDown(true);
    }

    protected void tearDown(boolean clean) throws Exception {
	if (additionalNodes != null) {
            for (SgsTestNode node : additionalNodes.values()) {
                node.shutdown(false);
            }
            additionalNodes = null;
        }
        serverNode.shutdown(clean);
        serverNode = null;
    }

    /* -- Test constructor -- */

    public void testConstructorNullProperties() throws Exception {
	try {
	    new ClientSessionServiceImpl(
		null, serverNode.getSystemRegistry(),
		serverNode.getProxy());
	    fail("Expected NullPointerException");
	} catch (NullPointerException e) {
	    System.err.println(e);
	}
    }

    public void testConstructorNullComponentRegistry() throws Exception {
	try {
	    Properties props =
		createProperties(
		    "com.sun.sgs.app.name", APP_NAME,
		    "com.sun.sgs.app.port", "0");
	    new ClientSessionServiceImpl(props, null,
					 serverNode.getProxy());
	    fail("Expected NullPointerException");
	} catch (NullPointerException e) {
	    System.err.println(e);
	}
    }

    public void testConstructorNullTransactionProxy() throws Exception {
	try {
	    Properties props =
		createProperties(
		    "com.sun.sgs.app.name", APP_NAME,
		    "com.sun.sgs.app.port", "0");
	    new ClientSessionServiceImpl(props,
					 serverNode.getSystemRegistry(), null);
	    fail("Expected NullPointerException");
	} catch (NullPointerException e) {
	    System.err.println(e);
	}
    }

    public void testConstructorNoAppName() throws Exception {
	try {
	    new ClientSessionServiceImpl(
		new Properties(), serverNode.getSystemRegistry(),
		serverNode.getProxy());
	    fail("Expected IllegalArgumentException");
	} catch (IllegalArgumentException e) {
	    System.err.println(e);
	}
    }

    public void testConstructorNoPort() throws Exception {
	try {
	    Properties props =
		createProperties(
		    "com.sun.sgs.app.name", APP_NAME);
	    new ClientSessionServiceImpl(
		props, serverNode.getSystemRegistry(),
		serverNode.getProxy());

	    fail("Expected IllegalArgumentException");
	} catch (IllegalArgumentException e) {
	    System.err.println(e);
	}
    }

    /* -- Test connecting, logging in, logging out with server -- */

    public void testConnection() throws Exception {
	DummyClient client = new DummyClient("foo");
	try {
	    client.connect(serverNode.getAppPort());
	} catch (Exception e) {
	    System.err.println("Exception: " + e);
	    Throwable t = e.getCause();
	    System.err.println("caused by: " + t);
	    System.err.println("detail message: " + t.getMessage());
	    throw e;
	    
	} finally {
	    client.disconnect(false);
	}
    }

    public void testLoginSuccess() throws Exception {
	DummyClient client = new DummyClient("success");
	try {
	    client.connect(serverNode.getAppPort());
	    client.login("password");
	} finally {
            client.disconnect(false);
	}
    }

    public void testLoginRedirect() throws Exception {
	int serverAppPort = serverNode.getAppPort();
	String[] hosts = new String[] { "one", "two", "three", "four"};
	String[] users = new String[] { "sleepy", "bashful", "dopey", "doc" };
	Set<DummyClient> clients = new HashSet<DummyClient>();
	addNodes(hosts);
	boolean failed = false;
	int redirectCount = 0;
	try {
	    for (String user : users) {
		DummyClient client = new DummyClient(user);
		client.connect(serverAppPort);
		if (! client.login("password")) {
		    // login redirected
		    redirectCount++;
		    int redirectPort =
			(additionalNodes.get(client.redirectHost)).getAppPort();
		    client = new DummyClient(user);
		    client.connect(redirectPort);
		    if (!client.login("password")) {
			failed = true;
			System.err.println("login for user: " + user +
					   " redirected twice");
		    }
		}
		clients.add(client);
	    }
	    
	    int expectedRedirects = users.length;
	    if (redirectCount != expectedRedirects) {
		failed = true;
		System.err.println("Expected " + expectedRedirects +
				   " redirects, got " + redirectCount);
	    } else {
		System.err.println(
		    "Number of redirected users: " + redirectCount);
	    }
	    
	    if (failed) {
		fail("test failed (see output)");
	    }
	    
	} finally {
	    for (DummyClient client : clients) {
		try {
		    client.disconnect(false);
		} catch (Exception e) {
		    System.err.println(
			"Exception disconnecting client: " + client);
		}
	    }
	}
	
    }

    public void testLoginSuccessAndNotifyLoggedInCallback() throws Exception {
	String name = "success";
	DummyClient client = new DummyClient(name);
	try {
	    client.connect(serverNode.getAppPort());
	    client.login("password");
	    if (SimpleTestIdentityAuthenticator.allIdentities.
                    getNotifyLoggedIn(name)) {
		System.err.println(
		    "notifyLoggedIn invoked for identity: " + name);
	    } else {
		fail("notifyLoggedIn not invoked for identity: " + name);
	    }
	} finally {
            client.disconnect(false);
	}
    }

    public void testLoggedInReturningNonSerializableClientSessionListener()
	throws Exception
    {
	DummyClient client = new DummyClient(NON_SERIALIZABLE);
	try {
	    client.connect(serverNode.getAppPort());
	    client.login("password");
	    fail("expected login failure");
	} catch (RuntimeException e) {
	    if (e.getMessage().equals(LOGIN_FAILED_MESSAGE)) {
		System.err.println("login refused");
		if (SimpleTestIdentityAuthenticator.allIdentities.
		        getNotifyLoggedIn(NON_SERIALIZABLE))
		{
		    fail("unexpected notifyLoggedIn invoked on identity: " +
			 NON_SERIALIZABLE);
		}
		return;
	    } else {
		fail("unexpected login failure: " + e);
	    }
	} finally {
	    client.disconnect(false);
	}
    }

    public void testLoggedInReturningNullClientSessionListener()
	throws Exception
    {
	DummyClient client = new DummyClient(RETURN_NULL);
	try {
	    client.connect(serverNode.getAppPort());
	    client.login("bar");
	    fail("expected login failure");	
	} catch (RuntimeException e) {
	    if (e.getMessage().equals(LOGIN_FAILED_MESSAGE)) {
		System.err.println("login refused");
		if (SimpleTestIdentityAuthenticator.allIdentities.
		        getNotifyLoggedIn(NON_SERIALIZABLE))
		{
		    fail("unexpected notifyLoggedIn invoked on identity: " +
			 NON_SERIALIZABLE);
		}
		return;
	    } else {
		fail("unexpected login failure: " + e);
	    }
	} finally {
	    client.disconnect(false);
	}
    }

    public void testLoggedInThrowingRuntimeException()
	throws Exception
    {
	DummyClient client = new DummyClient(THROW_RUNTIME_EXCEPTION);
	try {
	    client.connect(serverNode.getAppPort());
	    client.login("bar");
	    fail("expected login failure");	
	} catch (RuntimeException e) {
	    if (e.getMessage().equals(LOGIN_FAILED_MESSAGE)) {
		System.err.println("login refused");
		if (SimpleTestIdentityAuthenticator.allIdentities.
		        getNotifyLoggedIn(NON_SERIALIZABLE))
		{
		    fail("unexpected notifyLoggedIn invoked on identity: " +
			 NON_SERIALIZABLE);
		}
		return;
	    } else {
		fail("unexpected login failure: " + e);
	    }
	} finally {
	    client.disconnect(false);
	}
    }

    public void testLogoutRequestAndDisconnectedCallback() throws Exception {
	DummyClient client = new DummyClient("logout");
	try {
	    client.connect(serverNode.getAppPort());
	    client.login("test");
	    checkBindings(1);
	    client.logout();
	    client.checkDisconnected(true);
	    checkBindings(0);	    
	} catch (InterruptedException e) {
	    e.printStackTrace();
	    fail("testLogout interrupted");
	} finally {
	    client.disconnect(false);
	}
    }

    public void testDisconnectedCallbackThrowingNonRetryableException()
	throws Exception
    {
	DummyClient client =
	    new DummyClient(DISCONNECT_THROWS_NONRETRYABLE_EXCEPTION);
	try {
	    client.connect(serverNode.getAppPort());
	    client.login("test");
	    checkBindings(1);
	    client.logout();
	    client.checkDisconnected(true);
	    // give scheduled task a chance to clean up...
	    Thread.sleep(250);
	    checkBindings(0);	    
	} finally {
	    client.disconnect(false);
	}
    }

    public void testLogoutAndNotifyLoggedOutCallback() throws Exception {
	String name = "logout";
	DummyClient client = new DummyClient(name);
	try {
	    client.connect(serverNode.getAppPort());
	    client.login("password");
	    client.logout();
	    if (SimpleTestIdentityAuthenticator.allIdentities.
                    getNotifyLoggedIn(name)) {
		System.err.println(
		    "notifyLoggedIn invoked for identity: " + name);
	    } else {
		fail("notifyLoggedIn not invoked for identity: " + name);
	    }
	    if (SimpleTestIdentityAuthenticator.allIdentities.
                    getNotifyLoggedOut(name)) {
		System.err.println(
		    "notifyLoggedOut invoked for identity: " + name);
	    } else {
		fail("notifyLoggedOut not invoked for identity: " + name);
	    }
	} finally {
            client.disconnect(false);
	}
    }


    public void testNotifyClientSessionListenerAfterCrash() throws Exception {
	String name = "testRemoveListener";
	DummyClient client = new DummyClient(name);
	try {
	    List<String> nodeKeys = getServiceBindingKeys(NODE_PREFIX);
	    System.err.println("Node keys: " + nodeKeys);
	    if (nodeKeys.isEmpty()) {
		fail("no node keys");
	    } else if (nodeKeys.size() > 1) {
		fail("more than one node key");
	    }
	    
	    client.connect(serverNode.getAppPort());
	    client.login("password");
	    checkBindings(1);

            // Simulate "crash"
            tearDown(false);
	    String failedNodeKey = nodeKeys.get(0);
            setUp(false);
	    client.checkDisconnected(false);
	    System.err.println("check for session bindings being removed.");
	    checkBindings(0);
	    // Wait to make sure that node key is cleaned up.
	    Thread.sleep(WAIT_TIME);
	    nodeKeys = getServiceBindingKeys(NODE_PREFIX);
	    System.err.println("Node keys: " + nodeKeys);
	    if (nodeKeys.contains(failedNodeKey)) {
		fail("failed node key not removed: " + failedNodeKey);
	    }
	    
	} finally {
	    client.disconnect(false);
	}
    }

    /**
     * Check that the session bindings are the expected number and throw an
     * exception if they aren't.
     */
    private void checkBindings(int numExpected) throws Exception {
	
	List<String> listenerKeys = getServiceBindingKeys(LISTENER_PREFIX);
	System.err.println("Listener keys: " + listenerKeys);
	if (listenerKeys.size() != numExpected) {
	    fail("expected " + numExpected + " listener keys, got " +
		 listenerKeys.size());
	}
	    
	List<String> sessionKeys = getServiceBindingKeys(SESSION_PREFIX);
	System.err.println("Session keys: " + sessionKeys);
	if (sessionKeys.size() != numExpected) {
	    fail("expected " + numExpected + " session keys, got " +
		 sessionKeys.size());
	}
	    
	List<String> sessionNodeKeys =
	    getServiceBindingKeys(SESSION_NODE_PREFIX);
	System.err.println("Session node keys: " + sessionNodeKeys);
	if (sessionNodeKeys.size() != numExpected) {
	    fail("expected " + numExpected + " session node keys, got " +
		 sessionNodeKeys.size());
	}
    }
    
    private List<String> getServiceBindingKeys(String prefix) throws Exception {
        GetKeysTask task = new GetKeysTask(prefix);
        taskScheduler.runTransactionalTask(task, taskOwner);
        return task.getKeys();
    }

    private class GetKeysTask extends AbstractKernelRunnable {
        private List<String> keys = new ArrayList<String>();
        private final String prefix;
        GetKeysTask(String prefix) {
            this.prefix = prefix;
        }
        public void run() throws Exception {
            String key = prefix;
            for (;;) {
                key = dataService.nextServiceBoundName(key);
                if (key == null ||
                    ! key.regionMatches(
                          0, prefix, 0, prefix.length()))
                {
                    break;
                }
                keys.add(key);
            }
        }
        public List<String> getKeys() { return keys;}
    }

    /* -- test ClientSession -- */

    public void testClientSessionIsConnected() throws Exception {
	DummyClient client = new DummyClient("clientname");
	try {
	    client.connect(serverNode.getAppPort());
	    client.login("dummypassword");
            taskScheduler.runTransactionalTask(new AbstractKernelRunnable() {
                public void run() {
                    DummyAppListener appListener = getAppListener();
                    Set<ClientSession> sessions = appListener.getSessions();
                    if (sessions.isEmpty()) {
                        fail("appListener contains no client sessions!");
                    }
                    for (ClientSession session : appListener.getSessions()) {
                        if (session.isConnected() == true) {
                            System.err.println("session is connected");
                            return;
                        } else {
                            fail("Expected connected session: " + session);
                        }
                    }
                    fail("expected a connected session");
                }
            }, taskOwner);
	} finally {
	    client.disconnect(false);
	}
    }

    public void testClientSessionGetName() throws Exception {
	final String name = "clientname";
	DummyClient client = new DummyClient(name);
	try {
	    client.connect(serverNode.getAppPort());
	    client.login("dummypassword");
            taskScheduler.runTransactionalTask(new AbstractKernelRunnable() {
                public void run() {
                    DummyAppListener appListener = getAppListener();
                    Set<ClientSession> sessions = appListener.getSessions();
                    if (sessions.isEmpty()) {
                        fail("appListener contains no client sessions!");
                    }
                    for (ClientSession session : appListener.getSessions()) {
                        if (session.getName().equals(name)) {
                            System.err.println("names match");
                            return;
                        } else {
                            fail("Expected session name: " + name +
                                 ", got: " + session.getName());
                        }
                    }
                    fail("expected disconnected session");
                }
             }, taskOwner);
	} finally {
	    client.disconnect(false);
	}
    }

<<<<<<< HEAD
    public void testClientSessionSend() throws Exception {
	final String name = "dummy";
	DummyClient client = new DummyClient(name);
	try {
	    final String counterName = "counter";
	    client.connect(serverNode.getAppPort());
	    client.login("dummypassword");
	    addNodes("a", "b", "c", "d");
	    
	    int iterations = 4;
	    final List<SgsTestNode> nodes = new ArrayList<SgsTestNode>();
	    nodes.add(serverNode);
	    nodes.addAll(additionalNodes.values());
	    
	    /*
	     * Replace each node's ClientSessionServer, bound in the data
	     * service, with a wrapped server that delays before sending
	     * the message.
	     */
	    final DataService ds = dataService;
	    taskScheduler.runTransactionalTask(new AbstractKernelRunnable() {
		@SuppressWarnings("unchecked")
		public void run() {
		    for (SgsTestNode node : nodes) {
			String key = "com.sun.sgs.impl.service.session.server." +
			    node.getNodeId();
			ManagedSerializable<ClientSessionServer> managedServer =
			    (ManagedSerializable<ClientSessionServer>)
			    dataService.getServiceBinding(key);
			DelayingInvocationHandler handler =
			    new DelayingInvocationHandler(managedServer.get());
			ClientSessionServer delayingServer =
			    (ClientSessionServer)
			    Proxy.newProxyInstance(
				ClientSessionServer.class.getClassLoader(),
				new Class[] { ClientSessionServer.class },
				handler);
			dataService.setServiceBinding(
			    key, new ManagedSerializable(delayingServer));
		    }
		}}, taskOwner);
	    
	    for (int i = 0; i < iterations; i++) {
		for (SgsTestNode node : nodes) {
		    TaskScheduler scheduler = 
			node.getSystemRegistry().
			    getComponent(TaskScheduler.class);
		    Identity identity = node.getProxy().getCurrentOwner();
		    scheduler.scheduleTask(
		        new TransactionRunner(
		    	  new AbstractKernelRunnable() {
			    public void run() {
				DataManager dataManager =
				    AppContext.getDataManager();
				Counter counter;
				try {
				    counter = (Counter)
					dataManager.getBinding(counterName);
				} catch (NameNotBoundException e) {
				    throw new MaybeRetryException("retry", true);
				}
				ClientSession session = (ClientSession)
				    dataManager.getBinding(name);
				MessageBuffer buf = new MessageBuffer(4);
				buf.putInt(counter.getAndIncrement());
				session.send(ByteBuffer.wrap(buf.getBuffer()));
			    }}),
			
			identity);
		}
	    }
	    taskScheduler.runTransactionalTask(new AbstractKernelRunnable() {
		public void run() {
		    AppContext.getDataManager().
			setBinding(counterName, new Counter());
		}}, taskOwner);

	    client.checkMessagesReceived(nodes.size() * iterations);

=======
    /**
     * Test sending from the server to the client session in a transaction that
     * aborts with a retryable exception to make sure that message buffers are
     * reclaimed.  Try sending 4K bytes, and have the task abort 100 times with
     * a retryable exception so the task is retried.  If the buffers are not
     * being reclaimed then the sends will eventually fail because the buffer
     * space is used up.  Note that this test assumes that sending 400 KB of
     * data will surpass the I/O throttling limit.
     */
    public void testClientSessionSendAbortRetryable() throws Exception {
	DummyClient client = new DummyClient("clientname");
	try {
	    client.connect(serverNode.getAppPort());
	    client.login("dummypassword");
	    taskScheduler.runTransactionalTask(
		new AbstractKernelRunnable() {
		    int tryCount = 0;
		    public void run() {
			Set<ClientSession> sessions =
			    getAppListener().getSessions();
			ClientSession session = sessions.iterator().next();
			try {
			    session.send(ByteBuffer.wrap(new byte[4096]));
			} catch (MessageRejectedException e) {
			    fail("Should not run out of buffer space: " + e);
			}
			if (++tryCount < 100) {
			    throw new MaybeRetryException("Retryable",  true);
			}
		    }
		}, taskOwner);
>>>>>>> 5c28df2e
	} finally {
	    client.disconnect(false);
	}
    }

<<<<<<< HEAD
    private static class Counter implements ManagedObject, Serializable {
	private static final long serialVersionUID = 1L;

	private int value = 0;

	int getAndIncrement() {
	    AppContext.getDataManager().markForUpdate(this);
	    return value++;
	}
    }

=======
>>>>>>> 5c28df2e
    public void testClientSend() throws Exception {
	sendMessagesAndCheck(5, 5, null);
    }

    public void testClientSendWithListenerThrowingRetryableException()
	throws Exception
    {
	sendMessagesAndCheck(
	    5, 5, new MaybeRetryException("retryable", true));
    }

    public void testClientSendWithListenerThrowingNonRetryableException()
	throws Exception
    {
	sendMessagesAndCheck(
	    5, 4, new MaybeRetryException("non-retryable", false));
    }

    private void sendMessagesAndCheck(
	int numMessages, int expectedMessages, RuntimeException exception)
	throws Exception
    {
	String name = "clientname";
	DummyClient client = new DummyClient(name);
	try {
	    client.connect(serverNode.getAppPort());
	    client.login("dummypassword");
	    client.sendMessages(numMessages, expectedMessages, exception);
	} finally {
	    client.disconnect(false);
	}
    }

    /* -- other methods -- */

    /** Find the app listener */
    private DummyAppListener getAppListener() {
	return (DummyAppListener) dataService.getServiceBinding(
	    StandardProperties.APP_LISTENER);
    }

    /**
     * Dummy client code for testing purposes.
     */
    private class DummyClient {

	private String name;
	private String password;
	private Connector<SocketAddress> connector;
	private Listener listener;
	private Connection connection;
	private boolean connected = false;
	private final Object lock = new Object();
	private final Object disconnectedCallbackLock = new Object();
	private final Object receivedAllMessagesLock = new Object();
	private boolean loginAck = false;
	private boolean loginSuccess = false;
	private boolean loginRedirect = false;
	private boolean logoutAck = false;
        private boolean awaitGraceful = false;
        private boolean awaitLoginFailure = false;
	private String reason;
	private String redirectHost;
	private CompactId sessionId;
	private CompactId reconnectionKey;
	private final AtomicLong sequenceNumber = new AtomicLong(0);
	
	volatile boolean receivedDisconnectedCallback = false;
	volatile boolean graceful = false;
	
	volatile RuntimeException throwException;
	volatile int expectedMessages;
	Queue<byte[]> messages = new ConcurrentLinkedQueue<byte[]>();
	

	DummyClient(String name) {
	    this.name = name;
	    dummyClients.put(name, this);
	}

	void connect(int port) {
	    connected = false;
	    listener = new Listener();
	    try {
		SocketEndpoint endpoint =
		    new SocketEndpoint(
		        new InetSocketAddress(InetAddress.getLocalHost(), port),
			TransportType.RELIABLE);
		connector = endpoint.createConnector();
		connector.connect(listener);
	    } catch (Exception e) {
		System.err.println("DummyClient.connect throws: " + e);
		e.printStackTrace();
		throw new RuntimeException("DummyClient.connect failed", e);
	    }
	    synchronized (lock) {
		try {
		    if (connected == false) {
			lock.wait(WAIT_TIME);
		    }
		    if (connected != true) {
			throw new RuntimeException(
 			    "DummyClient.connect timed out");
		    }
		} catch (InterruptedException e) {
		    throw new RuntimeException(
			"DummyClient.connect timed out", e);
		}
	    }
	    
	}

	void disconnect(boolean graceful) {
            System.err.println("DummyClient.disconnect: " + graceful);

            if (graceful) {
                logout();
                return;
            }

            synchronized (lock) {
                if (connected == false) {
                    return;
                }
                try {
                    connection.close();
                } catch (IOException e) {
                    System.err.println(
                        "DummyClient.disconnect exception:" + e);
                    connected = false;
                    lock.notifyAll();
                }
            }
	}

	/**
	 * Returns {@code true} if login was successful, and returns
	 * {@code false} if login was redirected.
	 */
	boolean login(String password) {
	    synchronized (lock) {
		if (connected == false) {
		    throw new RuntimeException(
			"DummyClient.login not connected");
		}
	    }
	    this.password = password;

	    MessageBuffer buf =
		new MessageBuffer(2 + MessageBuffer.getSize(name) +
				  MessageBuffer.getSize(password));
	    buf.putByte(SimpleSgsProtocol.LOGIN_REQUEST).
                putByte(SimpleSgsProtocol.VERSION).
		putString(name).
		putString(password);
	    loginAck = false;
	    try {
		connection.sendBytes(buf.getBuffer());
	    } catch (IOException e) {
		throw new RuntimeException(e);
	    }
	    synchronized (lock) {
		try {
		    if (loginAck == false) {
			lock.wait(WAIT_TIME);
		    }
		    if (loginAck != true) {
			throw new RuntimeException(
			    "DummyClient.login timed out");
		    }
		    if (loginRedirect == true) {
			return false;
		    }
		    if (!loginSuccess) {
			throw new RuntimeException(LOGIN_FAILED_MESSAGE);
		    }
		} catch (InterruptedException e) {
		    throw new RuntimeException(
			"DummyClient.login timed out", e);
		}
	    }
	    return true;
	}

	/**
	 * Throws a {@code RuntimeException} if this session is not
	 * logged in.
	 */
	private void checkLoggedIn() {
	    synchronized (lock) {
		if (!connected || !loginSuccess) {
		    throw new RuntimeException(
			"DummyClient.login not connected or loggedIn");
		}
	    }
	}

	/**
	 * Sends a SESSION_MESSAGE.
	 */
	void sendMessage(byte[] message) {
	    checkLoggedIn();

	    MessageBuffer buf =
		new MessageBuffer(1+ message.length);
	    buf.putByte(SimpleSgsProtocol.SESSION_MESSAGE).
		putBytes(message);
	    try {
		connection.sendBytes(buf.getBuffer());
	    } catch (IOException e) {
		throw new RuntimeException(e);
	    }
	}

	void sendMessages(
	    int numMessages, int expectedMessages, RuntimeException re)
	{
	    this.expectedMessages = expectedMessages;
	    this.throwException = re;
	    
	    for (int i = 0; i < numMessages; i++) {
		MessageBuffer buf = new MessageBuffer(4);
		buf.putInt(i);
		sendMessage(buf.getBuffer());
	    }
	    
	    synchronized (receivedAllMessagesLock) {
		if (messages.size() != expectedMessages) {
		    try {
			receivedAllMessagesLock.wait(WAIT_TIME);
		    } catch (InterruptedException e) {
		    }
		    int receivedMessages = messages.size();
		    if (receivedMessages != expectedMessages) {
			fail("expected " + expectedMessages + ", received " +
			     receivedMessages);
		    }
		}
	    }
	}

	void checkMessagesReceived(int expectedMessages) {
	    this.expectedMessages = expectedMessages;

	    synchronized (receivedAllMessagesLock) {
		if (listener.messageList.size() != expectedMessages) {
		    try {
			receivedAllMessagesLock.wait(WAIT_TIME);
		    } catch (InterruptedException e) {
		    }

		    int receivedMessages = listener.messageList.size();
		    if (receivedMessages != expectedMessages) {
			fail("expected " + expectedMessages + ", received " +
			     receivedMessages);
		    }
		}
	    }

	    int i = 0;
	    for (byte[] message : listener.messageList) {
		MessageBuffer buf = new MessageBuffer(message);
		int value = buf.getInt();
		System.err.println("[" + name + "] received message " + value);
		if (value != i) {
		    fail("expected message " + i + ", got " + value);
		}
		i++;
	    }
	}

	void logout() {
            synchronized (lock) {
                if (connected == false) {
                    return;
                }
                MessageBuffer buf = new MessageBuffer(1);
                buf.putByte(SimpleSgsProtocol.LOGOUT_REQUEST);
                logoutAck = false;
                awaitGraceful = true;
                try {
                    connection.sendBytes(buf.getBuffer());
                } catch (IOException e) {
                    throw new RuntimeException(e);
                }
                synchronized (lock) {
                    try {
                        if (logoutAck == false) {
                            lock.wait(WAIT_TIME);
                        }
                        if (logoutAck != true) {
                            throw new RuntimeException(
                                "DummyClient.disconnect timed out");
                        }
                    } catch (InterruptedException e) {
                        throw new RuntimeException(
                            "DummyClient.disconnect timed out", e);
                    }
                }
            }
	}

	void checkDisconnected(boolean graceful) throws Exception {
	    synchronized (disconnectedCallbackLock) {
		if (!receivedDisconnectedCallback) {
		    disconnectedCallbackLock.wait(WAIT_TIME);
		}
	    }
	    if (!receivedDisconnectedCallback) {
		fail("disconnected callback not invoked");
	    } else if (this.graceful != graceful) {
		fail("graceful was: " + this.graceful +
		     ", expected: " + graceful);
	    }
	    System.err.println("disconnect successful");
	}
	
	private class Listener implements ConnectionListener {

	    List<byte[]> messageList = new ArrayList<byte[]>();
	    
            /** {@inheritDoc} */
	    public void bytesReceived(Connection conn, byte[] buffer) {
		if (connection != conn) {
		    System.err.println(
			"DummyClient.Listener connected wrong handle, got:" +
			conn + ", expected:" + connection);
		    return;
		}

		MessageBuffer buf = new MessageBuffer(buffer);

		byte opcode = buf.getByte();

		switch (opcode) {

		case SimpleSgsProtocol.LOGIN_SUCCESS:
		    sessionId = CompactId.getCompactId(buf);
		    synchronized (lock) {
			loginAck = true;
			loginSuccess = true;
			System.err.println("login succeeded: " + name);
			lock.notifyAll();
		    }
		    break;
		    
		case SimpleSgsProtocol.LOGIN_FAILURE:
		    reason = buf.getString();
		    synchronized (lock) {
			loginAck = true;
			loginSuccess = false;
			System.err.println("login failed: " + name +
					   ", reason:" + reason);
			lock.notifyAll();
		    }
		    break;

		case SimpleSgsProtocol.LOGIN_REDIRECT:
		    redirectHost = buf.getString();
		    synchronized (lock) {
			loginAck = true;
			loginRedirect = true;
			System.err.println("login redirected: " + name +
					   ", host:" + redirectHost);
			lock.notifyAll();
		    } break;

		case SimpleSgsProtocol.LOGOUT_SUCCESS:
                    synchronized (lock) {
                        logoutAck = true;
                        System.err.println("logout succeeded: " + name);
                        // let disconnect do the lock notification
                    }
		    break;

		case SimpleSgsProtocol.SESSION_MESSAGE:
		    byte[] message = buf.getBytes(buf.limit() - buf.position());
		    synchronized (lock) {
			messageList.add(message);
			System.err.println("[" + name +
					   "] received SESSION_MESSAGE: " +
					   HexDumper.toHexString(message));
			lock.notifyAll();
		    }
		    break;

		default:
		    System.err.println(	
		"bytesReceived: unknown op code: " + opcode);
		    break;
		}
	    }

            /** {@inheritDoc} */
	    public void connected(Connection conn) {
		System.err.println("DummyClient.Listener.connected");
		if (connection != null) {
		    System.err.println(
			"DummyClient.Listener.already connected handle: " +
			connection);
		    return;
		}
		connection = conn;
		synchronized (lock) {
		    connected = true;
		    lock.notifyAll();
		}
	    }

            /** {@inheritDoc} */
	    public void disconnected(Connection conn) {
                synchronized (lock) {
                    // Hack since client might not get last msg
                    if (awaitGraceful) {
                        // Pretend they logged out gracefully
                        logoutAck = true;
                    } else if (! loginAck) {
                        // Pretend they got a login failure message
                        loginAck = true;
                        loginSuccess = false;
                        reason = "disconnected before login ack";
                    }
                    connected = false;
                    lock.notifyAll();
                }
	    }
	    
            /** {@inheritDoc} */
	    public void exceptionThrown(Connection conn, Throwable exception) {
		System.err.println("DummyClient.Listener.exceptionThrown " +
				   "exception:" + exception);
		exception.printStackTrace();
	    }
	}
    }

    public static class DummyAppListener implements AppListener, Serializable {

	private final static long serialVersionUID = 1L;

	private final Map<ManagedReference<ClientSession>,
			  ManagedReference<DummyClientSessionListener>>
	    sessions = Collections.synchronizedMap(
		new HashMap<ManagedReference<ClientSession>,
			    ManagedReference<DummyClientSessionListener>>());

        /** {@inheritDoc} */
	public ClientSessionListener loggedIn(ClientSession session) {

	    String name = session.getName();
	    DummyClientSessionListener listener;
	    
	    if (name.equals(RETURN_NULL)) {
		return null;
	    } else if (name.equals(NON_SERIALIZABLE)) {
		return new NonSerializableClientSessionListener();
	    } else if (name.equals(THROW_RUNTIME_EXCEPTION)) {
		throw new RuntimeException("loggedIn throwing an exception");
	    } else if (name.equals(DISCONNECT_THROWS_NONRETRYABLE_EXCEPTION)) {
		listener = new DummyClientSessionListener(name, true);
	    } else {
		listener = new DummyClientSessionListener(name, false);
	    }
	    DataManager dataManager = AppContext.getDataManager();
	    ManagedReference<ClientSession> sessionRef =
		dataManager.createReference(session);
	    ManagedReference<DummyClientSessionListener> listenerRef =
		dataManager.createReference(listener);
	    dataManager.markForUpdate(this);
	    sessions.put(sessionRef, listenerRef);
	    dataManager.setBinding(session.getName(), session);
	    System.err.println("DummyAppListener.loggedIn: session:" + session);
	    return listener;
	}

        /** {@inheritDoc} */
	public void initialize(Properties props) {
	}

	private Set<ClientSession> getSessions() {
	    Set<ClientSession> sessionSet =
		new HashSet<ClientSession>();
	    for (ManagedReference<ClientSession> sessionRef
		     : sessions.keySet())
	    {
		sessionSet.add(sessionRef.get());
	    }
	    return sessionSet;
	}
    }

    private static class NonSerializableClientSessionListener
	implements ClientSessionListener
    {
        /** {@inheritDoc} */
	public void disconnected(boolean graceful) {
	}

        /** {@inheritDoc} */
	public void receivedMessage(ByteBuffer message) {
	}
    }

    private static class DummyClientSessionListener
	implements ClientSessionListener, Serializable, ManagedObject
    {
	private final static long serialVersionUID = 1L;
	private final String name;
	private final boolean disconnectedThrowsException;
	private int seq = -1;
	
	
	DummyClientSessionListener(
	    String name, boolean disconnectedThrowsException)
	{
	    this.name = name;
	    this.disconnectedThrowsException = disconnectedThrowsException;
	}

        /** {@inheritDoc} */
	public void disconnected(boolean graceful) {
	    System.err.println("DummyClientSessionListener[" + name +
			       "] disconnected invoked with " + graceful);
	    AppContext.getDataManager().markForUpdate(this);
	    DummyClient client = dummyClients.get(name);
	    client.receivedDisconnectedCallback = true;
	    client.graceful = graceful;
	    synchronized (client.disconnectedCallbackLock) {
		client.disconnectedCallbackLock.notifyAll();
	    }
	    if (disconnectedThrowsException) {
		throw new RuntimeException(
		    "disconnected throws non-retryable exception");
	    }
	}

        /** {@inheritDoc} */
	public void receivedMessage(ByteBuffer message) {
            byte[] bytes = new byte[message.remaining()];
            message.asReadOnlyBuffer().get(bytes);
	    int num = message.getInt();
	    DummyClient client = dummyClients.get(name);
	    System.err.println("receivedMessage: " + num + 
			       "\nthrowException: " + client.throwException);
	    if (num <= seq) {
		throw new RuntimeException(
		    "expected message greater than " + seq + ", got " + num);
	    }
	    AppContext.getDataManager().markForUpdate(this);
	    client.messages.add(bytes);
	    seq = num;
	    if (client.throwException != null) {
		RuntimeException re = client.throwException;
		client.throwException = null;
		throw re;
	    }
	    if (client.messages.size() == client.expectedMessages) {
		synchronized (client.receivedAllMessagesLock) {
		    client.receivedAllMessagesLock.notifyAll();
		}
	    }
	}
    }

    private static class MaybeRetryException
	extends RuntimeException implements ExceptionRetryStatus
    {
	private static final long serialVersionUID = 1L;
	private boolean retry;

	public MaybeRetryException(String s, boolean retry) {
	    super(s);
	    this.retry = retry;
	}

	public boolean shouldRetry() {
	    return retry;
	}
    }

    private static class DelayingInvocationHandler
	implements InvocationHandler, Serializable
    {
	private final static long serialVersionUID = 1L;
	private Object obj;
	
	DelayingInvocationHandler(Object obj) {
	    this.obj = obj;
	}
	
	public Object invoke(Object proxy, Method method, Object[] args)
	    throws Exception
	{
	    Thread.sleep(100);
	    return method.invoke(obj, args);
	}
    }
}<|MERGE_RESOLUTION|>--- conflicted
+++ resolved
@@ -27,11 +27,8 @@
 import com.sun.sgs.app.ExceptionRetryStatus;
 import com.sun.sgs.app.ManagedObject;
 import com.sun.sgs.app.ManagedReference;
-<<<<<<< HEAD
+import com.sun.sgs.app.MessageRejectedException;
 import com.sun.sgs.app.NameNotBoundException;
-=======
-import com.sun.sgs.app.MessageRejectedException;
->>>>>>> 5c28df2e
 import com.sun.sgs.auth.Identity;
 import com.sun.sgs.impl.io.SocketEndpoint;
 import com.sun.sgs.impl.io.TransportType;
@@ -671,7 +668,6 @@
 	}
     }
 
-<<<<<<< HEAD
     public void testClientSessionSend() throws Exception {
 	final String name = "dummy";
 	DummyClient client = new DummyClient(name);
@@ -751,7 +747,22 @@
 
 	    client.checkMessagesReceived(nodes.size() * iterations);
 
-=======
+	} finally {
+	    client.disconnect(false);
+	}
+    }
+
+    private static class Counter implements ManagedObject, Serializable {
+	private static final long serialVersionUID = 1L;
+
+	private int value = 0;
+
+	int getAndIncrement() {
+	    AppContext.getDataManager().markForUpdate(this);
+	    return value++;
+	}
+    }
+
     /**
      * Test sending from the server to the client session in a transaction that
      * aborts with a retryable exception to make sure that message buffers are
@@ -783,26 +794,11 @@
 			}
 		    }
 		}, taskOwner);
->>>>>>> 5c28df2e
 	} finally {
 	    client.disconnect(false);
 	}
     }
 
-<<<<<<< HEAD
-    private static class Counter implements ManagedObject, Serializable {
-	private static final long serialVersionUID = 1L;
-
-	private int value = 0;
-
-	int getAndIncrement() {
-	    AppContext.getDataManager().markForUpdate(this);
-	    return value++;
-	}
-    }
-
-=======
->>>>>>> 5c28df2e
     public void testClientSend() throws Exception {
 	sendMessagesAndCheck(5, 5, null);
     }
