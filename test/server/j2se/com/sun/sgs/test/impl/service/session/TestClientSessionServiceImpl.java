package com.sun.sgs.test.impl.service.session;

import com.sun.sgs.app.AppListener;
import com.sun.sgs.app.Channel;
import com.sun.sgs.app.ChannelListener;
import com.sun.sgs.app.ChannelManager;
import com.sun.sgs.app.ClientSession;
import com.sun.sgs.app.ClientSessionListener;
import com.sun.sgs.app.DataManager;
import com.sun.sgs.app.Delivery;
import com.sun.sgs.app.ManagedObject;
import com.sun.sgs.app.NameExistsException;
import com.sun.sgs.app.NameNotBoundException;
import com.sun.sgs.app.PeriodicTaskHandle;
import com.sun.sgs.app.Task;
import com.sun.sgs.app.TaskManager;
import com.sun.sgs.app.TransactionNotActiveException;
import com.sun.sgs.auth.Identity;
import com.sun.sgs.auth.IdentityCredentials;
import com.sun.sgs.auth.IdentityManager;
import com.sun.sgs.impl.auth.NamePasswordCredentials;
import com.sun.sgs.impl.io.CompleteMessageFilter;
import com.sun.sgs.impl.io.SocketEndpoint;
import com.sun.sgs.impl.io.IOConstants.TransportType;
import com.sun.sgs.impl.kernel.DummyAbstractKernelAppContext;
import com.sun.sgs.impl.kernel.MinimalTestKernel;
import com.sun.sgs.impl.service.channel.ChannelServiceImpl;
import com.sun.sgs.impl.service.data.DataServiceImpl;
import com.sun.sgs.impl.service.data.store.DataStoreImpl;
import com.sun.sgs.impl.service.session.ClientSessionServiceImpl;
import com.sun.sgs.impl.service.session.SgsProtocol;
import com.sun.sgs.impl.service.task.TaskServiceImpl;
import com.sun.sgs.impl.util.MessageBuffer;
import com.sun.sgs.io.IOConnector;
import com.sun.sgs.io.IOHandle;
import com.sun.sgs.io.IOHandler;
import com.sun.sgs.kernel.ComponentRegistry;
import com.sun.sgs.kernel.KernelRunnable;
import com.sun.sgs.kernel.Priority;
import com.sun.sgs.kernel.RecurringTaskHandle;
import com.sun.sgs.kernel.TaskOwner;
import com.sun.sgs.kernel.TaskReservation;
import com.sun.sgs.kernel.TaskScheduler;
import com.sun.sgs.service.ClientSessionService;
import com.sun.sgs.service.DataService;
import com.sun.sgs.service.TaskService;
import com.sun.sgs.service.TransactionProxy;
import com.sun.sgs.test.util.DummyComponentRegistry;
import com.sun.sgs.test.util.DummyTaskScheduler;
import com.sun.sgs.test.util.DummyTransaction;
import com.sun.sgs.test.util.DummyTransactionProxy;
import java.io.ByteArrayInputStream;
import java.io.ByteArrayOutputStream;
import java.io.File;
import java.io.IOException;
import java.io.ObjectInputStream;
import java.io.ObjectOutputStream;
import java.io.Serializable;
import java.net.InetAddress;
<<<<<<< HEAD
import java.net.InetSocketAddress;
=======
>>>>>>> dc5acdd5
import java.net.SocketAddress;
import java.util.ArrayList;
import java.util.Arrays;
import java.util.Collection;
import java.util.Collections;
import java.util.HashMap;
import java.util.List;
import java.util.Map;
import java.util.Set;
import java.util.Properties;
import junit.framework.Test;
import junit.framework.TestCase;

public class TestClientSessionServiceImpl extends TestCase {
    /** The name of the DataServiceImpl class. */
    private static final String DataStoreImplClassName =
	DataStoreImpl.class.getName();

    /** The name of the DataServiceImpl class. */
    private static final String DataServiceImplClassName =
	DataServiceImpl.class.getName();

    /** Directory used for database shared across multiple tests. */
    private static String dbDirectory =
	System.getProperty("java.io.tmpdir") + File.separator +
	"TestClientSessionServiceImpl.db";

    /** The port for the client session service. */
    private static int PORT = 8307;

    /** Properties for the session service. */
    private static Properties serviceProps = createProperties(
	"com.sun.sgs.appName", "TestClientSessionServiceImpl",
<<<<<<< HEAD
	"com.sun.sgs.port", Integer.toString(PORT));

=======
	"com.sun.sgs.app.port", Integer.toString(PORT));
    
>>>>>>> dc5acdd5
    /** Properties for creating the shared database. */
    private static Properties dbProps = createProperties(
	DataStoreImplClassName + ".directory",
	dbDirectory,
	"com.sun.sgs.appName", "TestClientSessionServiceImpl",
	DataServiceImplClassName + ".debugCheckInterval", "1");

    private static String LOGIN_FAILED_MESSAGE = "login failed";
    /**
     * Delete the database directory at the start of the test run, but not for
     * each test.
     */
    static {
	System.err.println("Deleting database directory");
	deleteDirectory(dbDirectory);
    }

    /** A per-test database directory, or null if not created. */
    private String directory;
    
    private static DummyTransactionProxy txnProxy =
	MinimalTestKernel.getTransactionProxy();

    private DummyAbstractKernelAppContext appContext;
    private DummyComponentRegistry systemRegistry;
    private DummyComponentRegistry serviceRegistry;
    private DummyTransaction txn;
    
    private DataServiceImpl dataService;
    private ChannelServiceImpl channelService;
    private ClientSessionServiceImpl sessionService;
    private TaskServiceImpl taskService;
    private DummyTaskScheduler taskScheduler;
    private DummyIdentityManager identityManager;

    /** True if test passes. */
    private boolean passed;

    /** Constructs a test instance. */
    public TestClientSessionServiceImpl(String name) {
	super(name);
    }

    /** Creates and configures the session service. */
    protected void setUp() throws Exception {
	passed = false;
	System.err.println("Testcase: " + getName());
	appContext = MinimalTestKernel.createContext();
	systemRegistry = MinimalTestKernel.getSystemRegistry(appContext);
	serviceRegistry = MinimalTestKernel.getServiceRegistry(appContext);
	    
	// create services
	dataService = createDataService(systemRegistry);
	taskService = new TaskServiceImpl(new Properties(), systemRegistry);
	identityManager = new DummyIdentityManager();
	systemRegistry.setComponent(IdentityManager.class, identityManager);
	sessionService =
	    new ClientSessionServiceImpl(serviceProps, systemRegistry);
	channelService = new ChannelServiceImpl(serviceProps, systemRegistry);

	createTransaction();

	// configure data service
        dataService.configure(serviceRegistry, txnProxy);
        txnProxy.setComponent(DataService.class, dataService);
        txnProxy.setComponent(DataServiceImpl.class, dataService);
        serviceRegistry.setComponent(DataManager.class, dataService);
        serviceRegistry.setComponent(DataService.class, dataService);
        serviceRegistry.setComponent(DataServiceImpl.class, dataService);

	// configure task service
        taskService.configure(serviceRegistry, txnProxy);
        txnProxy.setComponent(TaskService.class, taskService);
        txnProxy.setComponent(TaskServiceImpl.class, taskService);
        serviceRegistry.setComponent(TaskManager.class, taskService);
        serviceRegistry.setComponent(TaskService.class, taskService);
        serviceRegistry.setComponent(TaskServiceImpl.class, taskService);
	//serviceRegistry.registerAppContext();

	// configure client session service
	sessionService.configure(serviceRegistry, txnProxy);
	serviceRegistry.setComponent(
	    ClientSessionService.class, sessionService);
	txnProxy.setComponent(
	    ClientSessionService.class, sessionService);
	
	// configure channel service
	channelService.configure(serviceRegistry, txnProxy);
	serviceRegistry.setComponent(ChannelManager.class, channelService);
	
	txn.commit();
	createTransaction();
    }

    /** Sets passed if the test passes. */
    protected void runTest() throws Throwable {
	super.runTest();
	passed = true;
    }
    
    /** Cleans up the transaction. */
    protected void tearDown() throws Exception {
	sessionService.shutdown();
	if (txn != null) {
	    try {
		txn.abort();
	    } catch (IllegalStateException e) {
	    }
	    txn = null;
	}
    }
 
    /* -- Test constructor -- */

    public void testConstructorNullProperties() {
	try {
	    new ClientSessionServiceImpl(null, new DummyComponentRegistry());
	    fail("Expected NullPointerException");
	} catch (NullPointerException e) {
	    System.err.println(e);
	}
    }

    public void testConstructorNullComponentRegistry() {
	try {
	    new ClientSessionServiceImpl(serviceProps, null);
	    fail("Expected NullPointerException");
	} catch (NullPointerException e) {
	    System.err.println(e);
	}
    }

    public void testConstructorNoAppName() throws Exception {
	try {
	    new ClientSessionServiceImpl(
		new Properties(), new DummyComponentRegistry());
	    fail("Expected IllegalArgumentException");
	} catch (IllegalArgumentException e) {
	    System.err.println(e);
	}
    }

    public void testConstructorNoPort() throws Exception {
	try {
	    Properties props =
		createProperties("com.sun.sgs.appName",
				 "TestClientSessionServiceImpl");
	    new ClientSessionServiceImpl(
		props, new DummyComponentRegistry());

	    fail("Expected IllegalArgumentException");
	} catch (IllegalArgumentException e) {
	    System.err.println(e);
	}
    }

    /* -- Test connecting, logging in, logging out with server -- */

    public void testConnection() throws Exception {
	DummyClient client = new DummyClient();
	try {
	    client.connect(PORT);
	} catch (Exception e) {
	    System.err.println("Exception: " + e);
	    Throwable t = e.getCause();
	    System.err.println("caused by: " + t);
	    System.err.println("detail message: " + t.getMessage());
	    throw e;
	    
	} finally {
	    client.disconnect(false);
	}
    }

    public void testLogin() throws Exception {
	registerAppListener();
	DummyClient client = new DummyClient();
	try {
	    client.connect(PORT);
	    client.login("foo", "bar");
	} finally {
	    if (client != null) {
		client.disconnect(false);
	    }
	}
    }

    public void testLoginRefused() throws Exception {
	registerAppListener();
	DummyClient client = new DummyClient();
	try {
	    client.connect(PORT);
	    client.login("foo", "bar");
	    try {
		client.login("foo", "bar");
	    } catch (RuntimeException e) {
		if (e.getMessage().equals(LOGIN_FAILED_MESSAGE)) {
		    System.err.println("login refused");
		    return;
		} else {
		    fail("unexpected login failure: " + e);
		}
	    }
	    fail("expected login failure");
	} finally {
	    client.disconnect(false);
	}
    }
    public void testLogout() throws Exception {
	registerAppListener();
	DummyClient client = new DummyClient();
	try {
	    client.connect(PORT);
	    client.login("foo", "bar");
	    try {
		client.login("foo", "bar");
	    } catch (RuntimeException e) {
		if (e.getMessage().equals(LOGIN_FAILED_MESSAGE)) {
		    System.err.println("login refused");
		    return;
		} else {
		    fail("unexpected login failure: " + e);
		}
	    }
	    fail("expected login failure");
	} finally {
	    client.disconnect(false);
	}
	
    }

    /* -- test ClientSession -- */

    public void testClientSessionIsConnected() throws Exception {
	registerAppListener();
	DummyClient client = new DummyClient();
	String name = "clientname";
	try {
	    client.connect(PORT);
	    client.login(name, "dummypassword");
	    createTransaction();
	    DummyAppListener appListener = getAppListener();
	    Set<ClientSession> sessions = appListener.getSessions();
	    if (sessions.isEmpty()) {
		fail("appListener contains no client sessions!");
	    }
	    for (ClientSession session : appListener.getSessions()) {
		if (session.isConnected() == true) {
		    System.err.println("session is connected");
		    txn.commit();
		    return;
		} else {
		    fail("Expected connected session: " + session);
		}
	    }
	    fail("expected a connected session");
	} finally {
	    client.disconnect(false);
	}
    }
    
    public void testClientSessionGetName() throws Exception {
	registerAppListener();
	DummyClient client = new DummyClient();
	String name = "clientname";
	try {
	    client.connect(PORT);
	    client.login(name, "dummypassword");
	    createTransaction();
	    DummyAppListener appListener = getAppListener();
	    Set<ClientSession> sessions = appListener.getSessions();
	    if (sessions.isEmpty()) {
		fail("appListener contains no client sessions!");
	    }
	    for (ClientSession session : appListener.getSessions()) {
		if (session.getName().equals(name)) {
		    System.err.println("names match");
		    txn.commit();
		    return;
		} else {
		    fail("Expected session name: " + name +
			 ", got: " + session.getName());
		}
	    }
	    fail("expected d connected session");
	} finally {
	    client.disconnect(false);
	}
    }

    public void testClientSessionGetSessionId() throws Exception {
	registerAppListener();
	DummyClient client = new DummyClient();
	String name = "clientname";
	try {
	    client.connect(PORT);
	    client.login(name, "dummypassword");
	    createTransaction();
	    DummyAppListener appListener = getAppListener();
	    Set<ClientSession> sessions = appListener.getSessions();
	    if (sessions.isEmpty()) {
		fail("appListener contains no client sessions!");
	    }
	    for (ClientSession session : appListener.getSessions()) {
		if (Arrays.equals(session.getSessionId(), client.getSessionId())) {
		    System.err.println("session IDs match");
		    txn.commit();
		    return;
		} else {
		    fail("Expected session id: " + client.getSessionId() +
			 ", got: " + session.getSessionId());
		}
	    }
	    fail("expected a connected session");
	} finally {
	    client.disconnect(false);
	}
	
    }
    
    public void testClientSessionSend() throws Exception {
    }
    /* -- other methods -- */

    /** Deletes the specified directory, if it exists. */
    static void deleteDirectory(String directory) {
	File dir = new File(directory);
	if (dir.exists()) {
	    for (File f : dir.listFiles()) {
		if (!f.delete()) {
		    throw new RuntimeException("Failed to delete file: " + f);
		}
	    }
	    if (!dir.delete()) {
		throw new RuntimeException(
		    "Failed to delete directory: " + dir);
	    }
	}
    }

    /**
     * Creates a new transaction, and sets transaction proxy's
     * current transaction.
     */
    private DummyTransaction createTransaction() {
	txn = new DummyTransaction();
	txnProxy.setCurrentTransaction(txn);
	return txn;
    }
    
    
    /** Creates a property list with the specified keys and values. */
    private static Properties createProperties(String... args) {
	Properties props = new Properties();
	if (args.length % 2 != 0) {
	    throw new RuntimeException("Odd number of arguments");
	}
	for (int i = 0; i < args.length; i += 2) {
	    props.setProperty(args[i], args[i + 1]);
	}
	return props;
    }
 
    /**
     * Creates a new data service.  If the database directory does
     * not exist, one is created.
     */
    private DataServiceImpl createDataService(
	DummyComponentRegistry registry)
    {
	File dir = new File(dbDirectory);
	if (!dir.exists()) {
	    if (!dir.mkdir()) {
		throw new RuntimeException(
		    "Problem creating directory: " + dir);
	    }
	}
	return new DataServiceImpl(dbProps, registry);
    }

    private void registerAppListener() throws Exception {
	createTransaction();
	DummyAppListener appListener = new DummyAppListener();
	dataService.setServiceBinding(
	    "com.sun.sgs.app.AppListener", appListener);
	txn.commit();
    }

    private DummyAppListener getAppListener() {
	return (DummyAppListener) dataService.getServiceBinding(
	    "com.sun.sgs.app.AppListener", AppListener.class);
    }
    

    /**
     * Dummy identity manager for testing purposes.
     */
    private static class DummyIdentityManager implements IdentityManager {
	public Identity authenticateIdentity(IdentityCredentials credentials) {
	    return new DummyIdentity(credentials);
	}
    }
    
    /**
     * Identity returned by the DummyIdentityManager.
     */
    private static class DummyIdentity implements Identity {

	private final String name;

	DummyIdentity(IdentityCredentials credentials) {
	    this.name = ((NamePasswordCredentials) credentials).getName();
	}
	
	public String getName() {
	    return name;
	}

	public void notifyLoggedIn() {}

	public void notifyLoggedOut() {}
    }

    /**
     * Dummy client code for testing purposes.
     */
    private static class DummyClient {

	private final static int WAIT_TIME = 1000;
	private String name;
	private String password;
	private IOConnector<SocketAddress> connector;
	private IOHandler listener;
	private IOHandle handle;
	private boolean connected = false;
	private final Object lock = new Object();
	private boolean loginAck = false;
	private boolean loginSuccess = false;
	private boolean logoutAck = false;
	private String reason;
	private byte[] sessionId;
	private byte[] reconnectionKey;
	
	DummyClient() {
	}

	byte[] getSessionId() {
	    return sessionId;
	}

	void connect(int port) {
	    connected = false;
	    try {
	        SocketAddress addr =
	            new InetSocketAddress(InetAddress.getLocalHost(), port); 
	        connector =
	            new SocketEndpoint(addr, TransportType.RELIABLE)
	                .createConnector();
	        listener = new Listener();
		connector.connect(listener, new CompleteMessageFilter());
	    } catch (Exception e) {
		System.err.println("DummyClient.connect throws: " + e);
		e.printStackTrace();
		throw new RuntimeException("DummyClient.connect failed", e);
	    }
	    synchronized (lock) {
		try {
		    if (connected == false) {
			lock.wait(WAIT_TIME);
		    }
		    if (connected != true) {
			throw new RuntimeException(
 			    "DummyClient.connect timed out");
		    }
		} catch (InterruptedException e) {
		    throw new RuntimeException(
			"DummyClient.connect timed out", e);
		}
	    }
	    
	}

	void disconnect(boolean graceful) {
	    System.err.println("DummyClient.disconnect: " + graceful);
	    if (!graceful) {
		synchronized (lock) {
		    if (connected == false) {
			return;
		    }
		    connected = false;
		    try {
			handle.close();
		    } catch (IOException e) {
			System.err.println(
			    "DummyClient.disconnect exception:" + e);
		    }
		    lock.notifyAll();
		}
	    } else {
		synchronized (lock) {
		    if (connected == false) {
			return;
		    }
		    MessageBuffer buf = new MessageBuffer(3);
		    buf.putByte(SgsProtocol.VERSION).
			putByte(SgsProtocol.APPLICATION_SERVICE).
			putByte(SgsProtocol.LOGOUT_REQUEST);
		    logoutAck = false;
		    try {
			handle.sendBytes(buf.getBuffer());
		    } catch (IOException e) {
			throw new RuntimeException(e);
		    }
		    synchronized (lock) {
			try {
			    if (logoutAck == false) {
				lock.wait(WAIT_TIME);
			    }
			    if (logoutAck != true) {
				throw new RuntimeException(
				    "DummyClient.disconnect timed out");
			    }
			} catch (InterruptedException e) {
			    throw new RuntimeException(
				"DummyClient.disconnect timed out", e);
			}
		    }
		}
	    }
	}

	void login(String name, String password) {
	    synchronized (lock) {
		if (connected == false) {
		    throw new RuntimeException(
			"DummyClient.login not connected");
		}
	    }
	    this.name = name;
	    this.password = password;

	    MessageBuffer buf =
		new MessageBuffer(3 + MessageBuffer.getSize(name) +
				  MessageBuffer.getSize(password));
	    buf.putByte(SgsProtocol.VERSION).
		putByte(SgsProtocol.APPLICATION_SERVICE).
		putByte(SgsProtocol.LOGIN_REQUEST).
		putString(name).
		putString(password);
	    loginAck = false;
	    try {
		handle.sendBytes(buf.getBuffer());
	    } catch (IOException e) {
		throw new RuntimeException(e);
	    }
	    synchronized (lock) {
		try {
		    if (loginAck == false) {
			lock.wait(WAIT_TIME);
		    }
		    if (loginAck != true) {
			throw new RuntimeException(
			    "DummyClient.login timed out");
		    }
		    if (!loginSuccess) {
			throw new RuntimeException(LOGIN_FAILED_MESSAGE);
		    }
		} catch (InterruptedException e) {
		    throw new RuntimeException(
			"DummyClient.login timed out", e);
		}
	    }
	    
	}

	private class Listener implements IOHandler {

	    List<byte[]> messageList = new ArrayList<byte[]>();
	    
	    public void bytesReceived(IOHandle h, byte[] buffer) {
		if (h != handle) {
		    System.err.println(
			"DummyClient.Listener.connected wrong handle, got:" +
			h + ", expected:" + handle);
		    return;
		}

		MessageBuffer buf = new MessageBuffer(buffer);

		byte version = buf.getByte();
		if (version != SgsProtocol.VERSION) {
		    System.err.println(
			"bytesReceived: got version: " +
			version + ", expected: " + SgsProtocol.VERSION);
		    return;
		}

		byte serviceId = buf.getByte();
		if (serviceId != SgsProtocol.APPLICATION_SERVICE) {
		    System.err.println(
			"bytesReceived: got version: " +
			version + ", expected: " + SgsProtocol.VERSION);
		    return;
		}

		byte opcode = buf.getByte();

		switch (opcode) {

		case SgsProtocol.LOGIN_SUCCESS:
		    sessionId = buf.getBytes(buf.getShort());
		    reconnectionKey = buf.getBytes(buf.getShort());
		    synchronized (lock) {
			loginAck = true;
			loginSuccess = true;
			System.err.println("login succeeded: " + name);
			lock.notifyAll();
		    }
		    break;
		    
		case SgsProtocol.LOGIN_FAILURE:
		    reason = buf.getString();
		    synchronized (lock) {
			loginAck = true;
			loginSuccess = false;
			System.err.println("login failed: " + name +
					   ", reason:" + reason);
			lock.notifyAll();
		    }
		    break;

		case SgsProtocol.LOGOUT_SUCCESS:
		    synchronized (lock) {
			logoutAck = true;
			System.err.println("logout succeeded: " + name);
			lock.notifyAll();
		    }
		    break;

		case SgsProtocol.MESSAGE_SEND:
		    byte[] message = buf.getBytes(buf.getShort());
		    synchronized (lock) {
			messageList.add(message);
			System.err.println("message received: " + message);
			lock.notifyAll();
		    }
		    break;

		default:
		    System.err.println(	
		"bytesReceived: unknown op code: " + opcode);
		    break;
		}
	    }

	    public void connected(IOHandle h) {
		System.err.println("DummyClient.Listener.connected");
                synchronized (lock) {
                    if (handle != null) {
                        System.err.println(
                                "DummyClient.Listener.connected already has handle, " +
                                "got:" + h + ", already have:" + handle);
                        return;
                    }
                    handle = h;
		    connected = true;
		    lock.notifyAll();
		}
	    }

	    public void disconnected(IOHandle h) {
	    }
	    
	    public void exceptionThrown(
		IOHandle h, Throwable exception)
	    {
		System.err.println("DummyClient.Listener.exceptionThrown " +
				   "exception:" + exception);
		exception.printStackTrace();
	    }
	}
    }

    private static class DummyAppListener implements AppListener, Serializable {

	private final static long serialVersionUID = 1L;

	private final Map<ClientSession,ClientSessionListener> sessions =
	    Collections.synchronizedMap(
		new HashMap<ClientSession,ClientSessionListener>());
	
	public ClientSessionListener loggedIn(ClientSession session) {
	    DummyClientSessionListener listener =
		new DummyClientSessionListener(session);
	    //txnProxy.getService(DataService.class).createReference(listener);
	    for (ClientSession activeSession : sessions.keySet()) {
		if (session.getName().equals(activeSession.getName())) {
		    System.err.println(
			"DummyAppListener.loggedIn: user already logged in:" +
			session);
		    return null;
		}
	    }
	    sessions.put(session, listener);
	    System.err.println("DummyAppListener.loggedIn: session:" + session);
	    return listener;
	}

	public void initialize(Properties props) {
	}

	private Set<ClientSession> getSessions() {
	    return sessions.keySet();
	}
    }

    private static class DummyClientSessionListener
	implements ClientSessionListener, Serializable//, ManagedObject
    {
	private final static long serialVersionUID = 1L;
	private boolean receivedDisconnectedCallback = false;
	
	private transient final ClientSession session;
	
	DummyClientSessionListener(ClientSession session) {
	    this.session = session;
	}

	public void disconnected(boolean graceful) {
	    receivedDisconnectedCallback = true;
	}

	public void receivedMessage(byte[] message) {
	}
    }
}<|MERGE_RESOLUTION|>--- conflicted
+++ resolved
@@ -57,10 +57,7 @@
 import java.io.ObjectOutputStream;
 import java.io.Serializable;
 import java.net.InetAddress;
-<<<<<<< HEAD
 import java.net.InetSocketAddress;
-=======
->>>>>>> dc5acdd5
 import java.net.SocketAddress;
 import java.util.ArrayList;
 import java.util.Arrays;
@@ -94,13 +91,8 @@
     /** Properties for the session service. */
     private static Properties serviceProps = createProperties(
 	"com.sun.sgs.appName", "TestClientSessionServiceImpl",
-<<<<<<< HEAD
 	"com.sun.sgs.port", Integer.toString(PORT));
 
-=======
-	"com.sun.sgs.app.port", Integer.toString(PORT));
-    
->>>>>>> dc5acdd5
     /** Properties for creating the shared database. */
     private static Properties dbProps = createProperties(
 	DataStoreImplClassName + ".directory",
@@ -555,7 +547,7 @@
 	    connected = false;
 	    try {
 	        SocketAddress addr =
-	            new InetSocketAddress(InetAddress.getLocalHost(), port); 
+	            new InetSocketAddress("", port); 
 	        connector =
 	            new SocketEndpoint(addr, TransportType.RELIABLE)
 	                .createConnector();
@@ -771,11 +763,11 @@
 		}
 	    }
 
-	    public void disconnected(IOHandle h) {
+	    public void disconnected(IOHandle handle) {
 	    }
 	    
 	    public void exceptionThrown(
-		IOHandle h, Throwable exception)
+		IOHandle handle, Throwable exception)
 	    {
 		System.err.println("DummyClient.Listener.exceptionThrown " +
 				   "exception:" + exception);
