/*
 * Copyright 2007-2008 Sun Microsystems, Inc.
 *
 * This file is part of Project Darkstar Server.
 *
 * Project Darkstar Server is free software: you can redistribute it
 * and/or modify it under the terms of the GNU General Public License
 * version 2 as published by the Free Software Foundation and
 * distributed hereunder to you.
 *
 * Project Darkstar Server is distributed in the hope that it will be useful,
 * but WITHOUT ANY WARRANTY; without even the implied warranty of
 * MERCHANTABILITY or FITNESS FOR A PARTICULAR PURPOSE.  See the
 * GNU General Public License for more details.
 *
 * You should have received a copy of the GNU General Public License
 * along with this program.  If not, see <http://www.gnu.org/licenses/>.
 */

package com.sun.sgs.test.impl.service.session;

import com.sun.sgs.app.AppContext;
import com.sun.sgs.app.AppListener;
import com.sun.sgs.app.ClientSession;
import com.sun.sgs.app.ClientSessionListener;
import com.sun.sgs.app.DataManager;
import com.sun.sgs.app.ExceptionRetryStatus;
import com.sun.sgs.app.ManagedObject;
import com.sun.sgs.app.ManagedReference;
import com.sun.sgs.app.MessageRejectedException;
import com.sun.sgs.auth.Identity;
import com.sun.sgs.impl.io.SocketEndpoint;
import com.sun.sgs.impl.io.TransportType;
import com.sun.sgs.impl.kernel.StandardProperties;
import com.sun.sgs.impl.service.session.ClientSessionServiceImpl;
import com.sun.sgs.impl.sharedutil.CompactId;
import com.sun.sgs.impl.sharedutil.MessageBuffer;
import com.sun.sgs.impl.util.AbstractKernelRunnable;
import com.sun.sgs.io.Connector;
import com.sun.sgs.io.Connection;
import com.sun.sgs.io.ConnectionListener;
import com.sun.sgs.kernel.TaskScheduler;
import com.sun.sgs.protocol.simple.SimpleSgsProtocol;
import com.sun.sgs.service.DataService;
import com.sun.sgs.test.util.SgsTestNode;
import com.sun.sgs.test.util.SimpleTestIdentityAuthenticator;
import java.io.IOException;
import java.io.Serializable;
import java.net.InetAddress;
import java.net.InetSocketAddress;
import java.net.SocketAddress;
import java.nio.ByteBuffer;
import java.util.ArrayList;
import java.util.Collections;
import java.util.HashMap;
import java.util.HashSet;
import java.util.List;
import java.util.Map;
import java.util.Set;
import java.util.Properties;
import java.util.Queue;
import java.util.concurrent.atomic.AtomicLong;
import java.util.concurrent.ConcurrentLinkedQueue;
import junit.framework.TestCase;
import static com.sun.sgs.test.util.UtilProperties.createProperties;
import junit.framework.TestSuite;

public class TestClientSessionServiceImpl extends TestCase {

    /** If this property is set, then only run the single named test method. */
    private static final String testMethod = System.getProperty("test.method");

    /**
     * Specify the test suite to include all tests, or just a single method if
     * specified.
     */
    public static TestSuite suite() throws Exception {
	if (testMethod == null) {
	    return new TestSuite(TestClientSessionServiceImpl.class);
	}
	TestSuite suite = new TestSuite();
	suite.addTest(new TestClientSessionServiceImpl(testMethod));
	return suite;
    }

    private static final String APP_NAME = "TestClientSessionServiceImpl";

    private static final String LOGIN_FAILED_MESSAGE = "login failed";

    private static final int WAIT_TIME = 5000;

    private static final String RETURN_NULL = "return null";

    private static final String NON_SERIALIZABLE = "non-serializable";

    private static final String THROW_RUNTIME_EXCEPTION =
	"throw RuntimeException";

    private static final String DISCONNECT_THROWS_NONRETRYABLE_EXCEPTION =
	"disconnect throws non-retryable exception";

    private static final String SESSION_PREFIX =
	"com.sun.sgs.impl.service.session.impl";

    private static final String SESSION_NODE_PREFIX =
	"com.sun.sgs.impl.service.session.node";

    private static final String LISTENER_PREFIX =
	"com.sun.sgs.impl.service.session.listener";

    private static final String NODE_PREFIX =
	"com.sun.sgs.impl.service.watchdog.node";

    /** The node that creates the servers. */
    private SgsTestNode serverNode;

    /** Any additional nodes, keyed by node hostname (for tests
     * needing more than one node). */
    private Map<String,SgsTestNode> additionalNodes;

    /** The task scheduler. */
    private TaskScheduler taskScheduler;

    /** The owner for tasks I initiate. */
    private Identity taskOwner;

    /** The shared data service. */
    private DataService dataService;

    /** The test clients, keyed by user name. */
    private static Map<String, DummyClient> dummyClients;

    /** Constructs a test instance. */
    public TestClientSessionServiceImpl(String name) throws Exception {
	super(name);
    }

    protected void setUp() throws Exception {
        dummyClients = new HashMap<String, DummyClient>();
        System.err.println("Testcase: " + getName());
        setUp(true);
    }

    /** Creates and configures the session service. */
    protected void setUp(boolean clean) throws Exception {
        Properties props = 
            SgsTestNode.getDefaultProperties(APP_NAME, null, 
                                             DummyAppListener.class);
        props.setProperty(StandardProperties.AUTHENTICATORS, 
                      "com.sun.sgs.test.util.SimpleTestIdentityAuthenticator");
	serverNode = 
                new SgsTestNode(APP_NAME, DummyAppListener.class, props, clean);

        taskScheduler = 
            serverNode.getSystemRegistry().getComponent(TaskScheduler.class);
        taskOwner = serverNode.getProxy().getCurrentOwner();

        dataService = serverNode.getDataService();
    }

    /** 
     * Add additional nodes.  We only do this as required by the tests. 
     *
     * @param hosts contains a host name for each additional node
     */
    private void addNodes(String... hosts) throws Exception {
        // Create the other nodes
        additionalNodes = new HashMap<String, SgsTestNode>();

        for (String host : hosts) {
	    Properties props = SgsTestNode.getDefaultProperties(
	        APP_NAME, serverNode, DummyAppListener.class);
	    props.put("com.sun.sgs.impl.service.watchdog.client.host", host);
            SgsTestNode node = 
                    new SgsTestNode(serverNode, DummyAppListener.class, props);
	    additionalNodes.put(host, node);
        }
    }

    /** Sets passed if the test passes. */
    protected void runTest() throws Throwable {
	super.runTest();
        Thread.sleep(100);
    }

    protected void tearDown() throws Exception {
        tearDown(true);
    }

    protected void tearDown(boolean clean) throws Exception {
	if (additionalNodes != null) {
            for (SgsTestNode node : additionalNodes.values()) {
                node.shutdown(false);
            }
            additionalNodes = null;
        }
        serverNode.shutdown(clean);
        serverNode = null;
    }

    /* -- Test constructor -- */

    public void testConstructorNullProperties() throws Exception {
	try {
	    new ClientSessionServiceImpl(
		null, serverNode.getSystemRegistry(),
		serverNode.getProxy());
	    fail("Expected NullPointerException");
	} catch (NullPointerException e) {
	    System.err.println(e);
	}
    }

    public void testConstructorNullComponentRegistry() throws Exception {
	try {
	    Properties props =
		createProperties(
		    "com.sun.sgs.app.name", APP_NAME,
		    "com.sun.sgs.app.port", "0");
	    new ClientSessionServiceImpl(props, null,
					 serverNode.getProxy());
	    fail("Expected NullPointerException");
	} catch (NullPointerException e) {
	    System.err.println(e);
	}
    }

    public void testConstructorNullTransactionProxy() throws Exception {
	try {
	    Properties props =
		createProperties(
		    "com.sun.sgs.app.name", APP_NAME,
		    "com.sun.sgs.app.port", "0");
	    new ClientSessionServiceImpl(props,
					 serverNode.getSystemRegistry(), null);
	    fail("Expected NullPointerException");
	} catch (NullPointerException e) {
	    System.err.println(e);
	}
    }

    public void testConstructorNoAppName() throws Exception {
	try {
	    new ClientSessionServiceImpl(
		new Properties(), serverNode.getSystemRegistry(),
		serverNode.getProxy());
	    fail("Expected IllegalArgumentException");
	} catch (IllegalArgumentException e) {
	    System.err.println(e);
	}
    }

    public void testConstructorNoPort() throws Exception {
	try {
	    Properties props =
		createProperties(
		    "com.sun.sgs.app.name", APP_NAME);
	    new ClientSessionServiceImpl(
		props, serverNode.getSystemRegistry(),
		serverNode.getProxy());

	    fail("Expected IllegalArgumentException");
	} catch (IllegalArgumentException e) {
	    System.err.println(e);
	}
    }

    /* -- Test connecting, logging in, logging out with server -- */

    public void testConnection() throws Exception {
	DummyClient client = new DummyClient("foo");
	try {
	    client.connect(serverNode.getAppPort());
	} catch (Exception e) {
	    System.err.println("Exception: " + e);
	    Throwable t = e.getCause();
	    System.err.println("caused by: " + t);
	    System.err.println("detail message: " + t.getMessage());
	    throw e;
	    
	} finally {
	    client.disconnect(false);
	}
    }

    public void testLoginSuccess() throws Exception {
	DummyClient client = new DummyClient("success");
	try {
	    client.connect(serverNode.getAppPort());
	    client.login("password");
	} finally {
            client.disconnect(false);
	}
    }

    public void testLoginRedirect() throws Exception {
	int serverAppPort = serverNode.getAppPort();
	String[] hosts = new String[] { "one", "two", "three", "four"};
	String[] users = new String[] { "sleepy", "bashful", "dopey", "doc" };
	Set<DummyClient> clients = new HashSet<DummyClient>();
	addNodes(hosts);
	boolean failed = false;
	int redirectCount = 0;
	try {
	    for (String user : users) {
		DummyClient client = new DummyClient(user);
		client.connect(serverAppPort);
		if (! client.login("password")) {
		    // login redirected
		    redirectCount++;
		    int redirectPort =
			(additionalNodes.get(client.redirectHost)).getAppPort();
		    client = new DummyClient(user);
		    client.connect(redirectPort);
		    if (!client.login("password")) {
			failed = true;
			System.err.println("login for user: " + user +
					   " redirected twice");
		    }
		}
		clients.add(client);
	    }
	    
	    int expectedRedirects = users.length;
	    if (redirectCount != expectedRedirects) {
		failed = true;
		System.err.println("Expected " + expectedRedirects +
				   " redirects, got " + redirectCount);
	    } else {
		System.err.println(
		    "Number of redirected users: " + redirectCount);
	    }
	    
	    if (failed) {
		fail("test failed (see output)");
	    }
	    
	} finally {
	    for (DummyClient client : clients) {
		try {
		    client.disconnect(false);
		} catch (Exception e) {
		    System.err.println(
			"Exception disconnecting client: " + client);
		}
	    }
	}
	
    }

    public void testLoginSuccessAndNotifyLoggedInCallback() throws Exception {
	String name = "success";
	DummyClient client = new DummyClient(name);
	try {
	    client.connect(serverNode.getAppPort());
	    client.login("password");
	    if (SimpleTestIdentityAuthenticator.allIdentities.
                    getNotifyLoggedIn(name)) {
		System.err.println(
		    "notifyLoggedIn invoked for identity: " + name);
	    } else {
		fail("notifyLoggedIn not invoked for identity: " + name);
	    }
	} finally {
            client.disconnect(false);
	}
    }

    public void testLoggedInReturningNonSerializableClientSessionListener()
	throws Exception
    {
	DummyClient client = new DummyClient(NON_SERIALIZABLE);
	try {
	    client.connect(serverNode.getAppPort());
	    client.login("password");
	    fail("expected login failure");
	} catch (RuntimeException e) {
	    if (e.getMessage().equals(LOGIN_FAILED_MESSAGE)) {
		System.err.println("login refused");
		if (SimpleTestIdentityAuthenticator.allIdentities.
		        getNotifyLoggedIn(NON_SERIALIZABLE))
		{
		    fail("unexpected notifyLoggedIn invoked on identity: " +
			 NON_SERIALIZABLE);
		}
		return;
	    } else {
		fail("unexpected login failure: " + e);
	    }
	} finally {
	    client.disconnect(false);
	}
    }

    public void testLoggedInReturningNullClientSessionListener()
	throws Exception
    {
	DummyClient client = new DummyClient(RETURN_NULL);
	try {
	    client.connect(serverNode.getAppPort());
	    client.login("bar");
	    fail("expected login failure");	
	} catch (RuntimeException e) {
	    if (e.getMessage().equals(LOGIN_FAILED_MESSAGE)) {
		System.err.println("login refused");
		if (SimpleTestIdentityAuthenticator.allIdentities.
		        getNotifyLoggedIn(NON_SERIALIZABLE))
		{
		    fail("unexpected notifyLoggedIn invoked on identity: " +
			 NON_SERIALIZABLE);
		}
		return;
	    } else {
		fail("unexpected login failure: " + e);
	    }
	} finally {
	    client.disconnect(false);
	}
    }

    public void testLoggedInThrowingRuntimeException()
	throws Exception
    {
	DummyClient client = new DummyClient(THROW_RUNTIME_EXCEPTION);
	try {
	    client.connect(serverNode.getAppPort());
	    client.login("bar");
	    fail("expected login failure");	
	} catch (RuntimeException e) {
	    if (e.getMessage().equals(LOGIN_FAILED_MESSAGE)) {
		System.err.println("login refused");
		if (SimpleTestIdentityAuthenticator.allIdentities.
		        getNotifyLoggedIn(NON_SERIALIZABLE))
		{
		    fail("unexpected notifyLoggedIn invoked on identity: " +
			 NON_SERIALIZABLE);
		}
		return;
	    } else {
		fail("unexpected login failure: " + e);
	    }
	} finally {
	    client.disconnect(false);
	}
    }

    public void testLogoutRequestAndDisconnectedCallback() throws Exception {
	DummyClient client = new DummyClient("logout");
	try {
	    client.connect(serverNode.getAppPort());
	    client.login("test");
	    checkBindings(1);
	    client.logout();
	    client.checkDisconnected(true);
	    checkBindings(0);	    
	} catch (InterruptedException e) {
	    e.printStackTrace();
	    fail("testLogout interrupted");
	} finally {
	    client.disconnect(false);
	}
    }

    public void testDisconnectedCallbackThrowingNonRetryableException()
	throws Exception
    {
	DummyClient client =
	    new DummyClient(DISCONNECT_THROWS_NONRETRYABLE_EXCEPTION);
	try {
	    client.connect(serverNode.getAppPort());
	    client.login("test");
	    checkBindings(1);
	    client.logout();
	    client.checkDisconnected(true);
	    // give scheduled task a chance to clean up...
	    Thread.sleep(250);
	    checkBindings(0);	    
	} finally {
	    client.disconnect(false);
	}
    }

    public void testLogoutAndNotifyLoggedOutCallback() throws Exception {
	String name = "logout";
	DummyClient client = new DummyClient(name);
	try {
	    client.connect(serverNode.getAppPort());
	    client.login("password");
	    client.logout();
	    if (SimpleTestIdentityAuthenticator.allIdentities.
                    getNotifyLoggedIn(name)) {
		System.err.println(
		    "notifyLoggedIn invoked for identity: " + name);
	    } else {
		fail("notifyLoggedIn not invoked for identity: " + name);
	    }
	    if (SimpleTestIdentityAuthenticator.allIdentities.
                    getNotifyLoggedOut(name)) {
		System.err.println(
		    "notifyLoggedOut invoked for identity: " + name);
	    } else {
		fail("notifyLoggedOut not invoked for identity: " + name);
	    }
	} finally {
            client.disconnect(false);
	}
    }


    public void testNotifyClientSessionListenerAfterCrash() throws Exception {
	String name = "testRemoveListener";
	DummyClient client = new DummyClient(name);
	try {
	    List<String> nodeKeys = getServiceBindingKeys(NODE_PREFIX);
	    System.err.println("Node keys: " + nodeKeys);
	    if (nodeKeys.isEmpty()) {
		fail("no node keys");
	    } else if (nodeKeys.size() > 1) {
		fail("more than one node key");
	    }
	    
	    client.connect(serverNode.getAppPort());
	    client.login("password");
	    checkBindings(1);

            // Simulate "crash"
            tearDown(false);
	    String failedNodeKey = nodeKeys.get(0);
            setUp(false);
	    client.checkDisconnected(false);
	    System.err.println("check for session bindings being removed.");
	    checkBindings(0);
	    // Wait to make sure that node key is cleaned up.
	    Thread.sleep(WAIT_TIME);
	    nodeKeys = getServiceBindingKeys(NODE_PREFIX);
	    System.err.println("Node keys: " + nodeKeys);
	    if (nodeKeys.contains(failedNodeKey)) {
		fail("failed node key not removed: " + failedNodeKey);
	    }
	    
	} finally {
	    client.disconnect(false);
	}
    }

    /**
     * Check that the session bindings are the expected number and throw an
     * exception if they aren't.
     */
    private void checkBindings(int numExpected) throws Exception {
	
	List<String> listenerKeys = getServiceBindingKeys(LISTENER_PREFIX);
	System.err.println("Listener keys: " + listenerKeys);
	if (listenerKeys.size() != numExpected) {
	    fail("expected " + numExpected + " listener keys, got " +
		 listenerKeys.size());
	}
	    
	List<String> sessionKeys = getServiceBindingKeys(SESSION_PREFIX);
	System.err.println("Session keys: " + sessionKeys);
	if (sessionKeys.size() != numExpected) {
	    fail("expected " + numExpected + " session keys, got " +
		 sessionKeys.size());
	}
	    
	List<String> sessionNodeKeys =
	    getServiceBindingKeys(SESSION_NODE_PREFIX);
	System.err.println("Session node keys: " + sessionNodeKeys);
	if (sessionNodeKeys.size() != numExpected) {
	    fail("expected " + numExpected + " session node keys, got " +
		 sessionNodeKeys.size());
	}
    }
    
    private List<String> getServiceBindingKeys(String prefix) throws Exception {
        GetKeysTask task = new GetKeysTask(prefix);
        taskScheduler.runTransactionalTask(task, taskOwner);
        return task.getKeys();
    }

    private class GetKeysTask extends AbstractKernelRunnable {
        private List<String> keys = new ArrayList<String>();
        private final String prefix;
        GetKeysTask(String prefix) {
            this.prefix = prefix;
        }
        public void run() throws Exception {
            String key = prefix;
            for (;;) {
                key = dataService.nextServiceBoundName(key);
                if (key == null ||
                    ! key.regionMatches(
                          0, prefix, 0, prefix.length()))
                {
                    break;
                }
                keys.add(key);
            }
        }
        public List<String> getKeys() { return keys;}
    }

    /* -- test ClientSession -- */

    public void testClientSessionIsConnected() throws Exception {
	DummyClient client = new DummyClient("clientname");
	try {
	    client.connect(serverNode.getAppPort());
	    client.login("dummypassword");
            taskScheduler.runTransactionalTask(new AbstractKernelRunnable() {
                public void run() {
                    DummyAppListener appListener = getAppListener();
                    Set<ClientSession> sessions = appListener.getSessions();
                    if (sessions.isEmpty()) {
                        fail("appListener contains no client sessions!");
                    }
                    for (ClientSession session : appListener.getSessions()) {
                        if (session.isConnected() == true) {
                            System.err.println("session is connected");
                            return;
                        } else {
                            fail("Expected connected session: " + session);
                        }
                    }
                    fail("expected a connected session");
                }
            }, taskOwner);
	} finally {
	    client.disconnect(false);
	}
    }

    public void testClientSessionGetName() throws Exception {
	final String name = "clientname";
	DummyClient client = new DummyClient(name);
	try {
	    client.connect(serverNode.getAppPort());
	    client.login("dummypassword");
            taskScheduler.runTransactionalTask(new AbstractKernelRunnable() {
                public void run() {
                    DummyAppListener appListener = getAppListener();
                    Set<ClientSession> sessions = appListener.getSessions();
                    if (sessions.isEmpty()) {
                        fail("appListener contains no client sessions!");
                    }
                    for (ClientSession session : appListener.getSessions()) {
                        if (session.getName().equals(name)) {
                            System.err.println("names match");
                            return;
                        } else {
                            fail("Expected session name: " + name +
                                 ", got: " + session.getName());
                        }
                    }
                    fail("expected disconnected session");
                }
             }, taskOwner);
	} finally {
	    client.disconnect(false);
	}
    }

    /**
     * Test sending from the server to the client session in a transaction that
     * aborts with a retryable exception to make sure that message buffers are
<<<<<<< HEAD
     * reclaimed.  Try sending 4K bytes, and have the task abort 40 times with
     * a retryable exception so the task is retried.  If the buffers are not
     * being reclaimed then the sends will eventually fail because the buffer
     * space is used up.
=======
     * reclaimed.  Try sending 4K bytes, and have the task abort 100 times with
     * a retryable exception so the task is retried.  If the buffers are not
     * being reclaimed then the sends will eventually fail because the buffer
     * space is used up.  Note that this test assumes that sending 400 KB of
     * data will surpass the I/O throttling limit.
>>>>>>> 5c28df2e
     */
    public void testClientSessionSendAbortRetryable() throws Exception {
	DummyClient client = new DummyClient("clientname");
	try {
	    client.connect(serverNode.getAppPort());
	    client.login("dummypassword");
	    taskScheduler.runTransactionalTask(
		new AbstractKernelRunnable() {
		    int tryCount = 0;
		    public void run() {
			Set<ClientSession> sessions =
			    getAppListener().getSessions();
			ClientSession session = sessions.iterator().next();
			try {
			    session.send(ByteBuffer.wrap(new byte[4096]));
			} catch (MessageRejectedException e) {
<<<<<<< HEAD
			    throw new RuntimeException(
				"Should not run out of buffer space: " + e, e);
			}
			if (++tryCount < 40) {
=======
			    fail("Should not run out of buffer space: " + e);
			}
			if (++tryCount < 100) {
>>>>>>> 5c28df2e
			    throw new MaybeRetryException("Retryable",  true);
			}
		    }
		}, taskOwner);
	} finally {
	    client.disconnect(false);
	}
    }

    public void testClientSend() throws Exception {
	sendMessagesAndCheck(5, 5, null);
    }

    public void testClientSendWithListenerThrowingRetryableException()
	throws Exception
    {
	sendMessagesAndCheck(
	    5, 5, new MaybeRetryException("retryable", true));
    }

    public void testClientSendWithListenerThrowingNonRetryableException()
	throws Exception
    {
	sendMessagesAndCheck(
	    5, 4, new MaybeRetryException("non-retryable", false));
    }

    private void sendMessagesAndCheck(
	int numMessages, int expectedMessages, RuntimeException exception)
	throws Exception
    {
	String name = "clientname";
	DummyClient client = new DummyClient(name);
	try {
	    client.connect(serverNode.getAppPort());
	    client.login("dummypassword");
	    client.sendMessages(numMessages, expectedMessages, exception);
	} finally {
	    client.disconnect(false);
	}
    }

    /* -- other methods -- */

    /** Find the app listener */
    private DummyAppListener getAppListener() {
	return (DummyAppListener) dataService.getServiceBinding(
	    StandardProperties.APP_LISTENER);
    }

    /**
     * Dummy client code for testing purposes.
     */
    private class DummyClient {

	private String name;
	private String password;
	private Connector<SocketAddress> connector;
	private ConnectionListener listener;
	private Connection connection;
	private boolean connected = false;
	private final Object lock = new Object();
	private final Object disconnectedCallbackLock = new Object();
	private final Object receivedAllMessagesLock = new Object();
	private boolean loginAck = false;
	private boolean loginSuccess = false;
	private boolean loginRedirect = false;
	private boolean logoutAck = false;
        private boolean awaitGraceful = false;
        private boolean awaitLoginFailure = false;
	private String reason;
	private String redirectHost;
	private CompactId sessionId;
	private CompactId reconnectionKey;
	private final AtomicLong sequenceNumber = new AtomicLong(0);
	
	volatile boolean receivedDisconnectedCallback = false;
	volatile boolean graceful = false;
	
	volatile RuntimeException throwException;
	volatile int expectedMessages;
	Queue<byte[]> messages = new ConcurrentLinkedQueue<byte[]>();
	

	DummyClient(String name) {
	    this.name = name;
	    dummyClients.put(name, this);
	}

	void connect(int port) {
	    connected = false;
	    listener = new Listener();
	    try {
		SocketEndpoint endpoint =
		    new SocketEndpoint(
		        new InetSocketAddress(InetAddress.getLocalHost(), port),
			TransportType.RELIABLE);
		connector = endpoint.createConnector();
		connector.connect(listener);
	    } catch (Exception e) {
		System.err.println("DummyClient.connect throws: " + e);
		e.printStackTrace();
		throw new RuntimeException("DummyClient.connect failed", e);
	    }
	    synchronized (lock) {
		try {
		    if (connected == false) {
			lock.wait(WAIT_TIME);
		    }
		    if (connected != true) {
			throw new RuntimeException(
 			    "DummyClient.connect timed out");
		    }
		} catch (InterruptedException e) {
		    throw new RuntimeException(
			"DummyClient.connect timed out", e);
		}
	    }
	    
	}

	void disconnect(boolean graceful) {
            System.err.println("DummyClient.disconnect: " + graceful);

            if (graceful) {
                logout();
                return;
            }

            synchronized (lock) {
                if (connected == false) {
                    return;
                }
                try {
                    connection.close();
                } catch (IOException e) {
                    System.err.println(
                        "DummyClient.disconnect exception:" + e);
                    connected = false;
                    lock.notifyAll();
                }
            }
	}

	/**
	 * Returns {@code true} if login was successful, and returns
	 * {@code false} if login was redirected.
	 */
	boolean login(String password) {
	    synchronized (lock) {
		if (connected == false) {
		    throw new RuntimeException(
			"DummyClient.login not connected");
		}
	    }
	    this.password = password;

	    MessageBuffer buf =
		new MessageBuffer(2 + MessageBuffer.getSize(name) +
				  MessageBuffer.getSize(password));
	    buf.putByte(SimpleSgsProtocol.LOGIN_REQUEST).
                putByte(SimpleSgsProtocol.VERSION).
		putString(name).
		putString(password);
	    loginAck = false;
	    try {
		connection.sendBytes(buf.getBuffer());
	    } catch (IOException e) {
		throw new RuntimeException(e);
	    }
	    synchronized (lock) {
		try {
		    if (loginAck == false) {
			lock.wait(WAIT_TIME);
		    }
		    if (loginAck != true) {
			throw new RuntimeException(
			    "DummyClient.login timed out");
		    }
		    if (loginRedirect == true) {
			return false;
		    }
		    if (!loginSuccess) {
			throw new RuntimeException(LOGIN_FAILED_MESSAGE);
		    }
		} catch (InterruptedException e) {
		    throw new RuntimeException(
			"DummyClient.login timed out", e);
		}
	    }
	    return true;
	}

	/**
	 * Throws a {@code RuntimeException} if this session is not
	 * logged in.
	 */
	private void checkLoggedIn() {
	    synchronized (lock) {
		if (!connected || !loginSuccess) {
		    throw new RuntimeException(
			"DummyClient.login not connected or loggedIn");
		}
	    }
	}

	/**
	 * Sends a SESSION_MESSAGE.
	 */
	void sendMessage(byte[] message) {
	    checkLoggedIn();

	    MessageBuffer buf =
		new MessageBuffer(1+ message.length);
	    buf.putByte(SimpleSgsProtocol.SESSION_MESSAGE).
		putBytes(message);
	    try {
		connection.sendBytes(buf.getBuffer());
	    } catch (IOException e) {
		throw new RuntimeException(e);
	    }
	}

	void sendMessages(int numMessages, int expectedMessages, RuntimeException re) {
	    this.expectedMessages = expectedMessages;
	    this.throwException = re;
	    
	    for (int i = 0; i < numMessages; i++) {
		MessageBuffer buf = new MessageBuffer(4);
		buf.putInt(i);
		sendMessage(buf.getBuffer());
	    }
	    
	    synchronized (receivedAllMessagesLock) {
		if (messages.size() != expectedMessages) {
		    try {
			receivedAllMessagesLock.wait(WAIT_TIME);
		    } catch (InterruptedException e) {
		    }
		    int receivedMessages = messages.size();
		    if (receivedMessages != expectedMessages) {
			fail("expected " + expectedMessages + ", received " +
			     receivedMessages);
		    }
		}
	    }
	}

	void logout() {
            synchronized (lock) {
                if (connected == false) {
                    return;
                }
                MessageBuffer buf = new MessageBuffer(1);
                buf.putByte(SimpleSgsProtocol.LOGOUT_REQUEST);
                logoutAck = false;
                awaitGraceful = true;
                try {
                    connection.sendBytes(buf.getBuffer());
                } catch (IOException e) {
                    throw new RuntimeException(e);
                }
                synchronized (lock) {
                    try {
                        if (logoutAck == false) {
                            lock.wait(WAIT_TIME);
                        }
                        if (logoutAck != true) {
                            throw new RuntimeException(
                                "DummyClient.disconnect timed out");
                        }
                    } catch (InterruptedException e) {
                        throw new RuntimeException(
                            "DummyClient.disconnect timed out", e);
                    }
                }
            }
	}

	void checkDisconnected(boolean graceful) throws Exception {
	    synchronized (disconnectedCallbackLock) {
		if (!receivedDisconnectedCallback) {
		    disconnectedCallbackLock.wait(WAIT_TIME);
		}
	    }
	    if (!receivedDisconnectedCallback) {
		fail("disconnected callback not invoked");
	    } else if (this.graceful != graceful) {
		fail("graceful was: " + this.graceful +
		     ", expected: " + graceful);
	    }
	    System.err.println("disconnect successful");
	}
	
	private class Listener implements ConnectionListener {

	    List<byte[]> messageList = new ArrayList<byte[]>();
	    
            /** {@inheritDoc} */
	    public void bytesReceived(Connection conn, byte[] buffer) {
		if (connection != conn) {
		    System.err.println(
			"DummyClient.Listener connected wrong handle, got:" +
			conn + ", expected:" + connection);
		    return;
		}

		MessageBuffer buf = new MessageBuffer(buffer);

		byte opcode = buf.getByte();

		switch (opcode) {

		case SimpleSgsProtocol.LOGIN_SUCCESS:
		    sessionId = CompactId.getCompactId(buf);
		    synchronized (lock) {
			loginAck = true;
			loginSuccess = true;
			System.err.println("login succeeded: " + name);
			lock.notifyAll();
		    }
		    break;
		    
		case SimpleSgsProtocol.LOGIN_FAILURE:
		    reason = buf.getString();
		    synchronized (lock) {
			loginAck = true;
			loginSuccess = false;
			System.err.println("login failed: " + name +
					   ", reason:" + reason);
			lock.notifyAll();
		    }
		    break;

		case SimpleSgsProtocol.LOGIN_REDIRECT:
		    redirectHost = buf.getString();
		    synchronized (lock) {
			loginAck = true;
			loginRedirect = true;
			System.err.println("login redirected: " + name +
					   ", host:" + redirectHost);
			lock.notifyAll();
		    } break;

		case SimpleSgsProtocol.LOGOUT_SUCCESS:
                    synchronized (lock) {
                        logoutAck = true;
                        System.err.println("logout succeeded: " + name);
                        // let disconnect do the lock notification
                    }
		    break;

		case SimpleSgsProtocol.SESSION_MESSAGE:
		    byte[] message = buf.getBytes(buf.limit() - buf.position());
		    synchronized (lock) {
			messageList.add(message);
			System.err.println("message received: " + message);
			lock.notifyAll();
		    }
		    break;

		default:
		    System.err.println(	
		"bytesReceived: unknown op code: " + opcode);
		    break;
		}
	    }

            /** {@inheritDoc} */
	    public void connected(Connection conn) {
		System.err.println("DummyClient.Listener.connected");
		if (connection != null) {
		    System.err.println(
			"DummyClient.Listener.already connected handle: " +
			connection);
		    return;
		}
		connection = conn;
		synchronized (lock) {
		    connected = true;
		    lock.notifyAll();
		}
	    }

            /** {@inheritDoc} */
	    public void disconnected(Connection conn) {
                synchronized (lock) {
                    // Hack since client might not get last msg
                    if (awaitGraceful) {
                        // Pretend they logged out gracefully
                        logoutAck = true;
                    } else if (! loginAck) {
                        // Pretend they got a login failure message
                        loginAck = true;
                        loginSuccess = false;
                        reason = "disconnected before login ack";
                    }
                    connected = false;
                    lock.notifyAll();
                }
	    }
	    
            /** {@inheritDoc} */
	    public void exceptionThrown(Connection conn, Throwable exception) {
		System.err.println("DummyClient.Listener.exceptionThrown " +
				   "exception:" + exception);
		exception.printStackTrace();
	    }
	}
    }

    public static class DummyAppListener implements AppListener, Serializable {

	private final static long serialVersionUID = 1L;

	private final Map<ManagedReference<ClientSession>,
			  ManagedReference<DummyClientSessionListener>>
	    sessions = Collections.synchronizedMap(
		new HashMap<ManagedReference<ClientSession>,
			    ManagedReference<DummyClientSessionListener>>());

        /** {@inheritDoc} */
	public ClientSessionListener loggedIn(ClientSession session) {

	    String name = session.getName();
	    DummyClientSessionListener listener;
	    
	    if (name.equals(RETURN_NULL)) {
		return null;
	    } else if (name.equals(NON_SERIALIZABLE)) {
		return new NonSerializableClientSessionListener();
	    } else if (name.equals(THROW_RUNTIME_EXCEPTION)) {
		throw new RuntimeException("loggedIn throwing an exception");
	    } else if (name.equals(DISCONNECT_THROWS_NONRETRYABLE_EXCEPTION)) {
		listener = new DummyClientSessionListener(name, true);
	    } else {
		listener = new DummyClientSessionListener(name, false);
	    }
	    DataManager dataManager = AppContext.getDataManager();
	    ManagedReference<ClientSession> sessionRef =
		dataManager.createReference(session);
	    ManagedReference<DummyClientSessionListener> listenerRef =
		dataManager.createReference(listener);
	    dataManager.markForUpdate(this);
	    sessions.put(sessionRef, listenerRef);
	    System.err.println("DummyAppListener.loggedIn: session:" + session);
	    return listener;
	}

        /** {@inheritDoc} */
	public void initialize(Properties props) {
	}

	private Set<ClientSession> getSessions() {
	    Set<ClientSession> sessionSet =
		new HashSet<ClientSession>();
	    for (ManagedReference<ClientSession> sessionRef
		     : sessions.keySet())
	    {
		sessionSet.add(sessionRef.get());
	    }
	    return sessionSet;
	}
    }

    private static class NonSerializableClientSessionListener
	implements ClientSessionListener
    {
        /** {@inheritDoc} */
	public void disconnected(boolean graceful) {
	}

        /** {@inheritDoc} */
	public void receivedMessage(ByteBuffer message) {
	}
    }

    private static class DummyClientSessionListener
	implements ClientSessionListener, Serializable, ManagedObject
    {
	private final static long serialVersionUID = 1L;
	private final String name;
	private final boolean disconnectedThrowsException;
	private int seq = -1;
	
	
	DummyClientSessionListener(
	    String name, boolean disconnectedThrowsException)
	{
	    this.name = name;
	    this.disconnectedThrowsException = disconnectedThrowsException;
	}

        /** {@inheritDoc} */
	public void disconnected(boolean graceful) {
	    System.err.println("DummyClientSessionListener[" + name +
			       "] disconnected invoked with " + graceful);
	    AppContext.getDataManager().markForUpdate(this);
	    DummyClient client = dummyClients.get(name);
	    client.receivedDisconnectedCallback = true;
	    client.graceful = graceful;
	    synchronized (client.disconnectedCallbackLock) {
		client.disconnectedCallbackLock.notifyAll();
	    }
	    if (disconnectedThrowsException) {
		throw new RuntimeException(
		    "disconnected throws non-retryable exception");
	    }
	}

        /** {@inheritDoc} */
	public void receivedMessage(ByteBuffer message) {
            byte[] bytes = new byte[message.remaining()];
            message.asReadOnlyBuffer().get(bytes);
	    int num = message.getInt();
	    DummyClient client = dummyClients.get(name);
	    System.err.println("receivedMessage: " + num + 
			       "\nthrowException: " + client.throwException);
	    if (num <= seq) {
		throw new RuntimeException(
		    "expected message greater than " + seq + ", got " + num);
	    }
	    AppContext.getDataManager().markForUpdate(this);
	    client.messages.add(bytes);
	    seq = num;
	    if (client.throwException != null) {
		RuntimeException re = client.throwException;
		client.throwException = null;
		throw re;
	    }
	    if (client.messages.size() == client.expectedMessages) {
		synchronized (client.receivedAllMessagesLock) {
		    client.receivedAllMessagesLock.notifyAll();
		}
	    }
	}
    }

    private static class MaybeRetryException
	extends RuntimeException implements ExceptionRetryStatus
    {
	private static final long serialVersionUID = 1L;
	private boolean retry;

	public MaybeRetryException(String s, boolean retry) {
	    super(s);
	    this.retry = retry;
	}

	public boolean shouldRetry() {
	    return retry;
	}
    }
	
}<|MERGE_RESOLUTION|>--- conflicted
+++ resolved
@@ -663,18 +663,11 @@
     /**
      * Test sending from the server to the client session in a transaction that
      * aborts with a retryable exception to make sure that message buffers are
-<<<<<<< HEAD
-     * reclaimed.  Try sending 4K bytes, and have the task abort 40 times with
-     * a retryable exception so the task is retried.  If the buffers are not
-     * being reclaimed then the sends will eventually fail because the buffer
-     * space is used up.
-=======
      * reclaimed.  Try sending 4K bytes, and have the task abort 100 times with
      * a retryable exception so the task is retried.  If the buffers are not
      * being reclaimed then the sends will eventually fail because the buffer
      * space is used up.  Note that this test assumes that sending 400 KB of
      * data will surpass the I/O throttling limit.
->>>>>>> 5c28df2e
      */
     public void testClientSessionSendAbortRetryable() throws Exception {
 	DummyClient client = new DummyClient("clientname");
@@ -691,16 +684,9 @@
 			try {
 			    session.send(ByteBuffer.wrap(new byte[4096]));
 			} catch (MessageRejectedException e) {
-<<<<<<< HEAD
-			    throw new RuntimeException(
-				"Should not run out of buffer space: " + e, e);
-			}
-			if (++tryCount < 40) {
-=======
 			    fail("Should not run out of buffer space: " + e);
 			}
 			if (++tryCount < 100) {
->>>>>>> 5c28df2e
 			    throw new MaybeRetryException("Retryable",  true);
 			}
 		    }
