package com.sun.sgs.test.impl.service.session;

import com.sun.sgs.app.AppListener;
import com.sun.sgs.app.Channel;
import com.sun.sgs.app.ChannelListener;
import com.sun.sgs.app.ChannelManager;
import com.sun.sgs.app.ClientSession;
import com.sun.sgs.app.ClientSessionListener;
import com.sun.sgs.app.DataManager;
import com.sun.sgs.app.Delivery;
import com.sun.sgs.app.ManagedObject;
import com.sun.sgs.app.ManagedReference;
import com.sun.sgs.app.NameExistsException;
import com.sun.sgs.app.NameNotBoundException;
import com.sun.sgs.app.PeriodicTaskHandle;
import com.sun.sgs.app.Task;
import com.sun.sgs.app.TaskManager;
import com.sun.sgs.app.TransactionNotActiveException;
import com.sun.sgs.auth.Identity;
import com.sun.sgs.auth.IdentityCredentials;
import com.sun.sgs.auth.IdentityManager;
import com.sun.sgs.impl.auth.NamePasswordCredentials;
import com.sun.sgs.impl.io.CompleteMessageFilter;
import com.sun.sgs.impl.io.SocketEndpoint;
import com.sun.sgs.impl.io.IOConstants.TransportType;
import com.sun.sgs.impl.kernel.DummyAbstractKernelAppContext;
import com.sun.sgs.impl.kernel.MinimalTestKernel;
import com.sun.sgs.impl.service.channel.ChannelServiceImpl;
import com.sun.sgs.impl.service.data.DataServiceImpl;
import com.sun.sgs.impl.service.data.store.DataStoreImpl;
import com.sun.sgs.impl.service.session.ClientSessionServiceImpl;
import com.sun.sgs.impl.service.session.SgsProtocol;
import com.sun.sgs.impl.service.task.TaskServiceImpl;
import com.sun.sgs.impl.util.MessageBuffer;
import com.sun.sgs.io.IOConnector;
import com.sun.sgs.io.IOHandle;
import com.sun.sgs.io.IOHandler;
import com.sun.sgs.kernel.ComponentRegistry;
import com.sun.sgs.kernel.KernelRunnable;
import com.sun.sgs.kernel.Priority;
import com.sun.sgs.kernel.RecurringTaskHandle;
import com.sun.sgs.kernel.TaskOwner;
import com.sun.sgs.kernel.TaskReservation;
import com.sun.sgs.kernel.TaskScheduler;
import com.sun.sgs.service.ClientSessionService;
import com.sun.sgs.service.DataService;
import com.sun.sgs.service.TaskService;
import com.sun.sgs.service.TransactionProxy;
import com.sun.sgs.test.util.DummyComponentRegistry;
import com.sun.sgs.test.util.DummyTaskScheduler;
import com.sun.sgs.test.util.DummyTransaction;
import com.sun.sgs.test.util.DummyTransactionProxy;
import java.io.ByteArrayInputStream;
import java.io.ByteArrayOutputStream;
import java.io.File;
import java.io.IOException;
import java.io.ObjectInputStream;
import java.io.ObjectOutputStream;
import java.io.Serializable;
import java.net.InetAddress;
import java.net.InetSocketAddress;
import java.net.SocketAddress;
import java.util.ArrayList;
import java.util.Arrays;
import java.util.Collection;
import java.util.Collections;
import java.util.HashMap;
import java.util.List;
import java.util.Map;
import java.util.Set;
import java.util.Properties;
import junit.framework.Test;
import junit.framework.TestCase;

public class TestClientSessionServiceImpl extends TestCase {
    /** The name of the DataServiceImpl class. */
    private static final String DataStoreImplClassName =
	DataStoreImpl.class.getName();

    /** The name of the DataServiceImpl class. */
    private static final String DataServiceImplClassName =
	DataServiceImpl.class.getName();

    /** Directory used for database shared across multiple tests. */
    private static String dbDirectory =
	System.getProperty("java.io.tmpdir") + File.separator +
	"TestClientSessionServiceImpl.db";

    /** The port for the client session service. */
    private static int PORT = 8307;

    /** Properties for the session service. */
    private static Properties serviceProps = createProperties(
	"com.sun.sgs.appName", "TestClientSessionServiceImpl",
	"com.sun.sgs.port", Integer.toString(PORT));

    /** Properties for creating the shared database. */
    private static Properties dbProps = createProperties(
	DataStoreImplClassName + ".directory",
	dbDirectory,
	"com.sun.sgs.appName", "TestClientSessionServiceImpl",
	DataServiceImplClassName + ".debugCheckInterval", "1");

    private static String LOGIN_FAILED_MESSAGE = "login failed";

    private final static int WAIT_TIME = 1000;
    
    private static Object disconnectedCallbackLock = new Object();
    
    /**
     * Delete the database directory at the start of the test run, but not for
     * each test.
     */
    static {
	System.err.println("Deleting database directory");
	deleteDirectory(dbDirectory);
    }

    /** A per-test database directory, or null if not created. */
    private String directory;
    
    private static DummyTransactionProxy txnProxy =
	MinimalTestKernel.getTransactionProxy();

    private DummyAbstractKernelAppContext appContext;
    private DummyComponentRegistry systemRegistry;
    private DummyComponentRegistry serviceRegistry;
    private DummyTransaction txn;
    
    private DataServiceImpl dataService;
    private ChannelServiceImpl channelService;
    private ClientSessionServiceImpl sessionService;
    private TaskServiceImpl taskService;
    private DummyTaskScheduler taskScheduler;
    private DummyIdentityManager identityManager;

    /** True if test passes. */
    private boolean passed;

    /** Constructs a test instance. */
    public TestClientSessionServiceImpl(String name) {
	super(name);
    }

    /** Creates and configures the session service. */
    protected void setUp() throws Exception {
	passed = false;
	System.err.println("Testcase: " + getName());
	appContext = MinimalTestKernel.createContext();
	systemRegistry = MinimalTestKernel.getSystemRegistry(appContext);
	serviceRegistry = MinimalTestKernel.getServiceRegistry(appContext);
	    
	// create services
	dataService = createDataService(systemRegistry);
	taskService = new TaskServiceImpl(new Properties(), systemRegistry);
	identityManager = new DummyIdentityManager();
	systemRegistry.setComponent(IdentityManager.class, identityManager);
	sessionService =
	    new ClientSessionServiceImpl(serviceProps, systemRegistry);
	channelService = new ChannelServiceImpl(serviceProps, systemRegistry);

	createTransaction();

	// configure data service
        dataService.configure(serviceRegistry, txnProxy);
        txnProxy.setComponent(DataService.class, dataService);
        txnProxy.setComponent(DataServiceImpl.class, dataService);
        serviceRegistry.setComponent(DataManager.class, dataService);
        serviceRegistry.setComponent(DataService.class, dataService);
        serviceRegistry.setComponent(DataServiceImpl.class, dataService);

	// configure task service
        taskService.configure(serviceRegistry, txnProxy);
        txnProxy.setComponent(TaskService.class, taskService);
        txnProxy.setComponent(TaskServiceImpl.class, taskService);
        serviceRegistry.setComponent(TaskManager.class, taskService);
        serviceRegistry.setComponent(TaskService.class, taskService);
        serviceRegistry.setComponent(TaskServiceImpl.class, taskService);
	//serviceRegistry.registerAppContext();

	// configure client session service
	sessionService.configure(serviceRegistry, txnProxy);
	serviceRegistry.setComponent(
	    ClientSessionService.class, sessionService);
	txnProxy.setComponent(
	    ClientSessionService.class, sessionService);
	
	// configure channel service
	channelService.configure(serviceRegistry, txnProxy);
	serviceRegistry.setComponent(ChannelManager.class, channelService);
	
	txn.commit();
	createTransaction();
    }

    /** Sets passed if the test passes. */
    protected void runTest() throws Throwable {
	super.runTest();
	passed = true;
    }
    
    /** Cleans up the transaction. */
    protected void tearDown() throws Exception {
	sessionService.shutdown();
	if (txn != null) {
	    try {
		txn.abort();
	    } catch (IllegalStateException e) {
	    }
	    txn = null;
	}
        if (dataService != null) {
            dataService.shutdown();
        }
        dataService = null;
        deleteDirectory(dbDirectory);
        MinimalTestKernel.destroyContext(appContext);
    }
 
    /* -- Test constructor -- */

    public void testConstructorNullProperties() {
	try {
	    new ClientSessionServiceImpl(null, new DummyComponentRegistry());
	    fail("Expected NullPointerException");
	} catch (NullPointerException e) {
	    System.err.println(e);
	}
    }

    public void testConstructorNullComponentRegistry() {
	try {
	    new ClientSessionServiceImpl(serviceProps, null);
	    fail("Expected NullPointerException");
	} catch (NullPointerException e) {
	    System.err.println(e);
	}
    }

    public void testConstructorNoAppName() throws Exception {
	try {
	    new ClientSessionServiceImpl(
		new Properties(), new DummyComponentRegistry());
	    fail("Expected IllegalArgumentException");
	} catch (IllegalArgumentException e) {
	    System.err.println(e);
	}
    }

    public void testConstructorNoPort() throws Exception {
	try {
	    Properties props =
		createProperties("com.sun.sgs.appName",
				 "TestClientSessionServiceImpl");
	    new ClientSessionServiceImpl(
		props, new DummyComponentRegistry());

	    fail("Expected IllegalArgumentException");
	} catch (IllegalArgumentException e) {
	    System.err.println(e);
	}
    }

    /* -- Test connecting, logging in, logging out with server -- */

    public void testConnection() throws Exception {
	DummyClient client = new DummyClient();
	try {
	    client.connect(PORT);
	} catch (Exception e) {
	    System.err.println("Exception: " + e);
	    Throwable t = e.getCause();
	    System.err.println("caused by: " + t);
	    System.err.println("detail message: " + t.getMessage());
	    throw e;
	    
	} finally {
	    client.disconnect(false);
	}
    }

    public void testLoginSuccess() throws Exception {
	registerAppListener();
	DummyClient client = new DummyClient();
	try {
	    client.connect(PORT);
	    client.login("foo", "bar");
	} finally {
	    if (client != null) {
		client.disconnect(false);
	    }
	}
    }

    public void testLoginRefused() throws Exception {
	registerAppListener();
	DummyClient client = new DummyClient();
	try {
	    client.connect(PORT);
	    client.login("foo", "bar");
	    try {
		client.login("foo", "bar");
	    } catch (RuntimeException e) {
		if (e.getMessage().equals(LOGIN_FAILED_MESSAGE)) {
		    System.err.println("login refused");
		    return;
		} else {
		    fail("unexpected login failure: " + e);
		}
	    }
	    fail("expected login failure");
	} finally {
	    client.disconnect(false);
	}
    }
    
    public void testLogoutRequestAndDisconnectedCallback() throws Exception {
	registerAppListener();
	DummyClient client = new DummyClient();
	String name = "logout";
	try {
	    client.connect(PORT);
	    client.login(name, "test");
	    client.logout();
	    DummyClientSessionListener sessionListener =
		getClientSessionListener(name);
	    if (sessionListener == null) {
		fail("listener is null!");
	    } else {
		synchronized (disconnectedCallbackLock) {

		    if (!sessionListener.receivedDisconnectedCallback) {
			disconnectedCallbackLock.wait(WAIT_TIME);
			sessionListener = getClientSessionListener(name);
		    }

		    if (!sessionListener.receivedDisconnectedCallback) {
			fail("disconnected callback not invoked");
		    } else if (!sessionListener.graceful) {
			fail("disconnection was not graceful");
		    }
		    System.err.println("Logout successful");
		}
	    }
	} catch (InterruptedException e) {
	    e.printStackTrace();
	    fail("testLogout interrupted");
	} finally {
	    client.disconnect(false);
	}
    }

    private DummyClientSessionListener getClientSessionListener(String name)
	throws Exception
    {
	createTransaction();
	DummyClientSessionListener sessionListener =
	    getAppListener().getClientSessionListener(name);
	txn.commit();
	return sessionListener;
    }

    /* -- test ClientSession -- */

    public void testClientSessionIsConnected() throws Exception {
	registerAppListener();
	DummyClient client = new DummyClient();
	String name = "clientname";
	try {
	    client.connect(PORT);
	    client.login(name, "dummypassword");
	    createTransaction();
	    DummyAppListener appListener = getAppListener();
	    Set<ClientSession> sessions = appListener.getSessions();
	    if (sessions.isEmpty()) {
		fail("appListener contains no client sessions!");
	    }
	    for (ClientSession session : appListener.getSessions()) {
		if (session.isConnected() == true) {
		    System.err.println("session is connected");
		    txn.commit();
		    return;
		} else {
		    fail("Expected connected session: " + session);
		}
	    }
	    fail("expected a connected session");
	} finally {
	    client.disconnect(false);
	}
    }
    
    public void testClientSessionGetName() throws Exception {
	registerAppListener();
	DummyClient client = new DummyClient();
	String name = "clientname";
	try {
	    client.connect(PORT);
	    client.login(name, "dummypassword");
	    createTransaction();
	    DummyAppListener appListener = getAppListener();
	    Set<ClientSession> sessions = appListener.getSessions();
	    if (sessions.isEmpty()) {
		fail("appListener contains no client sessions!");
	    }
	    for (ClientSession session : appListener.getSessions()) {
		if (session.getName().equals(name)) {
		    System.err.println("names match");
		    txn.commit();
		    return;
		} else {
		    fail("Expected session name: " + name +
			 ", got: " + session.getName());
		}
	    }
	    fail("expected d connected session");
	} finally {
	    client.disconnect(false);
	}
    }

    public void testClientSessionGetSessionId() throws Exception {
	registerAppListener();
	DummyClient client = new DummyClient();
	String name = "clientname";
	try {
	    client.connect(PORT);
	    client.login(name, "dummypassword");
	    createTransaction();
	    DummyAppListener appListener = getAppListener();
	    Set<ClientSession> sessions = appListener.getSessions();
	    if (sessions.isEmpty()) {
		fail("appListener contains no client sessions!");
	    }
	    for (ClientSession session : appListener.getSessions()) {
		if (Arrays.equals(session.getSessionId(), client.getSessionId())) {
		    System.err.println("session IDs match");
		    txn.commit();
		    return;
		} else {
		    fail("Expected session id: " + client.getSessionId() +
			 ", got: " + session.getSessionId());
		}
	    }
	    fail("expected a connected session");
	} finally {
	    client.disconnect(false);
	}
	
    }
    
    public void testClientSessionSend() throws Exception {
    }
    /* -- other methods -- */

    /** Deletes the specified directory, if it exists. */
    static void deleteDirectory(String directory) {
	File dir = new File(directory);
	if (dir.exists()) {
	    for (File f : dir.listFiles()) {
		if (!f.delete()) {
		    throw new RuntimeException("Failed to delete file: " + f);
		}
	    }
	    if (!dir.delete()) {
		throw new RuntimeException(
		    "Failed to delete directory: " + dir);
	    }
	}
    }

    /**
     * Creates a new transaction, and sets transaction proxy's
     * current transaction.
     */
    private DummyTransaction createTransaction() {
	txn = new DummyTransaction();
	txnProxy.setCurrentTransaction(txn);
	return txn;
    }
    
    
    /** Creates a property list with the specified keys and values. */
    private static Properties createProperties(String... args) {
	Properties props = new Properties();
	if (args.length % 2 != 0) {
	    throw new RuntimeException("Odd number of arguments");
	}
	for (int i = 0; i < args.length; i += 2) {
	    props.setProperty(args[i], args[i + 1]);
	}
	return props;
    }
 
    /**
     * Creates a new data service.  If the database directory does
     * not exist, one is created.
     */
    private DataServiceImpl createDataService(
	DummyComponentRegistry registry)
    {
	File dir = new File(dbDirectory);
	if (!dir.exists()) {
	    if (!dir.mkdir()) {
		throw new RuntimeException(
		    "Problem creating directory: " + dir);
	    }
	}
	return new DataServiceImpl(dbProps, registry);
    }

    private void registerAppListener() throws Exception {
	createTransaction();
	DummyAppListener appListener = new DummyAppListener();
	dataService.setServiceBinding(
	    "com.sun.sgs.app.AppListener", appListener);
	txn.commit();
    }

    private DummyAppListener getAppListener() {
	return (DummyAppListener) dataService.getServiceBinding(
	    "com.sun.sgs.app.AppListener", AppListener.class);
    }
    

    /**
     * Dummy identity manager for testing purposes.
     */
    private static class DummyIdentityManager implements IdentityManager {
	public Identity authenticateIdentity(IdentityCredentials credentials) {
	    return new DummyIdentity(credentials);
	}
    }
    
    /**
     * Identity returned by the DummyIdentityManager.
     */
    private static class DummyIdentity implements Identity {

	private final String name;

	DummyIdentity(IdentityCredentials credentials) {
	    this.name = ((NamePasswordCredentials) credentials).getName();
	}
	
	public String getName() {
	    return name;
	}

	public void notifyLoggedIn() {}

	public void notifyLoggedOut() {}
    }

    /**
     * Dummy client code for testing purposes.
     */
    private static class DummyClient {

	private String name;
	private String password;
	private IOConnector<SocketAddress> connector;
	private IOHandler listener;
	private IOHandle handle;
	private boolean connected = false;
	private final Object lock = new Object();
	private boolean loginAck = false;
	private boolean loginSuccess = false;
	private boolean logoutAck = false;
	private String reason;
	private byte[] sessionId;
	private byte[] reconnectionKey;
	
	DummyClient() {
	}

	byte[] getSessionId() {
	    return sessionId;
	}

	void connect(int port) {
	    connected = false;
<<<<<<< HEAD
	    try {
	        SocketAddress addr =
	            new InetSocketAddress("", port); 
	        connector =
	            new SocketEndpoint(addr, TransportType.RELIABLE)
	                .createConnector();
	        listener = new Listener();
=======
	    listener = new Listener();
	    try {
		SocketEndpoint endpoint =
		    new SocketEndpoint(
		        new InetSocketAddress(InetAddress.getLocalHost(), port),
			TransportType.RELIABLE);
		connector = endpoint.createConnector();
>>>>>>> edb9eec1
		connector.connect(listener, new CompleteMessageFilter());
	    } catch (Exception e) {
		System.err.println("DummyClient.connect throws: " + e);
		e.printStackTrace();
		throw new RuntimeException("DummyClient.connect failed", e);
	    }
	    synchronized (lock) {
		try {
		    if (connected == false) {
			lock.wait(WAIT_TIME);
		    }
		    if (connected != true) {
			throw new RuntimeException(
 			    "DummyClient.connect timed out");
		    }
		} catch (InterruptedException e) {
		    throw new RuntimeException(
			"DummyClient.connect timed out", e);
		}
	    }
	    
	}

	void disconnect(boolean graceful) {
	    System.err.println("DummyClient.disconnect: " + graceful);
	    if (!graceful) {
		synchronized (lock) {
		    if (connected == false) {
			return;
		    }
		    connected = false;
		    try {
			handle.close();
		    } catch (IOException e) {
			System.err.println(
			    "DummyClient.disconnect exception:" + e);
		    }
		    lock.notifyAll();
		}
	    } else {
		synchronized (lock) {
		    if (connected == false) {
			return;
		    }
		    MessageBuffer buf = new MessageBuffer(3);
		    buf.putByte(SgsProtocol.VERSION).
			putByte(SgsProtocol.APPLICATION_SERVICE).
			putByte(SgsProtocol.LOGOUT_REQUEST);
		    logoutAck = false;
		    try {
			handle.sendBytes(buf.getBuffer());
		    } catch (IOException e) {
			throw new RuntimeException(e);
		    }
		    synchronized (lock) {
			try {
			    if (logoutAck == false) {
				lock.wait(WAIT_TIME);
			    }
			    if (logoutAck != true) {
				throw new RuntimeException(
				    "DummyClient.disconnect timed out");
			    }
			} catch (InterruptedException e) {
			    throw new RuntimeException(
				"DummyClient.disconnect timed out", e);
			}
		    }
		}
	    }
	}

	void login(String name, String password) {
	    synchronized (lock) {
		if (connected == false) {
		    throw new RuntimeException(
			"DummyClient.login not connected");
		}
	    }
	    this.name = name;
	    this.password = password;

	    MessageBuffer buf =
		new MessageBuffer(3 + MessageBuffer.getSize(name) +
				  MessageBuffer.getSize(password));
	    buf.putByte(SgsProtocol.VERSION).
		putByte(SgsProtocol.APPLICATION_SERVICE).
		putByte(SgsProtocol.LOGIN_REQUEST).
		putString(name).
		putString(password);
	    loginAck = false;
	    try {
		handle.sendBytes(buf.getBuffer());
	    } catch (IOException e) {
		throw new RuntimeException(e);
	    }
	    synchronized (lock) {
		try {
		    if (loginAck == false) {
			lock.wait(WAIT_TIME);
		    }
		    if (loginAck != true) {
			throw new RuntimeException(
			    "DummyClient.login timed out");
		    }
		    if (!loginSuccess) {
			throw new RuntimeException(LOGIN_FAILED_MESSAGE);
		    }
		} catch (InterruptedException e) {
		    throw new RuntimeException(
			"DummyClient.login timed out", e);
		}
	    }
	}

	void logout() {
	    synchronized (lock) {
		if (connected == false) {
		    throw new RuntimeException(
			"DummyClient.login not connected");
		}
	    }

	    MessageBuffer buf = new MessageBuffer(3);
	    buf.putByte(SgsProtocol.VERSION).
		putByte(SgsProtocol.APPLICATION_SERVICE).
		putByte(SgsProtocol.LOGOUT_REQUEST);
	    logoutAck = false;

	    try {
		handle.sendBytes(buf.getBuffer());
	    } catch (IOException e) {
		throw new RuntimeException(e);
	    }
	    synchronized (lock) {
		try {
		    if (logoutAck == false) {
			lock.wait(WAIT_TIME);
		    }
		    if (logoutAck != true) {
			throw new RuntimeException(
			    "DummyClient.logout timed out");
		    }
		} catch (InterruptedException e) {
		    throw new RuntimeException(
			"DummyClient.logout timed out", e);
		}
	    }
	    
	}

	private class Listener implements IOHandler {

	    List<byte[]> messageList = new ArrayList<byte[]>();
	    
	    public void bytesReceived(IOHandle h, byte[] buffer) {
<<<<<<< HEAD
		if (h != handle) {
=======
		if (handle != h) {
>>>>>>> edb9eec1
		    System.err.println(
			"DummyClient.Listener connected wrong handle, got:" +
			h + ", expected:" + handle);
		    return;
		}

		MessageBuffer buf = new MessageBuffer(buffer);

		byte version = buf.getByte();
		if (version != SgsProtocol.VERSION) {
		    System.err.println(
			"bytesReceived: got version: " +
			version + ", expected: " + SgsProtocol.VERSION);
		    return;
		}

		byte serviceId = buf.getByte();
		if (serviceId != SgsProtocol.APPLICATION_SERVICE) {
		    System.err.println(
			"bytesReceived: got version: " +
			version + ", expected: " + SgsProtocol.VERSION);
		    return;
		}

		byte opcode = buf.getByte();

		switch (opcode) {

		case SgsProtocol.LOGIN_SUCCESS:
		    sessionId = buf.getBytes(buf.getShort());
		    reconnectionKey = buf.getBytes(buf.getShort());
		    synchronized (lock) {
			loginAck = true;
			loginSuccess = true;
			System.err.println("login succeeded: " + name);
			lock.notifyAll();
		    }
		    break;
		    
		case SgsProtocol.LOGIN_FAILURE:
		    reason = buf.getString();
		    synchronized (lock) {
			loginAck = true;
			loginSuccess = false;
			System.err.println("login failed: " + name +
					   ", reason:" + reason);
			lock.notifyAll();
		    }
		    break;

		case SgsProtocol.LOGOUT_SUCCESS:
		    synchronized (lock) {
			logoutAck = true;
			System.err.println("logout succeeded: " + name);
			lock.notifyAll();
		    }
		    break;

		case SgsProtocol.MESSAGE_SEND:
		    byte[] message = buf.getBytes(buf.getShort());
		    synchronized (lock) {
			messageList.add(message);
			System.err.println("message received: " + message);
			lock.notifyAll();
		    }
		    break;

		default:
		    System.err.println(	
		"bytesReceived: unknown op code: " + opcode);
		    break;
		}
	    }

	    public void connected(IOHandle h) {
		System.err.println("DummyClient.Listener.connected");
<<<<<<< HEAD
                synchronized (lock) {
                    if (handle != null) {
                        System.err.println(
                                "DummyClient.Listener.connected already has handle, " +
                                "got:" + h + ", already have:" + handle);
                        return;
                    }
                    handle = h;
=======
		if (handle != null) {
		    System.err.println(
			"DummyClient.Listener.already connected handle: " +
			handle);
		    return;
		}
		handle = h;
		synchronized (lock) {
>>>>>>> edb9eec1
		    connected = true;
		    lock.notifyAll();
		}
	    }

	    public void disconnected(IOHandle handle) {
	    }
	    
<<<<<<< HEAD
	    public void exceptionThrown(
		IOHandle handle, Throwable exception)
	    {
=======
	    public void exceptionThrown(IOHandle handle, Throwable exception) {
>>>>>>> edb9eec1
		System.err.println("DummyClient.Listener.exceptionThrown " +
				   "exception:" + exception);
		exception.printStackTrace();
	    }
	}
    }

    private static class DummyAppListener implements AppListener, Serializable {

	private final static long serialVersionUID = 1L;

	private final Map<ClientSession,ManagedReference> sessions =
	    Collections.synchronizedMap(
		new HashMap<ClientSession,ManagedReference>());

	public ClientSessionListener loggedIn(ClientSession session) {
	    DummyClientSessionListener listener =
		new DummyClientSessionListener(session);
            ManagedReference listenerRef =
                txnProxy.getService(DataService.class).
                    createReference(listener);
	    for (ClientSession activeSession : sessions.keySet()) {
		if (session.getName().equals(activeSession.getName())) {
		    System.err.println(
			"DummyAppListener.loggedIn: user already logged in:" +
			session);
		    return null;
		}
	    }
	    sessions.put(session, listenerRef);
	    System.err.println("DummyAppListener.loggedIn: session:" + session);
	    return listener;
	}

	public void initialize(Properties props) {
	}

	private Set<ClientSession> getSessions() {
	    return sessions.keySet();
	}

	DummyClientSessionListener getClientSessionListener(String name) {

	    for (Map.Entry<ClientSession,ManagedReference> entry :
		     sessions.entrySet()) {

		ClientSession session = entry.getKey();
		ManagedReference listenerRef = entry.getValue();
		if (session.getName().equals(name)) {
		    return listenerRef.get(DummyClientSessionListener.class);
		}
	    }
	    return null;
	}
    }

    private static class DummyClientSessionListener
	implements ClientSessionListener, Serializable, ManagedObject
    {
	private final static long serialVersionUID = 1L;
	private final String name;
	boolean receivedDisconnectedCallback = false;
	boolean graceful = false;
	
	private transient final ClientSession session;
	
	DummyClientSessionListener(ClientSession session) {
	    this.session = session;
	    this.name = session.getName();
	}

	public void disconnected(boolean graceful) {
	    System.err.println("DummyClientSessionListener[" + name +

			       "] disconnected invoked with " + graceful);
	    synchronized (disconnectedCallbackLock) {
		receivedDisconnectedCallback = true;
		this.graceful = graceful;
		disconnectedCallbackLock.notifyAll();
	    }
	}

	public void receivedMessage(byte[] message) {
	}
    }
}<|MERGE_RESOLUTION|>--- conflicted
+++ resolved
@@ -580,15 +580,6 @@
 
 	void connect(int port) {
 	    connected = false;
-<<<<<<< HEAD
-	    try {
-	        SocketAddress addr =
-	            new InetSocketAddress("", port); 
-	        connector =
-	            new SocketEndpoint(addr, TransportType.RELIABLE)
-	                .createConnector();
-	        listener = new Listener();
-=======
 	    listener = new Listener();
 	    try {
 		SocketEndpoint endpoint =
@@ -596,7 +587,6 @@
 		        new InetSocketAddress(InetAddress.getLocalHost(), port),
 			TransportType.RELIABLE);
 		connector = endpoint.createConnector();
->>>>>>> edb9eec1
 		connector.connect(listener, new CompleteMessageFilter());
 	    } catch (Exception e) {
 		System.err.println("DummyClient.connect throws: " + e);
@@ -753,11 +743,7 @@
 	    List<byte[]> messageList = new ArrayList<byte[]>();
 	    
 	    public void bytesReceived(IOHandle h, byte[] buffer) {
-<<<<<<< HEAD
-		if (h != handle) {
-=======
 		if (handle != h) {
->>>>>>> edb9eec1
 		    System.err.println(
 			"DummyClient.Listener connected wrong handle, got:" +
 			h + ", expected:" + handle);
@@ -834,16 +820,6 @@
 
 	    public void connected(IOHandle h) {
 		System.err.println("DummyClient.Listener.connected");
-<<<<<<< HEAD
-                synchronized (lock) {
-                    if (handle != null) {
-                        System.err.println(
-                                "DummyClient.Listener.connected already has handle, " +
-                                "got:" + h + ", already have:" + handle);
-                        return;
-                    }
-                    handle = h;
-=======
 		if (handle != null) {
 		    System.err.println(
 			"DummyClient.Listener.already connected handle: " +
@@ -852,7 +828,6 @@
 		}
 		handle = h;
 		synchronized (lock) {
->>>>>>> edb9eec1
 		    connected = true;
 		    lock.notifyAll();
 		}
@@ -861,13 +836,7 @@
 	    public void disconnected(IOHandle handle) {
 	    }
 	    
-<<<<<<< HEAD
-	    public void exceptionThrown(
-		IOHandle handle, Throwable exception)
-	    {
-=======
 	    public void exceptionThrown(IOHandle handle, Throwable exception) {
->>>>>>> edb9eec1
 		System.err.println("DummyClient.Listener.exceptionThrown " +
 				   "exception:" + exception);
 		exception.printStackTrace();
@@ -879,16 +848,16 @@
 
 	private final static long serialVersionUID = 1L;
 
-	private final Map<ClientSession,ManagedReference> sessions =
+	private final Map<ClientSession, ManagedReference> sessions =
 	    Collections.synchronizedMap(
-		new HashMap<ClientSession,ManagedReference>());
+		new HashMap<ClientSession, ManagedReference>());
 
 	public ClientSessionListener loggedIn(ClientSession session) {
 	    DummyClientSessionListener listener =
 		new DummyClientSessionListener(session);
-            ManagedReference listenerRef =
-                txnProxy.getService(DataService.class).
-                    createReference(listener);
+	    ManagedReference listenerRef =
+		txnProxy.getService(DataService.class).
+		    createReference(listener);
 	    for (ClientSession activeSession : sessions.keySet()) {
 		if (session.getName().equals(activeSession.getName())) {
 		    System.err.println(
