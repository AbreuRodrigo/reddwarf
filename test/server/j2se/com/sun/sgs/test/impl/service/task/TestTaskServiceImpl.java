/*
 * Copyright 2007 Sun Microsystems, Inc.
 *
 * This file is part of Project Darkstar Server.
 *
 * Project Darkstar Server is free software: you can redistribute it
 * and/or modify it under the terms of the GNU General Public License
 * version 2 as published by the Free Software Foundation and
 * distributed hereunder to you.
 *
 * Project Darkstar Server is distributed in the hope that it will be useful,
 * but WITHOUT ANY WARRANTY; without even the implied warranty of
 * MERCHANTABILITY or FITNESS FOR A PARTICULAR PURPOSE.  See the
 * GNU General Public License for more details.
 *
 * You should have received a copy of the GNU General Public License
 * along with this program.  If not, see <http://www.gnu.org/licenses/>.
 */

package com.sun.sgs.test.impl.service.task;

import com.sun.sgs.app.AppContext;
import com.sun.sgs.app.DataManager;
import com.sun.sgs.app.ExceptionRetryStatus;
import com.sun.sgs.app.ManagedObject;
import com.sun.sgs.app.ObjectNotFoundException;
import com.sun.sgs.app.PeriodicTaskHandle;
import com.sun.sgs.app.Task;
import com.sun.sgs.app.TaskRejectedException;
import com.sun.sgs.app.TransactionException;
import com.sun.sgs.app.TransactionNotActiveException;
<<<<<<< HEAD
import com.sun.sgs.impl.kernel.MinimalTestKernel;
import com.sun.sgs.impl.kernel.StandardProperties;
=======

import com.sun.sgs.impl.auth.IdentityImpl;
>>>>>>> 4cc11800

import com.sun.sgs.impl.kernel.TaskOwnerImpl;

import com.sun.sgs.impl.service.task.TaskServiceImpl;

import com.sun.sgs.impl.util.AbstractKernelRunnable;

import com.sun.sgs.kernel.ComponentRegistry;
import com.sun.sgs.kernel.KernelAppContext;
import com.sun.sgs.kernel.KernelRunnable;
import com.sun.sgs.kernel.Priority;
import com.sun.sgs.kernel.TaskOwner;
import com.sun.sgs.kernel.TaskScheduler;

import com.sun.sgs.service.DataService;
import com.sun.sgs.service.NodeMappingService;
import com.sun.sgs.service.TaskService;
import com.sun.sgs.service.TransactionProxy;

import com.sun.sgs.test.util.DummyComponentRegistry;
import com.sun.sgs.test.util.DummyKernelRunnable;
import com.sun.sgs.test.util.DummyTaskScheduler;
import com.sun.sgs.test.util.SgsTestNode;

import java.io.Serializable;

import java.lang.reflect.Constructor;
import java.lang.reflect.Field;

import java.util.LinkedHashSet;
import java.util.MissingResourceException;
import java.util.Properties;

import junit.framework.TestCase;


/** Test the TaskServiceImpl class */
public class TestTaskServiceImpl extends TestCase {

    // the pending namespace in the TaskService
    // NOTE: this assumes certain private structure in the task service
    private static final String PENDING_NS =
        TaskServiceImpl.DS_PREFIX + "Pending.";
<<<<<<< HEAD

    // the proxy used for all these tests
    private static DummyTransactionProxy txnProxy =
        MinimalTestKernel.getTransactionProxy();

    // cached services and registries from the context
    private DataServiceImpl dataService;
    private TaskServiceImpl taskService;
    private DummyComponentRegistry systemRegistry;
    private DummyComponentRegistry serviceRegistry;

    // the transaction used, which is class state so that it can be aborted
    // (if it's still active) at teardown
    private DummyTransaction txn;

=======
    
    /** The node that creates the servers */
    private SgsTestNode serverNode;

    private TransactionProxy txnProxy;
    private ComponentRegistry systemRegistry;
    private Properties serviceProps;

    /** The task scheduler. */
    private TaskScheduler taskScheduler;
    
    /** The owner for tasks I initiate. */
    private TaskOwner taskOwner;
    
    private DataService dataService;
    private NodeMappingService mappingService;
    private TaskService taskService;
        
>>>>>>> 4cc11800
    /**
     * Test management.
     */

    public TestTaskServiceImpl(String name) {
        super(name);
    }

    protected void setUp() throws Exception {
        System.err.println("Testcase: " + getName());
        setUp(null);
    }

    protected void setUp(Properties props) throws Exception {     
        serverNode = new SgsTestNode("TestTaskServiceImpl", null, props);

<<<<<<< HEAD
        MinimalTestKernel.create();
        systemRegistry = MinimalTestKernel.getSystemRegistry();
        serviceRegistry = MinimalTestKernel.getServiceRegistry();
=======
        txnProxy = serverNode.getProxy();
        systemRegistry = serverNode.getSystemRegistry();
        serviceProps = serverNode.getServiceProperties();
>>>>>>> 4cc11800
        
        taskScheduler = systemRegistry.getComponent(TaskScheduler.class);
        taskOwner = txnProxy.getCurrentOwner();
        
        dataService = serverNode.getDataService();
        mappingService = serverNode.getNodeMappingService();
        taskService = serverNode.getTaskService();
        
        // add a counter for use in some of the tests, so we don't have to
        // check later if it's present
<<<<<<< HEAD
        txn = createTransaction(10000);
        dataService.setBinding("counter", new Counter());
	txn.commit();
    }

    protected void tearDown() {
        // if a transaction is still active, abort it now (this is only a
        // problem if some tested failed)
        if ((txn != null) &&
            (txn.getState() == DummyTransaction.State.ACTIVE)) {
            System.err.println("had to abort txn for test: " + getName());
            txn.abort(null);
        }

        // FIXME: This should move into the Minimal Kernel, where Services
        // can all be shutdown correctly, but since we're not really
        // supporting shutdown yet, the call is here for now
        if (dataService != null)
            dataService.shutdown();
        deleteDirectory(DB_DIRECTORY);

        // clean up after this app
        MinimalTestKernel.destroy();
=======
        taskScheduler.runTransactionalTask(
            new AbstractKernelRunnable() {
                public void run() throws Exception {
                    dataService.setBinding("counter", new Counter());
                }
            }, taskOwner);
>>>>>>> 4cc11800
    }

    protected void tearDown() throws Exception {
        serverNode.shutdown(true);
    }
    
    /**
     * Constructor tests.
     */

    public void testConstructorNullArgs() throws Exception {
        try {
            new TaskServiceImpl(null, systemRegistry, txnProxy);
            fail("Expected NullPointerException");
        } catch (NullPointerException e) {
            System.err.println(e);
        }
        try {
            new TaskServiceImpl(new Properties(), null, txnProxy);
            fail("Expected NullPointerException");
        } catch (NullPointerException e) {
            System.err.println(e);
        }
        try {
            new TaskServiceImpl(new Properties(), systemRegistry, null);
            fail("Expected NullPointerException");
        } catch (NullPointerException e) {
            System.err.println(e);
        }
    }

    public void testConstructorNoScheduler() throws Exception {
        Class criClass = 
            Class.forName("com.sun.sgs.impl.kernel.ComponentRegistryImpl");
                
        Constructor criCtor =  criClass.getDeclaredConstructor(new Class[] {});
        criCtor.setAccessible(true);
        try {
            new TaskServiceImpl(new Properties(),
                                (ComponentRegistry) 
                                    criCtor.newInstance(new Object[] {}),
                                txnProxy);
            fail("Expected MissingResourceException");
        } catch (MissingResourceException e) {
            System.err.println(e);
        }
    }

    public void testConstructorNoDataService() throws Exception {
<<<<<<< HEAD
        DummyComponentRegistry registry = new DummyComponentRegistry();
        registry.setComponent(
	    TaskScheduler.class, new DummyTaskScheduler(false));
=======
        // Need to convince the transaction proxy that there is no data service
        // in this context
        KernelAppContext ctx = txnProxy.getCurrentOwner().getContext();
        Class appKernelClass = 
                Class.forName("com.sun.sgs.impl.kernel.AppKernelAppContext");
        Field servicesField = 
                appKernelClass.getDeclaredField("serviceComponents");
        servicesField.setAccessible(true);
        ComponentRegistry services = (ComponentRegistry) servicesField.get(ctx);
        Object dataService = services.getComponent(DataService.class);
        
        Class compRegClass = 
                Class.forName("com.sun.sgs.impl.kernel.ComponentRegistryImpl");
        Field componentField =
                compRegClass.getDeclaredField("componentSet");
        componentField.setAccessible(true);
        LinkedHashSet componentSet = (LinkedHashSet)(componentField.
                                                     get(services));
        Object setClone = componentSet.clone();
        componentSet.remove(dataService);
        
>>>>>>> 4cc11800
        try {
            new TaskServiceImpl(new Properties(), systemRegistry, txnProxy);
            fail("Expected MissingResourceException");
        } catch (MissingResourceException e) {
            System.err.println(e);
        } finally {
            // restore the data service
            componentField.set(services, setClone);
        }
    }

    public void testConstructorPendingSingleTasks() throws Exception {
        //clearPendingTasksInStore();
        // FIXME: implement this once service shutdown is available
    }

    public void testConstructorPendingRecurringTasks() throws Exception {
        //clearPendingTasksInStore();
        // FIXME: implement this once service shutdown is available
    }

    public void testConstructorPendingAnyTasks() throws Exception {
        //clearPendingTasksInStore();
        // FIXME: implement this once service shutdown is available
    }

    /**
     * getName tests.
     */

    public void testGetName() {
        assertNotNull(taskService.getName());
    }

    /**
     * TaskManager tests.
     */

    public void testScheduleTaskNullArgs() throws Exception {
        taskScheduler.runTransactionalTask(
            new AbstractKernelRunnable() {
                public void run() {
                    try {
                        taskService.scheduleTask(null);
                        fail("Expected NullPointerException");
                    } catch (NullPointerException e) {
                        System.err.println(e);
                    }
                    try {
                        taskService.scheduleTask(null, 100L);
                        fail("Expected NullPointerException");
                    } catch (NullPointerException e) {
                        System.err.println(e);
                    }
                    try {
                        taskService.schedulePeriodicTask(null, 100L, 100L);
                        fail("Expected NullPointerException");
                    } catch (NullPointerException e) {
                        System.err.println(e);
                    }
                }
            }, taskOwner);
    }

    public void testScheduleTaskNotSerializable() throws Exception {
        taskScheduler.runTransactionalTask(
            new AbstractKernelRunnable() {
                public void run() {
                    Task task = new NonSerializableTask();
                    try {
                        taskService.scheduleTask(task);
                        fail("Expected IllegalArgumentException");
                    } catch (IllegalArgumentException e) {
                        System.err.println(e);
                    }
                    try {
                        taskService.scheduleTask(task, 100L);
                        fail("Expected IllegalArgumentException");
                    } catch (IllegalArgumentException e) {
                        System.err.println(e);
                    }
                    try {
                        taskService.schedulePeriodicTask(task, 100L, 100L);
                        fail("Expected IllegalArgumentException");
                    } catch (IllegalArgumentException e) {
                        System.err.println(e);
                    }
                }              
        }, taskOwner);
    }

    public void testScheduleTaskNotManagedObject() throws Exception {
        taskScheduler.runTransactionalTask(
            new AbstractKernelRunnable() {
                public void run() {
                    Task task = new NonManagedTask();
                    try {
                        taskService.scheduleTask(task);
                    } catch (Exception e) {
                        fail("Did not expect Exception: " + e);
                    }
                    try {
                        taskService.scheduleTask(task, 100L);
                    } catch (Exception e) {
                        fail("Did not expect Exception: " + e);
                    }
                    try {
                        PeriodicTaskHandle handle =
                            taskService.schedulePeriodicTask(task, 100L, 100L);
                        handle.cancel();
                    } catch (Exception e) {
                         fail("Did not expect Exception: " + e);
                    }
                }
        }, taskOwner);
    }

    public void testScheduleTaskIsManagedObject() throws Exception {
        taskScheduler.runTransactionalTask(
            new AbstractKernelRunnable() {
                public void run() {
                    Task task = new ManagedTask();
                    try {
                        taskService.scheduleTask(task);
                    } catch (Exception e) {
                        fail("Did not expect Exception: " + e);
                    }
                    try {
                        taskService.scheduleTask(task, 100L);
                    } catch (Exception e) {
                        fail("Did not expect Exception: " + e);
                    }
                    try {
                        PeriodicTaskHandle handle =
                            taskService.schedulePeriodicTask(task, 100L, 100L);
                        handle.cancel();
                    } catch (Exception e) {
                         fail("Did not expect Exception: " + e);
                    }
                }
        }, taskOwner);
    }

    public void testScheduleNegativeTime() throws Exception {
        taskScheduler.runTransactionalTask(
            new AbstractKernelRunnable() {
                public void run() {
                    Task task = new ManagedTask();
                    try {
                        taskService.scheduleTask(task, -1L);
                        fail("Expected IllegalArgumentException");
                    } catch (IllegalArgumentException e) {
                        System.err.println(e);
                    }
                    try {
                        taskService.schedulePeriodicTask(task, -1L, 100L);
                        fail("Expected IllegalArgumentException");
                    } catch (IllegalArgumentException e) {
                        System.err.println(e);
                    }
                    try {
                        taskService.schedulePeriodicTask(task, 100L, -1L);
                        fail("Expected IllegalArgumentException");
                    } catch (IllegalArgumentException e) {
                        System.err.println(e);
                    }
                }
        }, taskOwner);
    }

    public void testScheduleTaskNoTransaction() {
        Task task = new ManagedTask();
        try {
            taskService.scheduleTask(task);
            fail("Expected TransactionNotActiveException");
        } catch (TransactionNotActiveException e) {
            System.err.println(e);
        }
        try {
            taskService.scheduleTask(task, 100L);
            fail("Expected TransactionNotActiveException");
        } catch (TransactionNotActiveException e) {
            System.err.println(e);
        }
        try {
            taskService.schedulePeriodicTask(task, 100L, 100L);
            fail("Expected TransactionNotActiveException");
        } catch (TransactionNotActiveException e) {
            System.err.println(e);
        }
    }

    public void testScheduleRejected() throws Exception {
        DummyTaskScheduler rejSched = new DummyTaskScheduler(true);
        DummyComponentRegistry registry = new DummyComponentRegistry();
        registry.setComponent(TaskScheduler.class, rejSched);
        final TaskServiceImpl service =
            new TaskServiceImpl(new Properties(), registry, txnProxy);
        mappingService.assignNode(TestTaskServiceImpl.class,
                                  taskOwner.getIdentity());
                                  Thread.sleep(5000);
        registry = new DummyComponentRegistry();
        taskScheduler.runTransactionalTask(
            new AbstractKernelRunnable() {
                public void run() {
                    Task task = new ManagedTask();
                    try {
                        service.scheduleTask(task);
                        fail("Expected TaskRejectedException");
                    } catch (TaskRejectedException e) {
                        System.err.println(e);
                    }
                }
        }, taskOwner);
    }

    public void testScheduleDelayedRejected() throws Exception {
        DummyTaskScheduler rejSched = new DummyTaskScheduler(null, true);
        DummyComponentRegistry registry = new DummyComponentRegistry();
        registry.setComponent(TaskScheduler.class, rejSched);
        final TaskServiceImpl service =
            new TaskServiceImpl(new Properties(), registry, txnProxy);
        registry = new DummyComponentRegistry();
        taskScheduler.runTransactionalTask(
            new AbstractKernelRunnable() {
                public void run() {
                    Task task = new ManagedTask();
                    try {
                        service.scheduleTask(task, 100L);
                        fail("Expected TaskRejectedException");
                    } catch (TaskRejectedException e) {
                        System.err.println(e);
                    }
                }
        }, taskOwner);
    }

    public void testRunImmediateTasks() throws Exception {
        // test with application identity
        runImmediateTest(taskOwner);
        // test with un-mapped identity
        TaskOwner newOwner =
            new TaskOwnerImpl(new IdentityImpl("id"), taskOwner.getContext());
        runImmediateTest(newOwner);
        // test with mapped identity
        mappingService.assignNode(TestTaskServiceImpl.class,
                                  newOwner.getIdentity());
        runImmediateTest(newOwner);
    }

    private void runImmediateTest(TaskOwner owner) throws Exception {
        taskScheduler.runTransactionalTask(
            new AbstractKernelRunnable() {
                public void run() {
                    Counter counter = getClearedCounter();
                    for (int i = 0; i < 3; i++) {
                        taskService.scheduleTask(new NonManagedTask());
                        counter.increment();
                    }
                }
        }, owner);

        Thread.sleep(200);
        assertCounterClearXAction("Some immediate tasks did not run");
    }

    public void testRunNonRetriedTasks() throws Exception {
        // NOTE: this test assumes a certain structure in the TaskService.
        clearPendingTasksInStore();

        taskScheduler.runTransactionalTask(
            new AbstractKernelRunnable() {
                public void run() {
                    taskService.scheduleTask(new NonRetryNonManagedTask(false));
                }
        }, taskOwner);

        Thread.sleep(200);
        taskScheduler.runTransactionalTask(
            new AbstractKernelRunnable() {
                public void run() {
                    String name = dataService.nextServiceBoundName(PENDING_NS);
                    if ((name != null) && (name.startsWith(PENDING_NS)))
                        fail("Non-retried task didn't get removed from " +
                                "the pending set");
                }
        }, taskOwner);

        clearPendingTasksInStore();
        taskScheduler.runTransactionalTask(
            new AbstractKernelRunnable() {
                public void run() {
                    taskService.scheduleTask(new NonRetryNonManagedTask(true));
                }
        }, taskOwner);

        Thread.sleep(200);
        taskScheduler.runTransactionalTask(
            new AbstractKernelRunnable() {
                public void run() {
                    String name = dataService.nextServiceBoundName(PENDING_NS);
                    if ((name != null) && (name.startsWith(PENDING_NS)))
                        fail("Non-retried task didn't get removed from " +
                                "the pending set");
                }
        }, taskOwner);
    }

    public void testRunPendingTasks() throws Exception {
        // test with application identity
        runPendingTest(taskOwner);
        // test with un-mapped identity
        TaskOwner newOwner =
            new TaskOwnerImpl(new IdentityImpl("id"), taskOwner.getContext());
        runPendingTest(newOwner);
        // test with mapped identity
        mappingService.assignNode(TestTaskServiceImpl.class,
                                  newOwner.getIdentity());
        runPendingTest(newOwner);
    }

    private void runPendingTest(TaskOwner owner) throws Exception {
        taskScheduler.runTransactionalTask(
            new AbstractKernelRunnable() {
                public void run() {
                    AppContext.getDataManager();
                    Counter counter = getClearedCounter();
                    for (long i = 0; i < 3; i++) {
                        taskService.scheduleTask(new NonManagedTask(),
                                                 i * 100L);
                        counter.increment();
                    }
                }
        }, owner);

        Thread.sleep(500);
        assertCounterClearXAction("Some pending tasks did not run");
    }

    public void testRunPeriodicTasks() throws Exception {
        // test with application identity
        runPeriodicTest(taskOwner);
        // test with un-mapped identity
        TaskOwner newOwner =
            new TaskOwnerImpl(new IdentityImpl("id"), taskOwner.getContext());
        runPeriodicTest(newOwner);
        // test with mapped identity
        mappingService.assignNode(TestTaskServiceImpl.class,
                                  newOwner.getIdentity());
        runPeriodicTest(newOwner);
    }

    public void runPeriodicTest(TaskOwner owner) throws Exception {
        taskScheduler.runTransactionalTask(
            new AbstractKernelRunnable() {
                public void run() {
                    Counter counter = getClearedCounter();
                    for (int i = 0; i < 3; i++) {
                        PeriodicTaskHandle handle =
                            taskService.schedulePeriodicTask(
                                new NonManagedTask(), 20L * i, 500L);
                        dataService.setBinding("runHandle." + i,
                                               new ManagedHandle(handle));
                        counter.increment();
                        counter.increment();
                    }
                }
        }, owner);

        Thread.sleep(750);
        taskScheduler.runTransactionalTask(
            new AbstractKernelRunnable() {
                public void run() {
                    String name = dataService.nextBoundName("runHandle.");
                    while ((name != null) && (name.startsWith("runHandle."))) {
                        System.out.println("Removing: " + name);
                        ManagedHandle mHandle =
                            dataService.getBinding(name, ManagedHandle.class);
                        mHandle.cancel();
                        dataService.removeObject(mHandle);
                        dataService.removeBinding(name);
                        name = dataService.nextBoundName(name);
                    }
                    assertCounterClear("Some periodic tasks did not run");
                }
        }, taskOwner);
    }

    public void testCancelPeriodicTasksBasic() throws Exception {
        taskScheduler.runTransactionalTask(
            new AbstractKernelRunnable() {
                public void run() {
                    getClearedCounter();

                    // test the basic cancel operation, within a transaction
                    PeriodicTaskHandle handle =
                        taskService.schedulePeriodicTask(
                                            new ManagedTask(), 100L, 100L);
                    try {
                        handle.cancel();
                    } catch (Exception e) {
                        fail("Did not expect Exception: " + e);
                    }

                    // test the basic cancel operation, between transactions
                    handle =
                        taskService.schedulePeriodicTask(
                                        new NonManagedTask(), 500L, 100L);
                    dataService.setBinding("TestTaskServiceImpl.handle",
                                           new ManagedHandle(handle));
                }
        }, taskOwner);

        taskScheduler.runTransactionalTask(
            new AbstractKernelRunnable() {
                public void run() {
                    ManagedHandle mHandle =
                        dataService.getBinding("TestTaskServiceImpl.handle",
                                               ManagedHandle.class);
                    try {
                        mHandle.cancel();
                    } catch (Exception e) {
                        fail("Did not expect Exception: " + e);
                    }
                    dataService.removeObject(mHandle);
                    dataService.removeBinding("TestTaskServiceImpl.handle");
                }
        }, taskOwner);

        Thread.sleep(500);
        assertCounterClearXAction("Basic cancel of periodic tasks failed");
    }

    public void testCancelPeriodicTasksTxnCommitted() throws Exception {
        final CancelPeriodicTask task = new CancelPeriodicTask();
        taskScheduler.runTransactionalTask(task, taskOwner);
        try {
            task.handle.cancel();
            fail("Expected TransactionNotActiveException");
        } catch (TransactionNotActiveException e) {
            System.err.println(e);
        }
        Thread.sleep(400);
        assertCounterClearXAction("Cancel outside of transaction took effect");
        
        // Now cancel the task for real, to quiet messages during shutdown
        taskScheduler.runTransactionalTask(
            new AbstractKernelRunnable() {
                public void run() {
                    task.handle.cancel();
                }
        }, taskOwner);
    }
    
    private class CancelPeriodicTask extends AbstractKernelRunnable {
        PeriodicTaskHandle handle;
        public void run() {
            Counter counter = getClearedCounter();
            handle =
                taskService.schedulePeriodicTask(new ManagedTask(), 200L, 500L);
            counter.increment();
        }
    }

    public void testCancelPeriodicTasksTxnAborted() throws Exception {
        CancelPeriodTaskAbort task = new CancelPeriodTaskAbort();
        try {
            taskScheduler.runTransactionalTask(task, taskOwner);
            fail("Expected the TransactionException we threw from task");
        } catch (TransactionException expected) {
            // Do nothing
        }

        try {
            task.handle.cancel();
            fail("Expected TransactionNotActiveException");
        } catch (TransactionNotActiveException e) {
            System.err.println(e);
        }
    }
    
    private class CancelPeriodTaskAbort extends AbstractKernelRunnable {
        PeriodicTaskHandle handle;
        public void run() throws Exception {
            handle = 
                taskService.schedulePeriodicTask(new ManagedTask(), 200L, 500L);
            throw new TransactionException("simulate a transaction abort");
        }
    }

    public void testCancelPeriodicTasksTwice() throws Exception {
        taskScheduler.runTransactionalTask(
            new AbstractKernelRunnable() {
                public void run() {    
                    // test the basic cancel operation, within a transaction
                    PeriodicTaskHandle handle =
                        taskService.schedulePeriodicTask(
                                            new ManagedTask(), 100L, 100L);
                    handle.cancel();
                    try {
                        handle.cancel();
                        fail("Expected ObjectNotFoundException");
                    } catch (ObjectNotFoundException e) {
                        System.err.println(e);
                    }

                    // test the basic cancel operation, between transactions
                    handle =
                        taskService.schedulePeriodicTask(new NonManagedTask(),
                                                         500L, 500L);
                    dataService.setBinding("TestTaskServiceImpl.handle",
                                           new ManagedHandle(handle));
                }
        }, taskOwner);

        final GetManagedHandleTask task = new GetManagedHandleTask();
        taskScheduler.runTransactionalTask(task, taskOwner);
        
        taskScheduler.runTransactionalTask(
            new AbstractKernelRunnable() {
                public void run() {   
                    try {
                        task.mHandle.cancel();
                        fail("Expected ObjectNotFoundException");
                    } catch (ObjectNotFoundException e) {
                        System.err.println(e);
                    }
                    dataService.removeObject(task.mHandle);
                    dataService.removeBinding("TestTaskServiceImpl.handle");
                }
        }, taskOwner);
    }
    
    private class GetManagedHandleTask extends AbstractKernelRunnable {
        ManagedHandle mHandle;
        public void run() {
            mHandle =
                dataService.getBinding("TestTaskServiceImpl.handle",
                                   ManagedHandle.class);
            mHandle.cancel(); 
        }
    }

    public void testCancelPeriodicTasksTaskRemoved() throws Exception {
         taskScheduler.runTransactionalTask(
            new AbstractKernelRunnable() {
                public void run() { 
                    getClearedCounter();
                    ManagedTask task = new ManagedTask();
                    dataService.setBinding("TestTaskServiceImpl.task", task);
                    PeriodicTaskHandle handle =
                        taskService.schedulePeriodicTask(task, 500L, 100L);
                    dataService.setBinding("TestTaskServiceImpl.handle",
                                           new ManagedHandle(handle));
                }
         }, taskOwner);

         taskScheduler.runTransactionalTask(
            new AbstractKernelRunnable() {
                public void run() {
                    dataService.
                        removeObject(dataService.
                                     getBinding("TestTaskServiceImpl.task",
                                                ManagedObject.class));
                }
         }, taskOwner);

         taskScheduler.runTransactionalTask(
            new AbstractKernelRunnable() {
                public void run() {
                    ManagedHandle mHandle =
                        dataService.getBinding("TestTaskServiceImpl.handle",
                                               ManagedHandle.class);
                    try {
                        mHandle.cancel();
                    } catch (ObjectNotFoundException e) {
                        fail("Did not exxpect ObjectNotFoundException");
                    }
                    dataService.removeObject(mHandle);
                    dataService.removeBinding("TestTaskServiceImpl.handle");
                    dataService.removeBinding("TestTaskServiceImpl.task");
                }
         }, taskOwner);

        Thread.sleep(800);
        assertCounterClearXAction("cancel of periodic tasks failed");
    }

    /**
     * TaskService tests.
     */

    public void testNonDurableTasksNonDurable() {
        // FIXME: when we can do shutdown, make sure that non-durable tasks
        // are indeed non-durable (i.e., they don't get saved and re-started
        // when the system comes back up)
    }

    public void testScheduleNonDurableTaskNullArgs() throws Exception {
        taskScheduler.runTransactionalTask(
            new AbstractKernelRunnable() {
                public void run() {
                    try {
                        taskService.scheduleNonDurableTask(null);
                        fail("Expected NullPointerException");
                    } catch (NullPointerException e) {
                        System.err.println(e);
                    }
                    try {
                        taskService.scheduleNonDurableTask(null, 10);
                        fail("Expected NullPointerException");
                    } catch (NullPointerException e) {
                        System.err.println(e);
                    }
                    try {
                        taskService.scheduleNonDurableTask(null, 
                                                           Priority.MEDIUM);
                        fail("Expected NullPointerException");
                    } catch (NullPointerException e) {
                        System.err.println(e);
                    }
                    try {
                        taskService.
                            scheduleNonDurableTask(new KernelRunnableImpl(null),
                                                   null);
                        fail("Expected NullPointerException");
                    } catch (NullPointerException e) {
                        System.err.println(e);
                    }
                }
        }, taskOwner);
    }

    public void testScheduleNonDurableTaskNegativeTime() throws Exception {
        taskScheduler.runTransactionalTask(
            new AbstractKernelRunnable() {
                public void run() {
                    KernelRunnable r = new DummyKernelRunnable();
                    try {
                        taskService.scheduleNonDurableTask(r, -1L);
                        fail("Expected IllegalArgumentException");
                    } catch (IllegalArgumentException e) {
                        System.err.println(e);
                    }
                }
        }, taskOwner);
    }

    public void testScheduleNonDurableTaskNoTransaction() {
        KernelRunnableImpl task = new KernelRunnableImpl(null);
        try {
            taskService.scheduleNonDurableTask(task);
            fail("Expected TransactionNotActiveException");
        } catch (TransactionNotActiveException e) {
            System.err.println(e);
        }
        try {
            taskService.scheduleNonDurableTask(task, 100L);
            fail("Expected TransactionNotActiveException");
        } catch (TransactionNotActiveException e) {
            System.err.println(e);
        }
        try {
            taskService.scheduleNonDurableTask(task, Priority.MEDIUM);
            fail("Expected TransactionNotActiveException");
        } catch (TransactionNotActiveException e) {
            System.err.println(e);
        }
    }

    public void testRunImmediateNonDurableTasks() throws Exception {
        final Counter counter = new Counter();
        taskScheduler.runTransactionalTask(
            new AbstractKernelRunnable() {
                public void run() {
                    dataService.markForUpdate(counter);
                    for (int i = 0; i < 3; i++) {
                        taskService.
                            scheduleNonDurableTask(new
                                                   KernelRunnableImpl(counter));
                        counter.increment();
                    }
                }
        }, taskOwner);

        Thread.sleep(500);
        if (! counter.isZero())
            fail("Some immediate non-durable tasks did not run");
    }

    public void testRunPendingNonDurableTasks() throws Exception {
        final Counter counter = new Counter();
        taskScheduler.runTransactionalTask(
            new AbstractKernelRunnable() {
                public void run() {
                    dataService.markForUpdate(counter);
                    for (long i = 0; i < 3; i++) {
                        taskService.
                            scheduleNonDurableTask(new
                                                   KernelRunnableImpl(counter),
                                                   i * 100L);
                        counter.increment();
                    }
                }
        }, taskOwner);
        Thread.sleep(500);
        if (! counter.isZero())
            fail("Some pending non-durable tasks did not run");
    }

    /**
     * Utility routines.
     */

    private void clearPendingTasksInStore() throws Exception {
        taskScheduler.runTransactionalTask(
            new AbstractKernelRunnable() {
                public void run() {
                    String name = dataService.nextServiceBoundName(PENDING_NS);
                    while ((name != null) && (name.startsWith(PENDING_NS))) {
                        ManagedObject obj =
                            dataService.getBinding(name, ManagedObject.class);
                        dataService.removeObject(obj);
                        dataService.removeBinding(name);
                    }
                }
        }, taskOwner);
    }

    private Counter getClearedCounter() {
        Counter counter = dataService.getBinding("counter", Counter.class);
        dataService.markForUpdate(counter);
        counter.clear();
        return counter;
    }

    private void assertCounterClear(String message) {
        Counter counter = dataService.getBinding("counter", Counter.class);
        if (! counter.isZero()) {
            System.out.println("Counter assert failed: " + counter);
            fail(message);
        }
    }
    
    private void assertCounterClearXAction(final String message) 
        throws Exception
    {
        taskScheduler.runTransactionalTask(
            new AbstractKernelRunnable() {
                public void run() {
                    assertCounterClear(message);
                }
        }, taskOwner);
    }

    /**
     * Utility classes.
     */

    public static class Counter implements ManagedObject, Serializable {
        private static final long serialVersionUID = 1;
        private int count = 0;
        public void clear() { count = 0; }
        public void increment() { count++; }
        public void decrement() { count--; }
        public boolean isZero() { return count == 0; }
        public String toString() { return "Counter value = " + count; }
    }

    public static abstract class AbstractTask implements Task, Serializable {
        public void run() throws Exception {
            DataManager dataManager = AppContext.getDataManager();
            Counter counter = dataManager.getBinding("counter", Counter.class);
            dataManager.markForUpdate(counter);
            counter.decrement();
        }
    }

    public static class ManagedTask extends AbstractTask
        implements ManagedObject {
        private static final long serialVersionUID = 1;
    }

    public static class NonManagedTask extends AbstractTask {
        private static final long serialVersionUID = 1;
    }

    public static class NonRetryNonManagedTask implements Task, Serializable {
        private static final long serialVersionUID = 1;
        private boolean throwRetryException;
        public NonRetryNonManagedTask(boolean throwRetryException) {
            this.throwRetryException = throwRetryException;
        }
        public void run() throws Exception {
            if (throwRetryException)
                throw new RetryException();
            else
                throw new Exception("This is a non-retry exception");
        }
    }

    public static class RetryException extends Exception
        implements ExceptionRetryStatus {
        private static final long serialVersionUID = 1;
        public RetryException() {
            super("This is a retry exception with status false");
        }
        public boolean shouldRetry() {
            return false;
        }
    }

    public static class KernelRunnableImpl implements KernelRunnable {
        private Counter counter;
        public KernelRunnableImpl(Counter counter) {
            this.counter = counter;
        }
        public String getBaseTaskType() {
            return getClass().getName();
        }
        public void run() throws Exception {
            synchronized (counter) {
                counter.decrement();
            }
        }
    }

    public static class NonSerializableTask implements Task, ManagedObject {
        public void run() throws Exception {}
    }

    public static class ManagedHandle implements ManagedObject, Serializable {
        private static final long serialVersionUID = 1;
        private final PeriodicTaskHandle handle;
        public ManagedHandle(PeriodicTaskHandle handle) {
            this.handle = handle;
        }
	public void cancel() {
	    AppContext.getDataManager().markForUpdate(this);
	    handle.cancel();
	}
    }

}<|MERGE_RESOLUTION|>--- conflicted
+++ resolved
@@ -29,25 +29,18 @@
 import com.sun.sgs.app.TaskRejectedException;
 import com.sun.sgs.app.TransactionException;
 import com.sun.sgs.app.TransactionNotActiveException;
-<<<<<<< HEAD
-import com.sun.sgs.impl.kernel.MinimalTestKernel;
-import com.sun.sgs.impl.kernel.StandardProperties;
-=======
+
+import com.sun.sgs.auth.Identity;
 
 import com.sun.sgs.impl.auth.IdentityImpl;
->>>>>>> 4cc11800
-
-import com.sun.sgs.impl.kernel.TaskOwnerImpl;
 
 import com.sun.sgs.impl.service.task.TaskServiceImpl;
 
 import com.sun.sgs.impl.util.AbstractKernelRunnable;
 
 import com.sun.sgs.kernel.ComponentRegistry;
-import com.sun.sgs.kernel.KernelAppContext;
 import com.sun.sgs.kernel.KernelRunnable;
 import com.sun.sgs.kernel.Priority;
-import com.sun.sgs.kernel.TaskOwner;
 import com.sun.sgs.kernel.TaskScheduler;
 
 import com.sun.sgs.service.DataService;
@@ -79,23 +72,6 @@
     // NOTE: this assumes certain private structure in the task service
     private static final String PENDING_NS =
         TaskServiceImpl.DS_PREFIX + "Pending.";
-<<<<<<< HEAD
-
-    // the proxy used for all these tests
-    private static DummyTransactionProxy txnProxy =
-        MinimalTestKernel.getTransactionProxy();
-
-    // cached services and registries from the context
-    private DataServiceImpl dataService;
-    private TaskServiceImpl taskService;
-    private DummyComponentRegistry systemRegistry;
-    private DummyComponentRegistry serviceRegistry;
-
-    // the transaction used, which is class state so that it can be aborted
-    // (if it's still active) at teardown
-    private DummyTransaction txn;
-
-=======
     
     /** The node that creates the servers */
     private SgsTestNode serverNode;
@@ -108,13 +84,12 @@
     private TaskScheduler taskScheduler;
     
     /** The owner for tasks I initiate. */
-    private TaskOwner taskOwner;
+    private Identity taskOwner;
     
     private DataService dataService;
     private NodeMappingService mappingService;
     private TaskService taskService;
         
->>>>>>> 4cc11800
     /**
      * Test management.
      */
@@ -131,15 +106,9 @@
     protected void setUp(Properties props) throws Exception {     
         serverNode = new SgsTestNode("TestTaskServiceImpl", null, props);
 
-<<<<<<< HEAD
-        MinimalTestKernel.create();
-        systemRegistry = MinimalTestKernel.getSystemRegistry();
-        serviceRegistry = MinimalTestKernel.getServiceRegistry();
-=======
         txnProxy = serverNode.getProxy();
         systemRegistry = serverNode.getSystemRegistry();
         serviceProps = serverNode.getServiceProperties();
->>>>>>> 4cc11800
         
         taskScheduler = systemRegistry.getComponent(TaskScheduler.class);
         taskOwner = txnProxy.getCurrentOwner();
@@ -150,38 +119,12 @@
         
         // add a counter for use in some of the tests, so we don't have to
         // check later if it's present
-<<<<<<< HEAD
-        txn = createTransaction(10000);
-        dataService.setBinding("counter", new Counter());
-	txn.commit();
-    }
-
-    protected void tearDown() {
-        // if a transaction is still active, abort it now (this is only a
-        // problem if some tested failed)
-        if ((txn != null) &&
-            (txn.getState() == DummyTransaction.State.ACTIVE)) {
-            System.err.println("had to abort txn for test: " + getName());
-            txn.abort(null);
-        }
-
-        // FIXME: This should move into the Minimal Kernel, where Services
-        // can all be shutdown correctly, but since we're not really
-        // supporting shutdown yet, the call is here for now
-        if (dataService != null)
-            dataService.shutdown();
-        deleteDirectory(DB_DIRECTORY);
-
-        // clean up after this app
-        MinimalTestKernel.destroy();
-=======
         taskScheduler.runTransactionalTask(
             new AbstractKernelRunnable() {
                 public void run() throws Exception {
                     dataService.setBinding("counter", new Counter());
                 }
             }, taskOwner);
->>>>>>> 4cc11800
     }
 
     protected void tearDown() throws Exception {
@@ -231,22 +174,32 @@
     }
 
     public void testConstructorNoDataService() throws Exception {
-<<<<<<< HEAD
-        DummyComponentRegistry registry = new DummyComponentRegistry();
-        registry.setComponent(
-	    TaskScheduler.class, new DummyTaskScheduler(false));
-=======
-        // Need to convince the transaction proxy that there is no data service
+        // Need to convince the kernel that there is no data service
         // in this context
-        KernelAppContext ctx = txnProxy.getCurrentOwner().getContext();
+        Class kernelClass =
+                Class.forName("com.sun.sgs.impl.kernel.Kernel");
+        Field taskHandlerField =
+                kernelClass.getDeclaredField("taskHandler");
+        taskHandlerField.setAccessible(true);
+        
+        Class taskHandlerClass =
+                Class.forName("com.sun.sgs.impl.kernel.TaskHandler");
+        Field ctxField = taskHandlerClass.getDeclaredField("ctx");
+        ctxField.setAccessible(true);
+        
+        Field kernelField =
+                SgsTestNode.class.getDeclaredField("kernel");
+        kernelField.setAccessible(true);
+        
         Class appKernelClass = 
                 Class.forName("com.sun.sgs.impl.kernel.AppKernelAppContext");
         Field servicesField = 
                 appKernelClass.getDeclaredField("serviceComponents");
         servicesField.setAccessible(true);
-        ComponentRegistry services = (ComponentRegistry) servicesField.get(ctx);
+        ComponentRegistry services = (ComponentRegistry) servicesField.get(
+            ctxField.get(taskHandlerField.get(kernelField.get(serverNode))));
         Object dataService = services.getComponent(DataService.class);
-        
+
         Class compRegClass = 
                 Class.forName("com.sun.sgs.impl.kernel.ComponentRegistryImpl");
         Field componentField =
@@ -257,7 +210,6 @@
         Object setClone = componentSet.clone();
         componentSet.remove(dataService);
         
->>>>>>> 4cc11800
         try {
             new TaskServiceImpl(new Properties(), systemRegistry, txnProxy);
             fail("Expected MissingResourceException");
@@ -457,7 +409,7 @@
         final TaskServiceImpl service =
             new TaskServiceImpl(new Properties(), registry, txnProxy);
         mappingService.assignNode(TestTaskServiceImpl.class,
-                                  taskOwner.getIdentity());
+                                  taskOwner);
                                   Thread.sleep(5000);
         registry = new DummyComponentRegistry();
         taskScheduler.runTransactionalTask(
@@ -475,7 +427,7 @@
     }
 
     public void testScheduleDelayedRejected() throws Exception {
-        DummyTaskScheduler rejSched = new DummyTaskScheduler(null, true);
+        DummyTaskScheduler rejSched = new DummyTaskScheduler(true);
         DummyComponentRegistry registry = new DummyComponentRegistry();
         registry.setComponent(TaskScheduler.class, rejSched);
         final TaskServiceImpl service =
@@ -499,16 +451,15 @@
         // test with application identity
         runImmediateTest(taskOwner);
         // test with un-mapped identity
-        TaskOwner newOwner =
-            new TaskOwnerImpl(new IdentityImpl("id"), taskOwner.getContext());
+        Identity newOwner = new IdentityImpl("id");
         runImmediateTest(newOwner);
         // test with mapped identity
         mappingService.assignNode(TestTaskServiceImpl.class,
-                                  newOwner.getIdentity());
+                                  newOwner);
         runImmediateTest(newOwner);
     }
 
-    private void runImmediateTest(TaskOwner owner) throws Exception {
+    private void runImmediateTest(Identity owner) throws Exception {
         taskScheduler.runTransactionalTask(
             new AbstractKernelRunnable() {
                 public void run() {
@@ -570,16 +521,14 @@
         // test with application identity
         runPendingTest(taskOwner);
         // test with un-mapped identity
-        TaskOwner newOwner =
-            new TaskOwnerImpl(new IdentityImpl("id"), taskOwner.getContext());
+        Identity newOwner = new IdentityImpl("id");
         runPendingTest(newOwner);
         // test with mapped identity
-        mappingService.assignNode(TestTaskServiceImpl.class,
-                                  newOwner.getIdentity());
+        mappingService.assignNode(TestTaskServiceImpl.class, newOwner);
         runPendingTest(newOwner);
     }
 
-    private void runPendingTest(TaskOwner owner) throws Exception {
+    private void runPendingTest(Identity owner) throws Exception {
         taskScheduler.runTransactionalTask(
             new AbstractKernelRunnable() {
                 public void run() {
@@ -601,16 +550,14 @@
         // test with application identity
         runPeriodicTest(taskOwner);
         // test with un-mapped identity
-        TaskOwner newOwner =
-            new TaskOwnerImpl(new IdentityImpl("id"), taskOwner.getContext());
+        Identity newOwner = new IdentityImpl("id");
         runPeriodicTest(newOwner);
         // test with mapped identity
-        mappingService.assignNode(TestTaskServiceImpl.class,
-                                  newOwner.getIdentity());
+        mappingService.assignNode(TestTaskServiceImpl.class, newOwner);
         runPeriodicTest(newOwner);
     }
 
-    public void runPeriodicTest(TaskOwner owner) throws Exception {
+    public void runPeriodicTest(Identity owner) throws Exception {
         taskScheduler.runTransactionalTask(
             new AbstractKernelRunnable() {
                 public void run() {
