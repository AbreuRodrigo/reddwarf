/*
 * Copyright 2007 Sun Microsystems, Inc.
 *
 * This file is part of Project Darkstar Server.
 *
 * Project Darkstar Server is free software: you can redistribute it
 * and/or modify it under the terms of the GNU General Public License
 * version 2 as published by the Free Software Foundation and
 * distributed hereunder to you.
 *
 * Project Darkstar Server is distributed in the hope that it will be useful,
 * but WITHOUT ANY WARRANTY; without even the implied warranty of
 * MERCHANTABILITY or FITNESS FOR A PARTICULAR PURPOSE.  See the
 * GNU General Public License for more details.
 *
 * You should have received a copy of the GNU General Public License
 * along with this program.  If not, see <http://www.gnu.org/licenses/>.
 */

package com.sun.sgs.test.impl.service.watchdog;

import com.sun.sgs.app.TransactionNotActiveException;
import com.sun.sgs.impl.kernel.StandardProperties;
import com.sun.sgs.impl.service.watchdog.WatchdogServerImpl;
import com.sun.sgs.impl.service.watchdog.WatchdogServiceImpl;
import com.sun.sgs.impl.util.AbstractKernelRunnable;
import com.sun.sgs.kernel.ComponentRegistry;
import com.sun.sgs.kernel.TaskOwner;
import com.sun.sgs.kernel.TaskScheduler;
import com.sun.sgs.service.Node;
import com.sun.sgs.service.NodeListener;
import com.sun.sgs.service.RecoveryCompleteFuture;
import com.sun.sgs.service.RecoveryListener;
import com.sun.sgs.service.TransactionProxy;
import com.sun.sgs.service.WatchdogService;
import com.sun.sgs.test.util.SgsTestNode;
<<<<<<< HEAD
=======
import static com.sun.sgs.test.util.UtilProperties.createProperties;
>>>>>>> 91a084fd

import java.util.ArrayList;
import java.util.Collection;
import java.util.Collections;
import java.util.HashMap;
import java.util.HashSet;
import java.util.Iterator;
import java.util.List;
import java.util.Map;
import java.util.Properties;
import java.util.Set;
import java.util.concurrent.ConcurrentHashMap;

import junit.framework.TestCase;

public class TestWatchdogServiceImpl extends TestCase {
    /** The name of the WatchdogServerImpl class. */
    private static final String WatchdogServerPropertyPrefix =
	"com.sun.sgs.impl.service.watchdog.server";

    /* The number of additional nodes to create if tests need them */
    private static final int NUM_WATCHDOGS = 5;

    /** The node that creates the servers */
    private SgsTestNode serverNode;
    /** Any additional nodes, for tests needing more than one node */
    private SgsTestNode additionalNodes[];

    /** System components found from the serverNode */
    private TransactionProxy txnProxy;
    private ComponentRegistry systemRegistry;
    private Properties serviceProps;

    /** A specific property we started with */
    private int renewTime;

    /** The task scheduler. */
    private TaskScheduler taskScheduler;

    /** The owner for tasks I initiate. */
    private TaskOwner taskOwner;

    /** The watchdog service for serverNode */
    private WatchdogServiceImpl watchdogService;

    /** Constructs a test instance. */
    public TestWatchdogServiceImpl(String name) {
	super(name);
    }

    /** Test setup. */
    protected void setUp() throws Exception {
	System.err.println("Testcase: " + getName());
        setUp(null, true);
    }

    protected void setUp(Properties props, boolean clean) throws Exception {
        serverNode = new SgsTestNode("TestWatchdogServiceImpl", 
<<<<<<< HEAD
                                      null, props, clean);
=======
				     null, null, props, clean);
>>>>>>> 91a084fd
        txnProxy = serverNode.getProxy();
        systemRegistry = serverNode.getSystemRegistry();
        serviceProps = serverNode.getServiceProperties();
        renewTime = Integer.valueOf(
            serviceProps.getProperty(
                "com.sun.sgs.impl.service.watchdog.renew.interval"));

        taskScheduler = systemRegistry.getComponent(TaskScheduler.class);
        taskOwner = txnProxy.getCurrentOwner();

<<<<<<< HEAD
        watchdogService = serverNode.getWatchdogService();
=======
        watchdogService = (WatchdogServiceImpl) serverNode.getWatchdogService();
>>>>>>> 91a084fd
    }

    /** 
     * Add additional nodes.  We only do this as required by the tests. 
     *
     * @param props properties for node creation, or {@code null} if default
     *     properties should be used
     * @parm num the number of nodes to add
     */
    private void addNodes(Properties props, int num) throws Exception {
        // Create the other nodes
        additionalNodes = new SgsTestNode[num];

        for (int i = 0; i < num; i++) {
            SgsTestNode node = new SgsTestNode(serverNode, null, props); 
            additionalNodes[i] = node;
            System.err.println("watchdog service id: " +
                                   node.getWatchdogService().getLocalNodeId());

        }
    }

    /** Shut down the nodes. */
    protected void tearDown(boolean clean) throws Exception {
        if (additionalNodes != null) {
            for (SgsTestNode node : additionalNodes) {
                node.shutdown(false);
            }
            additionalNodes = null;
        }
        serverNode.shutdown(clean);
    }

    /* -- Test constructor -- */

    public void testConstructor() throws Exception {
        WatchdogServiceImpl watchdog = null;
        try {
            watchdog =
                new WatchdogServiceImpl(serviceProps, systemRegistry, txnProxy);  
            WatchdogServerImpl server = watchdog.getServer();
            System.err.println("watchdog server: " + server);
            server.shutdown();
        } finally {
            if (watchdog != null) watchdog.shutdown();
        }
    }

    public void testConstructorNullProperties() throws Exception {
        WatchdogServiceImpl watchdog = null;
	try {
	    watchdog = new WatchdogServiceImpl(null, systemRegistry, txnProxy);
	    fail("Expected NullPointerException");
	} catch (NullPointerException e) {
	    System.err.println(e);
	} finally {
            if (watchdog != null) watchdog.shutdown();
        }
    }

    public void testConstructorNullRegistry() throws Exception {
        WatchdogServiceImpl watchdog = null;
	try {
	    watchdog = new WatchdogServiceImpl(serviceProps, null, txnProxy);
	    fail("Expected NullPointerException");
	} catch (NullPointerException e) {
	    System.err.println(e);
	} finally {
            if (watchdog != null) watchdog.shutdown();
        }
    }

    public void testConstructorNullProxy() throws Exception {
        WatchdogServiceImpl watchdog = null;
	try {
	    watchdog =
                    new WatchdogServiceImpl(serviceProps, systemRegistry, null);
	    fail("Expected NullPointerException");
	} catch (NullPointerException e) {
	    System.err.println(e);
	} finally {
            if (watchdog != null) watchdog.shutdown();
        }
    }

    public void testConstructorNoAppName() throws Exception {
        WatchdogServiceImpl watchdog = null;
	Properties properties = createProperties(
	    WatchdogServerPropertyPrefix + ".port", "0");
	try {
	    new WatchdogServiceImpl(properties, systemRegistry, txnProxy);
	    fail("Expected IllegalArgumentException");
	} catch (IllegalArgumentException e) {
	    System.err.println(e);
	}
    }

    public void testConstructorNegativePort() throws Exception {
        WatchdogServiceImpl watchdog = null;
	Properties properties = createProperties(
	    StandardProperties.APP_NAME, "TestWatchdogServiceImpl",
	    WatchdogServerPropertyPrefix + ".port", Integer.toString(-1));
	try {
	    watchdog = 
                new WatchdogServiceImpl(properties, systemRegistry, txnProxy);
	    fail("Expected IllegalArgumentException");
	} catch (IllegalArgumentException e) {
	    System.err.println(e);
	} finally {
            if (watchdog != null) watchdog.shutdown();
        }
    }

    public void testConstructorPortTooLarge() throws Exception {
        WatchdogServiceImpl watchdog = null;
	Properties properties = createProperties(
	    StandardProperties.APP_NAME, "TestWatchdogServiceImpl",
	    WatchdogServerPropertyPrefix + ".port", Integer.toString(65536));
	try {
	    watchdog =
                new WatchdogServiceImpl(properties, systemRegistry, txnProxy);
	    fail("Expected IllegalArgumentException");
	} catch (IllegalArgumentException e) {
	    System.err.println(e);
	} finally {
            if (watchdog != null) watchdog.shutdown();
        }
    }

    public void testConstructorStartServerRenewIntervalTooSmall()
	throws Exception
    {
        WatchdogServiceImpl watchdog = null;
	Properties properties = createProperties(
	    StandardProperties.APP_NAME, "TestWatchdogServiceImpl",
	    WatchdogServerPropertyPrefix + ".start", "true",
	    WatchdogServerPropertyPrefix + ".port", "0",
	    WatchdogServerPropertyPrefix + ".renew.interval", "0");
	try {
	    watchdog =
                new WatchdogServiceImpl(properties, systemRegistry, txnProxy);
	    fail("Expected IllegalArgumentException");
	} catch (IllegalArgumentException e) {
	    System.err.println(e);
	} finally {
            if (watchdog != null) watchdog.shutdown();
        }
    }

    public void testConstructorStartServerRenewIntervalTooLarge()
	throws Exception
    {
        WatchdogServiceImpl watchdog = null;
	Properties properties = createProperties(
	    StandardProperties.APP_NAME, "TestWatchdogServiceImpl",
	    WatchdogServerPropertyPrefix + ".start", "true",
	    WatchdogServerPropertyPrefix + ".port", "0",
	    WatchdogServerPropertyPrefix + ".renew.interval", "10001");
	try {
	    watchdog =
                new WatchdogServiceImpl(properties, systemRegistry, txnProxy);
	    fail("Expected IllegalArgumentException");
	} catch (IllegalArgumentException e) {
	    System.err.println(e);
	} finally {
            if (watchdog != null) watchdog.shutdown();
        }
    }

    /* -- Test getLocalNodeId -- */

    public void testGetLocalNodeId() throws Exception {
	long id = watchdogService.getLocalNodeId();
	if (id != 1) {
	    fail("Expected id 1, got " + id);
	}
	int port = watchdogService.getServer().getPort();
	Properties props = createProperties(
	    StandardProperties.APP_NAME, "TestWatchdogServiceImpl",
            WatchdogServerPropertyPrefix + ".start", "false",
	    WatchdogServerPropertyPrefix + ".port", Integer.toString(port));
	WatchdogServiceImpl watchdog =
	    new WatchdogServiceImpl(props, systemRegistry, txnProxy);
	try {
	    id = watchdog.getLocalNodeId();
	    if (id != 2) {
		fail("Expected id 2, got " + id);
	    }
	} finally {
	    watchdog.shutdown();
	}
    }

    public void testGetLocalNodeIdServiceShuttingDown() throws Exception {
	WatchdogServiceImpl watchdog =
	    new WatchdogServiceImpl(serviceProps, systemRegistry, txnProxy);
	watchdog.shutdown();
	try {
	    watchdog.getLocalNodeId();
	    fail("Expected IllegalStateException");
	} catch (IllegalStateException e) {
	    System.err.println(e);
	}
    }

    /* -- Test isLocalNodeAlive -- */

    public void testIsLocalNodeAlive() throws Exception {
        taskScheduler.runTransactionalTask(new AbstractKernelRunnable() {
            public void run() throws Exception {
                if (! watchdogService.isLocalNodeAlive()) {
                    fail("Expected watchdogService.isLocalNodeAlive() " +
                          "to return true");
                }
            }
        }, taskOwner);

	int port = watchdogService.getServer().getPort();
	Properties props = createProperties(
	    StandardProperties.APP_NAME, "TestWatchdogServiceImpl",
            WatchdogServerPropertyPrefix + ".start", "false",
	    WatchdogServerPropertyPrefix + ".port", Integer.toString(port));
	final WatchdogServiceImpl watchdog =
	    new WatchdogServiceImpl(props, systemRegistry, txnProxy);
	try {
            taskScheduler.runTransactionalTask(new AbstractKernelRunnable() {
                public void run() throws Exception {
                    if (! watchdogService.isLocalNodeAlive()) {
                        fail("Expected watchdogService.isLocalNodeAlive() " +
                          "to return true");
                    }
                }
            }, taskOwner);

	    watchdogService.shutdown();
	    // wait for watchdog's renew to fail...
	    Thread.currentThread().sleep(renewTime * 4);

            taskScheduler.runTransactionalTask(new AbstractKernelRunnable() {
                public void run() throws Exception {
                    if (watchdog.isLocalNodeAlive()) {
                        fail("Expected watchdogService.isLocalNodeAlive() " +
                          "to return false");
                    }
                }
            }, taskOwner);
	    
	} finally {
	    watchdog.shutdown();
	}
    }

    public void testIsLocalNodeAliveServiceShuttingDown() throws Exception {
	WatchdogServiceImpl watchdog =
	    new WatchdogServiceImpl(serviceProps, systemRegistry, txnProxy);
	watchdog.shutdown();
	try {
	    watchdog.isLocalNodeAlive();
	    fail("Expected IllegalStateException");
	} catch (IllegalStateException e) {
	    System.err.println(e);
	}
    }

    public void testIsLocalNodeAliveNoTransaction() throws Exception {
	try {
	    watchdogService.isLocalNodeAlive();
	    fail("Expected TransactionNotActiveException");
	} catch (TransactionNotActiveException e) {
	    System.err.println(e);
	}
    }

    /* -- Test isLocalNodeAliveNonTransactional -- */

    public void testIsLocalNodeAliveNonTransactional() throws Exception {
	if (! watchdogService.isLocalNodeAliveNonTransactional()) {
	    fail("Expected watchdogService.isLocalNodeAlive" +
		 "NonTransactional() to return true");
	}

	int port = watchdogService.getServer().getPort();
	Properties props = createProperties(
	    StandardProperties.APP_NAME, "TestWatchdogServiceImpl",
            WatchdogServerPropertyPrefix + ".start", "false",
	    WatchdogServerPropertyPrefix + ".port", Integer.toString(port));
	WatchdogServiceImpl watchdog =
	    new WatchdogServiceImpl(props, systemRegistry, txnProxy);
	try {
	    if (! watchdog.isLocalNodeAliveNonTransactional()) {
		fail("Expected watchdog.isLocalNodeAliveNonTransactional() " +
		     "to return true");
	    }
	    watchdogService.shutdown();
	    // wait for watchdog's renew to fail...
	    Thread.currentThread().sleep(renewTime * 4);
	    if (watchdog.isLocalNodeAliveNonTransactional()) {
		fail("Expected watchdog.isLocalNodeAliveNonTransactional() " +
		     "to return false");
	    }
	    
	} finally {
	    watchdog.shutdown();
	}
    }

    public void testIsLocalNodeAliveNonTransactionalServiceShuttingDown()
	throws Exception
    {
	WatchdogServiceImpl watchdog =
	    new WatchdogServiceImpl(serviceProps, systemRegistry, txnProxy);
	watchdog.shutdown();
	try {
	    watchdog.isLocalNodeAliveNonTransactional();
	    fail("Expected IllegalStateException");
	} catch (IllegalStateException e) {
	    System.err.println(e);
	}
    }

    public void testIsLocalNodeAliveNonTransactionalNoTransaction()
	throws Exception
    {
	try {
	    watchdogService.isLocalNodeAliveNonTransactional();
	} catch (TransactionNotActiveException e) {
	    fail("caught TransactionNotActiveException!");
	}
    }

    /* -- Test getNodes -- */

    public void testGetNodes() throws Exception {
        addNodes(null, NUM_WATCHDOGS);
        Thread.currentThread().sleep(renewTime);
        CountNodesTask task = new CountNodesTask();
        taskScheduler.runTransactionalTask(task, taskOwner);
        int numNodes = task.numNodes;

        int expectedNodes = NUM_WATCHDOGS + 1;
        if (numNodes != expectedNodes) {
            fail("Expected " + expectedNodes +
                 " watchdogs, got " + numNodes);
        }
    }

    /** 
     * Task to count the number of nodes.
     */
    private class CountNodesTask extends AbstractKernelRunnable {
        int numNodes;
        public void run() {
            Iterator<Node> iter = watchdogService.getNodes();
            numNodes = 0;
            while (iter.hasNext()) {
                Node node = iter.next();
                System.err.println(node);
                numNodes++;
            }
        }
    }


    public void testGetNodesServiceShuttingDown() throws Exception {
	final WatchdogServiceImpl watchdog =
	    new WatchdogServiceImpl(serviceProps, systemRegistry, txnProxy);
	watchdog.shutdown();

        taskScheduler.runTransactionalTask(new AbstractKernelRunnable() {
                public void run() throws Exception {
                    try {
                        watchdog.getNodes();
                        fail("Expected IllegalStateException");
                    } catch (IllegalStateException e) {
                        System.err.println(e);
                    }
                }
            }, taskOwner);
    }

    public void testGetNodesNoTransaction() throws Exception {
	try {
	    watchdogService.getNodes();
	    fail("Expected TransactionNotActiveException");
	} catch (TransactionNotActiveException e) {
	    System.err.println(e);
	}
    }

    /* -- Test getNode -- */

    public void testGetNode() throws Exception {
        addNodes(null, NUM_WATCHDOGS);

        for (SgsTestNode node : additionalNodes) {
            WatchdogService watchdog = node.getWatchdogService();
            final long id  = watchdog.getLocalNodeId();
            taskScheduler.runTransactionalTask(new AbstractKernelRunnable() {
                public void run() throws Exception {
                    Node node = watchdogService.getNode(id);
                    if (node == null) {
                        fail("Expected node for ID " + id + " got " +  node);
                    }
                    System.err.println(node);
                    if (id != node.getId()) {
                        fail("Expected node ID " + id + 
                                " got, " + node.getId());
                    } else if (! node.isAlive()) {
                        fail("Node " + id + " is not alive!");
                    }
                }
            }, taskOwner);
        }
    }

    public void testGetNodeServiceShuttingDown() throws Exception {
	final WatchdogServiceImpl watchdog =
	    new WatchdogServiceImpl(serviceProps, systemRegistry, txnProxy);
	watchdog.shutdown();
        taskScheduler.runTransactionalTask(new AbstractKernelRunnable() {
                public void run() throws Exception {
                    try {
                        watchdog.getNode(0);
                        fail("Expected IllegalStateException");
                    } catch (IllegalStateException e) {
                        System.err.println(e);
                    }
                }
            }, taskOwner);
    }

    public void testGetNodeNoTransaction() throws Exception {
	try {
	    watchdogService.getNode(0);
	    fail("Expected TransactionNotActiveException");
	} catch (TransactionNotActiveException e) {
	    System.err.println(e);
	}
    }

    public void testGetNodeNonexistentNode() throws Exception {
        taskScheduler.runTransactionalTask(new AbstractKernelRunnable() {
            public void run() throws Exception {
                Node node = watchdogService.getNode(29);
                System.err.println(node);
                if (node != null) {
                    fail("Expected null node, got " + node);
                }
            }
        }, taskOwner);
    }

    /* -- Test addNodeListener -- */

    public void testAddNodeListenerServiceShuttingDown() throws Exception {
	final WatchdogServiceImpl watchdog =
	    new WatchdogServiceImpl(serviceProps, systemRegistry, txnProxy);
	watchdog.shutdown();
        taskScheduler.runTransactionalTask(new AbstractKernelRunnable() {
            public void run() throws Exception {
                try {
                    watchdog.addNodeListener(new DummyNodeListener());
                    fail("Expected IllegalStateException");
                } catch (IllegalStateException e) {
                    System.err.println(e);
                }
            }
        }, taskOwner);
    }

    public void testAddNodeListenerNullListener() throws Exception {
	try {
	    watchdogService.addNodeListener(null);
	    fail("Expected NullPointerException");
	} catch (NullPointerException e) {
	    System.err.println(e);
	}
    }

    public void testAddNodeListenerNodeStarted() throws Exception {
        DummyNodeListener listener = new DummyNodeListener();
	watchdogService.addNodeListener(listener);
        addNodes(null, NUM_WATCHDOGS);

        // wait for all nodes to get notified...
        Thread.currentThread().sleep(renewTime * 4);

        Set<Node> nodes = listener.getStartedNodes();
        System.err.println("startedNodes: " + nodes);
        if (nodes.size() != NUM_WATCHDOGS) {
            fail("Expected " + NUM_WATCHDOGS + " started nodes, got " + 
                    nodes.size());
        }
        for (Node node : nodes) {
            System.err.println(node);
            if (!node.isAlive()) {
                fail("Node " + node.getId() + " is not alive!");
            }
        }
    }

    public void testAddNodeListenerNodeFailed() throws Exception {
        DummyNodeListener listener = new DummyNodeListener();
	watchdogService.addNodeListener(listener);
        addNodes(null, NUM_WATCHDOGS);
        for (SgsTestNode node : additionalNodes) {
            WatchdogService watchdog = node.getWatchdogService();
            final long id  = watchdog.getLocalNodeId();
            taskScheduler.runTransactionalTask(new AbstractKernelRunnable() {
                public void run() throws Exception {
                    Node node = watchdogService.getNode(id);
                    if (node == null) {
                        fail("Expected node for ID " + id + " got " +  node);
                    }
                    System.err.println(node);
                    if (id != node.getId()) {
                        fail("Expected node ID " + id + 
                                " got, " + node.getId());
                    } else if (! node.isAlive()) {
                        fail("Node " + id + " is not alive!");
                    }
                }
            }, taskOwner);
        }
        // shutdown nodes...
	if (additionalNodes != null) {
            for (SgsTestNode node : additionalNodes) {
                node.shutdown(false);
            }
            additionalNodes = null;
        }

	// wait for all nodes to fail...
	Thread.currentThread().sleep(renewTime * 4);

	Set<Node> nodes = listener.getFailedNodes();
	System.err.println("failedNodes: " + nodes);
	if (nodes.size() != 5) {
	    fail("Expected 5 failed nodes, got " + nodes.size());
	}
	for (Node node : nodes) {
	    System.err.println(node);
	    if (node.isAlive()) {
		fail("Node " + node.getId() + " is alive!");
	    }
	}
    }

    /* -- test shutdown -- */

    public void testShutdownAndNotifyFailedNodes() throws Exception {
	Map<WatchdogServiceImpl, DummyNodeListener> watchdogMap =
	    new HashMap<WatchdogServiceImpl, DummyNodeListener>();
	int port = watchdogService.getServer().getPort();
	Properties props = createProperties(
 	    StandardProperties.APP_NAME, "TestWatchdogServiceImpl",
            WatchdogServerPropertyPrefix + ".start", "false",
	    WatchdogServerPropertyPrefix + ".port", Integer.toString(port));

	try {
	    for (int i = 0; i < 5; i++) {
		WatchdogServiceImpl watchdog =
		    new WatchdogServiceImpl(props, systemRegistry, txnProxy);
		DummyNodeListener listener = new DummyNodeListener();
		watchdog.addNodeListener(listener);
		watchdogMap.put(watchdog, listener);
	    }
	
	    // shutdown watchdog server
	    watchdogService.shutdown();

	    for (WatchdogServiceImpl watchdog : watchdogMap.keySet()) {
		DummyNodeListener listener = watchdogMap.get(watchdog);
		Set<Node> nodes = listener.getFailedNodes();
		System.err.println(
		    "failedNodes for " + watchdog.getLocalNodeId() +
		    ": " + nodes);
		if (nodes.size() != 6) {
		    fail("Expected 6 failed nodes, got " + nodes.size());
		}
		for (Node node : nodes) {
		    System.err.println(node);
		    if (node.isAlive()) {
			fail("Node " + node.getId() + " is alive!");
		    }
		}
	    }
	} finally {
	    for (WatchdogServiceImpl watchdog : watchdogMap.keySet()) {
		watchdog.shutdown();
	    }
	}
    }

    /* -- test addRecoveryListener -- */

    public void testAddRecoveryListenerServiceShuttingDown() throws Exception {
	WatchdogServiceImpl watchdog =
	    new WatchdogServiceImpl(serviceProps, systemRegistry, txnProxy);
	watchdog.shutdown();
	try {
	    watchdog.addRecoveryListener(new DummyRecoveryListener());
	    fail("Expected IllegalStateException");
	} catch (IllegalStateException e) {
	    System.err.println(e);
	}
    }

    public void testAddRecoveryListenerNullListener() throws Exception {
	try {
	    watchdogService.addRecoveryListener(null);
	    fail("Expected NullPointerException");
	} catch (NullPointerException e) {
	    System.err.println(e);
	}
    }

    /* -- test recovery -- */

    public void testRecovery() throws Exception {
	Map<Long, WatchdogServiceImpl> watchdogs =
	    new ConcurrentHashMap<Long, WatchdogServiceImpl>();
	List<Long> shutdownIds = new ArrayList<Long>();

	int totalWatchdogs = 5;
	int numWatchdogsToShutdown = 3;

	DummyRecoveryListener listener = new DummyRecoveryListener();
	try {
	    for (int i = 0; i < totalWatchdogs; i++) {
		WatchdogServiceImpl watchdog = createWatchdog(listener);
		watchdogs.put(watchdog.getLocalNodeId(), watchdog);
	    }

	    // shut down a few watchdog services
	    for (WatchdogServiceImpl watchdog : watchdogs.values()) {
		if (numWatchdogsToShutdown == 0) {
		    break;
		}
		numWatchdogsToShutdown--;
		long id = watchdog.getLocalNodeId();
		System.err.println("shutting down node: " + id);
		shutdownIds.add(id);
		watchdog.shutdown();
		watchdogs.remove(id);
	    }

	    // pause for watchdog server to detect failure and
	    // send notifications
	    Thread.sleep(3 * renewTime);
	    listener.checkRecoveryNotifications(shutdownIds.size());
	    checkNodesFailed(shutdownIds, true);
	    listener.notifyFutures();
	    checkNodesRemoved(shutdownIds);
	    checkNodesAlive(watchdogs.keySet());

	} finally {
	    for (WatchdogServiceImpl watchdog : watchdogs.values()) {
		watchdog.shutdown();
	    }
	}
    }

    public void testRecoveryWithBackupFailureDuringRecovery() throws Exception {
	Map<Long, WatchdogServiceImpl> watchdogs =
	    new ConcurrentHashMap<Long, WatchdogServiceImpl>();
	List<Long> shutdownIds = new ArrayList<Long>();
	int totalWatchdogs = 8;
	int numWatchdogsToShutdown = 3;

	DummyRecoveryListener listener = new DummyRecoveryListener();
	try {
	    for (int i = 0; i < totalWatchdogs; i++) {
		WatchdogServiceImpl watchdog = createWatchdog(listener);
		watchdogs.put(watchdog.getLocalNodeId(), watchdog);
	    }

	    // shut down a few watchdog services
	    for (WatchdogServiceImpl watchdog : watchdogs.values()) {
		if (numWatchdogsToShutdown == 0) {
		    break;
		}
		numWatchdogsToShutdown--;
		long id = watchdog.getLocalNodeId();
		System.err.println("shutting down node: " + id);
		shutdownIds.add(id);
		watchdog.shutdown();
		watchdogs.remove(id);
	    }

	    // pause for watchdog server to detect failure and
	    // send notifications
	    Thread.sleep(3 * renewTime);
	    listener.checkRecoveryNotifications(shutdownIds.size());
	    Set<Node> backups = checkNodesFailed(shutdownIds, true);

	    // shutdown backups
	    for (Node backup : backups) {
		long backupId = backup.getId();
		WatchdogServiceImpl watchdog = watchdogs.get(backupId);
		if (watchdog != null) {
		    System.err.println("shutting down backup: " + backupId);
		    shutdownIds.add(backupId);
		    watchdog.shutdown();
		    watchdogs.remove(backupId);
		}
	    }

	    Thread.sleep(3 * renewTime);
	    listener.checkRecoveryNotifications(shutdownIds.size());
	    listener.notifyFutures();
	    checkNodesRemoved(shutdownIds);
	    checkNodesAlive(watchdogs.keySet());

	} finally {
	    for (WatchdogServiceImpl watchdog : watchdogs.values()) {
		watchdog.shutdown();
	    }
	}
    }

    public void testRecoveryWithDelayedBackupAssignment() throws Exception {
	Map<Long, WatchdogServiceImpl> watchdogs =
	    new ConcurrentHashMap<Long, WatchdogServiceImpl>();
	List<Long> shutdownIds = new ArrayList<Long>();
	int totalWatchdogs = 5;

	DummyRecoveryListener listener = new DummyRecoveryListener();
	try {
	    for (int i = 0; i < totalWatchdogs; i++) {
		WatchdogServiceImpl watchdog = createWatchdog(listener);
		watchdogs.put(watchdog.getLocalNodeId(), watchdog);
	    }

	    // shut down all watchdog services.
	    for (WatchdogServiceImpl watchdog : watchdogs.values()) {
		long id = watchdog.getLocalNodeId();
		System.err.println("shutting down node: " + id);
		shutdownIds.add(id);
		watchdog.shutdown();
	    }

	    watchdogs.clear();

	    // pause for watchdog server to detect failure and
	    // reassign backups.
	    Thread.sleep(3 * renewTime);

	    checkNodesFailed(shutdownIds, false);

	    // Create new node to be (belatedly) assigned as backup
	    // for failed nodes.
	    WatchdogServiceImpl watchdog = createWatchdog(listener);
	    watchdogs.put(watchdog.getLocalNodeId(), watchdog);

	    // pause for watchdog server to reassign new node as
	    // backup to exising nodes.
	    
	    Thread.sleep(3 * renewTime);
	    listener.checkRecoveryNotifications(shutdownIds.size());
	    listener.notifyFutures();
	    checkNodesRemoved(shutdownIds);
	    checkNodesAlive(watchdogs.keySet());

	} finally {
	    for (WatchdogServiceImpl watchdog : watchdogs.values()) {
		watchdog.shutdown();
	    }
	}
    }

    public void testRecoveryAfterServerCrash() throws Exception {
	Map<Long, WatchdogServiceImpl> watchdogs =
	    new ConcurrentHashMap<Long, WatchdogServiceImpl>();
	List<Long> shutdownIds = new ArrayList<Long>();
	int totalWatchdogs = 5;
	WatchdogServiceImpl newWatchdog = null;

	DummyRecoveryListener listener = new DummyRecoveryListener();
	try {
	    for (int i = 0; i < totalWatchdogs; i++) {
		WatchdogServiceImpl watchdog = createWatchdog(listener);
		watchdogs.put(watchdog.getLocalNodeId(), watchdog);
	    }
	    
	    // simulate crash
	    System.err.println("simulate watchdog server crash...");
	    tearDown(false);
	    setUp(null, false);

	    checkNodesFailed(watchdogs.keySet(), false);
	    
	    // Create new node to be (belatedly) assigned as backup
	    // for failed nodes.
	    newWatchdog = createWatchdog(listener);

	    // pause for watchdog server to reassign new node as
	    // backup to exising nodes.
	    
	    Thread.sleep(3 * renewTime);
	    listener.checkRecoveryNotifications(totalWatchdogs + 1);
	    listener.notifyFutures();
	    checkNodesRemoved(watchdogs.keySet());

	} finally {
	    for (WatchdogServiceImpl watchdog : watchdogs.values()) {
		watchdog.shutdown();
	    }
	    if (newWatchdog != null) {
		newWatchdog.shutdown();
	    }
	}
    }

    public void testRecoveryAfterAllNodesAndServerCrash() throws Exception {
	Map<Long, WatchdogServiceImpl> watchdogs =
	    new ConcurrentHashMap<Long, WatchdogServiceImpl>();
	List<Long> shutdownIds = new ArrayList<Long>();
	int totalWatchdogs = 5;

	DummyRecoveryListener listener = new DummyRecoveryListener();
	try {
	    for (int i = 0; i < totalWatchdogs; i++) {
		WatchdogServiceImpl watchdog = createWatchdog(listener);
		watchdogs.put(watchdog.getLocalNodeId(), watchdog);
	    }

	    // shut down all watchdog services.
	    for (WatchdogServiceImpl watchdog : watchdogs.values()) {
		long id = watchdog.getLocalNodeId();
		System.err.println("shutting down node: " + id);
		shutdownIds.add(id);
		watchdog.shutdown();
	    }

	    watchdogs.clear();

	    // simulate crash
	    System.err.println("simulate watchdog server crash...");
	    tearDown(false);
	    setUp(null, false);

	    // pause for watchdog server to detect failure and
	    // reassign backups.
	    Thread.sleep(3 * renewTime);

	    checkNodesFailed(shutdownIds, false);

	    // Create new node to be (belatedly) assigned as backup
	    // for failed nodes.
	    WatchdogServiceImpl watchdog = createWatchdog(listener); 
	    watchdogs.put(watchdog.getLocalNodeId(), watchdog);

	    // pause for watchdog server to reassign new node as
	    // backup to exising nodes.
	    
	    Thread.sleep(3 * renewTime);
	    listener.checkRecoveryNotifications(shutdownIds.size() + 1);
	    listener.notifyFutures();

	    checkNodesRemoved(shutdownIds);
	    checkNodesAlive(watchdogs.keySet());

	} finally {
	    for (WatchdogServiceImpl watchdog : watchdogs.values()) {
		watchdog.shutdown();
	    }
	}
    }

    /** Creates a watchdog service with the specified recovery listener. */
    private WatchdogServiceImpl createWatchdog(RecoveryListener listener)
	throws Exception
    {
	Properties props = createProperties(
 	    StandardProperties.APP_NAME, "TestWatchdogServiceImpl",
<<<<<<< HEAD
=======
            WatchdogServerPropertyPrefix + ".start", "false",
>>>>>>> 91a084fd
	    WatchdogServerPropertyPrefix + ".port",
	    Integer.toString(watchdogService.getServer().getPort()));
	WatchdogServiceImpl watchdog = 
	    new WatchdogServiceImpl(props, systemRegistry, txnProxy);
	watchdog.addRecoveryListener(listener);
	watchdog.ready();
	System.err.println("Created node (" + watchdog.getLocalNodeId() + ")");
	return watchdog;
    }

    private Set<Node> checkNodesFailed(Collection<Long> ids, boolean hasBackup)
	throws Exception
    {
        CheckNodesFailedTask task = new CheckNodesFailedTask(ids, hasBackup);
        taskScheduler.runTransactionalTask(task, taskOwner);
        return task.backups;
    }

    private class CheckNodesFailedTask extends AbstractKernelRunnable {
	Set<Node> backups = new HashSet<Node>();
        Collection<Long> ids;
        boolean hasBackup;

        CheckNodesFailedTask(Collection<Long> ids, boolean hasBackup) {
            this.ids = ids;
            this.hasBackup = hasBackup;
        }
        public void run() {
	    System.err.println("Get shutdown nodes (should be marked failed)");
	    for (Long longId : ids) {
	        long id = longId.longValue();
	        Node node = watchdogService.getNode(id);
	        System.err.println("node (" + id + "):" +
			           (node == null ? "(removed)" : node));
	        if (node == null) {
		    fail("Node removed before recovery complete: " + id);
	        }
	        if (node.isAlive()) {
		    fail("Node not marked as failed: " + id);
	        }
	        Node backup = watchdogService.getBackup(id);
	        if (hasBackup) {
		    if (backup == null) {
		        fail("failed node (" + id + ") has no backup");
		    } else {
		        backups.add(backup);
		    }
	        } else if (!hasBackup && backup != null) {
		    fail("failed node (" + id + ") assigned backup: " +
		         backup);
	        }
	    }
        }
    }

    private void checkNodesRemoved(final Collection<Long> ids) throws Exception {
	System.err.println("Get shutdown nodes (should be removed)...");
        taskScheduler.runTransactionalTask(new AbstractKernelRunnable() {
            public void run() throws Exception {
	        for (Long longId : ids) {
	            long id = longId.longValue();
	            Node node = watchdogService.getNode(id);
	            System.err.println("node (" + id + "):" +
			               (node == null ? "(removed)" : node));
	            if (node != null) {
		        fail("Expected node to be removed: " + node);
	            }
	        }
            }
        }, taskOwner);
    }

    private void checkNodesAlive(final Collection<Long> ids) throws Exception {
	System.err.println("Get live nodes...");
        taskScheduler.runTransactionalTask(new AbstractKernelRunnable() {
            public void run() throws Exception {
	        for (Long longId : ids) {
	            long id = longId.longValue();
	            Node node = watchdogService.getNode(id);
	            System.err.println("node (" + id + "): " + node);
	            if (node == null || !node.isAlive()) {
		        fail("Expected alive node");
	            }
	        }
            }
        }, taskOwner);
    }

    private static class DummyRecoveryListener implements RecoveryListener {

	private final Map<Node, RecoveryCompleteFuture> nodes =
	    Collections.synchronizedMap(
		new HashMap<Node, RecoveryCompleteFuture>());

	DummyRecoveryListener() {}

	public void recover(Node node, RecoveryCompleteFuture future) {
<<<<<<< HEAD
	    if (node == null) {
		System.err.println("DummyRecoveryListener.recover: null node");
		return;
	    } else if (future == null) {
		System.err.println(
		    "DummyRecoveryListener.recover: null future");
		return;
	    }
=======
            assert(node != null);
            assert(future != null);
>>>>>>> 91a084fd
	    
	    if (nodes.get(node) == null) {
		System.err.println(
		    "DummyRecoveryListener.recover: adding node: " + node);
	    } else {
		System.err.println(
		    "DummyRecoveryListener.recover: REPLACING node: " + node);
	    }
	    nodes.put(node, future);
	}

	void checkRecoveryNotifications(int expectedSize) {
	    if (nodes.size() != expectedSize) {
		fail("Expected " + expectedSize + " recover requests, " +
		     "received: " + nodes.size());
	    }
	}

	void notifyFutures() {
	    for (RecoveryCompleteFuture future : nodes.values()) {
		future.done();
	    }
	}
<<<<<<< HEAD
	
	void recoverDone(Node node) {
	    nodes.get(node).done();
	}
=======
>>>>>>> 91a084fd
    }

    /* -- other methods -- */

<<<<<<< HEAD
    /** Creates a property list with the specified keys and values. */
    private static Properties createProperties(String... args) {
	Properties props = new Properties();
	if (args.length % 2 != 0) {
	    throw new RuntimeException("Odd number of arguments");
	}
	for (int i = 0; i < args.length; i += 2) {
	    props.setProperty(args[i], args[i + 1]);
	}
	return props;
    }

=======
>>>>>>> 91a084fd
    private static class DummyNodeListener implements NodeListener {

	private final Set<Node> failedNodes = new HashSet<Node>();
	private final Set<Node> startedNodes = new HashSet<Node>();
	

	public void nodeStarted(Node node) {
	    startedNodes.add(node);
	}

	public void nodeFailed(Node node) {
	    failedNodes.add(node);
	}

	Set<Node> getFailedNodes() {
	    return failedNodes;
	}

	Set<Node> getStartedNodes() {
	    return startedNodes;
	}
    }
}<|MERGE_RESOLUTION|>--- conflicted
+++ resolved
@@ -34,10 +34,7 @@
 import com.sun.sgs.service.TransactionProxy;
 import com.sun.sgs.service.WatchdogService;
 import com.sun.sgs.test.util.SgsTestNode;
-<<<<<<< HEAD
-=======
 import static com.sun.sgs.test.util.UtilProperties.createProperties;
->>>>>>> 91a084fd
 
 import java.util.ArrayList;
 import java.util.Collection;
@@ -96,11 +93,7 @@
 
     protected void setUp(Properties props, boolean clean) throws Exception {
         serverNode = new SgsTestNode("TestWatchdogServiceImpl", 
-<<<<<<< HEAD
-                                      null, props, clean);
-=======
 				     null, null, props, clean);
->>>>>>> 91a084fd
         txnProxy = serverNode.getProxy();
         systemRegistry = serverNode.getSystemRegistry();
         serviceProps = serverNode.getServiceProperties();
@@ -111,11 +104,7 @@
         taskScheduler = systemRegistry.getComponent(TaskScheduler.class);
         taskOwner = txnProxy.getCurrentOwner();
 
-<<<<<<< HEAD
-        watchdogService = serverNode.getWatchdogService();
-=======
         watchdogService = (WatchdogServiceImpl) serverNode.getWatchdogService();
->>>>>>> 91a084fd
     }
 
     /** 
@@ -992,10 +981,7 @@
     {
 	Properties props = createProperties(
  	    StandardProperties.APP_NAME, "TestWatchdogServiceImpl",
-<<<<<<< HEAD
-=======
             WatchdogServerPropertyPrefix + ".start", "false",
->>>>>>> 91a084fd
 	    WatchdogServerPropertyPrefix + ".port",
 	    Integer.toString(watchdogService.getServer().getPort()));
 	WatchdogServiceImpl watchdog = 
@@ -1093,19 +1079,8 @@
 	DummyRecoveryListener() {}
 
 	public void recover(Node node, RecoveryCompleteFuture future) {
-<<<<<<< HEAD
-	    if (node == null) {
-		System.err.println("DummyRecoveryListener.recover: null node");
-		return;
-	    } else if (future == null) {
-		System.err.println(
-		    "DummyRecoveryListener.recover: null future");
-		return;
-	    }
-=======
             assert(node != null);
             assert(future != null);
->>>>>>> 91a084fd
 	    
 	    if (nodes.get(node) == null) {
 		System.err.println(
@@ -1129,32 +1104,10 @@
 		future.done();
 	    }
 	}
-<<<<<<< HEAD
-	
-	void recoverDone(Node node) {
-	    nodes.get(node).done();
-	}
-=======
->>>>>>> 91a084fd
     }
 
     /* -- other methods -- */
 
-<<<<<<< HEAD
-    /** Creates a property list with the specified keys and values. */
-    private static Properties createProperties(String... args) {
-	Properties props = new Properties();
-	if (args.length % 2 != 0) {
-	    throw new RuntimeException("Odd number of arguments");
-	}
-	for (int i = 0; i < args.length; i += 2) {
-	    props.setProperty(args[i], args[i + 1]);
-	}
-	return props;
-    }
-
-=======
->>>>>>> 91a084fd
     private static class DummyNodeListener implements NodeListener {
 
 	private final Set<Node> failedNodes = new HashSet<Node>();
