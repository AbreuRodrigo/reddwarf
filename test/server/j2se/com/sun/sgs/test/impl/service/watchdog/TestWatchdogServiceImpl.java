--- conflicted
+++ resolved
@@ -75,13 +75,8 @@
     private TaskScheduler taskScheduler;
 
     /** The owner for tasks I initiate. */
-<<<<<<< HEAD
     private Identity taskOwner;
-    
-=======
-    private TaskOwner taskOwner;
-
->>>>>>> 6be60d61
+
     /** The watchdog service for serverNode */
     private WatchdogServiceImpl watchdogService;
 
