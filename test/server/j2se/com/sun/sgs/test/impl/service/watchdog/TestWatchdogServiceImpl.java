/*
 * Copyright 2007 Sun Microsystems, Inc.
 *
 * This file is part of Project Darkstar Server.
 *
 * Project Darkstar Server is free software: you can redistribute it
 * and/or modify it under the terms of the GNU General Public License
 * version 2 as published by the Free Software Foundation and
 * distributed hereunder to you.
 *
 * Project Darkstar Server is distributed in the hope that it will be useful,
 * but WITHOUT ANY WARRANTY; without even the implied warranty of
 * MERCHANTABILITY or FITNESS FOR A PARTICULAR PURPOSE.  See the
 * GNU General Public License for more details.
 *
 * You should have received a copy of the GNU General Public License
 * along with this program.  If not, see <http://www.gnu.org/licenses/>.
 */

package com.sun.sgs.test.impl.service.watchdog;

import com.sun.sgs.app.TransactionNotActiveException;
import com.sun.sgs.impl.kernel.StandardProperties;
import com.sun.sgs.impl.service.watchdog.WatchdogServerImpl;
import com.sun.sgs.impl.service.watchdog.WatchdogServiceImpl;
import com.sun.sgs.impl.util.AbstractKernelRunnable;
import com.sun.sgs.kernel.ComponentRegistry;
import com.sun.sgs.kernel.TaskOwner;
import com.sun.sgs.kernel.TaskScheduler;
import com.sun.sgs.service.Node;
import com.sun.sgs.service.NodeListener;
<<<<<<< HEAD
import com.sun.sgs.service.WatchdogService;
import com.sun.sgs.test.util.DummyComponentRegistry;
import com.sun.sgs.test.util.DummyTransaction;
import com.sun.sgs.test.util.DummyTransactionProxy;
import com.sun.sgs.test.util.UtilMisc;

import java.io.File;
=======
import com.sun.sgs.service.TransactionProxy;
import com.sun.sgs.test.util.SgsTestNode;
>>>>>>> 8849a2e7
import java.util.HashMap;
import java.util.HashSet;
import java.util.Iterator;
import java.util.Map;
import java.util.Properties;
import java.util.Set;

import junit.framework.TestCase;

public class TestWatchdogServiceImpl extends TestCase {
    /** The name of the WatchdogServerImpl class. */
    private static final String WatchdogServerPropertyPrefix =
	"com.sun.sgs.impl.service.watchdog.server";
    
<<<<<<< HEAD
    /** Directory used for database shared across multiple tests. */
    private static final String DB_DIRECTORY =
        System.getProperty("java.io.tmpdir") + File.separator +
	"TestWatchdogServiceImpl.db";

    /** The port for the watchdog server. */
    private static int WATCHDOG_PORT = 0;

    /** The renew interval for the watchdog server. */
    private static long RENEW_INTERVAL = 500;

    /** Properties for the watchdog server and data service. */
    private static Properties serviceProps = UtilMisc.createProperties(
	StandardProperties.APP_NAME, "TestWatchdogServiceImpl",
	WatchdogServerPropertyPrefix + ".start", "true",
	WatchdogServerPropertyPrefix + ".port", Integer.toString(WATCHDOG_PORT),
	WatchdogServerPropertyPrefix + ".renew.interval",
	    Long.toString(RENEW_INTERVAL));

    /** Properties for creating the shared database. */
    private static Properties dbProps = UtilMisc.createProperties(
	DataStoreImplClassName + ".directory",
	DB_DIRECTORY,
	StandardProperties.APP_NAME, "TestWatchdogServiceImpl");

    private static DummyTransactionProxy txnProxy =
	MinimalTestKernel.getTransactionProxy();

    private DummyAbstractKernelAppContext appContext;
    private DummyComponentRegistry systemRegistry;
    private DummyComponentRegistry serviceRegistry;
    private DummyTransaction txn;
    private DataServiceImpl dataService;
=======
    /* The number of additional nodes to create if tests need them */
    private static final int NUM_WATCHDOGS = 5;
    
    /** The node that creates the servers */
    private SgsTestNode serverNode;
    /** Any additional nodes, for tests needing more than one node */
    private SgsTestNode additionalNodes[];
    
    /** System components found from the serverNode */
    private TransactionProxy txnProxy;
    private ComponentRegistry systemRegistry;
    private Properties serviceProps;
    
    /** A specific property we started with */
    private int renewTime;
    
    /** The task scheduler. */
    private TaskScheduler taskScheduler;
    
    /** The owner for tasks I initiate. */
    private TaskOwner taskOwner;
    
    /** The watchdog service for serverNode */
>>>>>>> 8849a2e7
    private WatchdogServiceImpl watchdogService;
    
    /** Constructs a test instance. */
    public TestWatchdogServiceImpl(String name) {
	super(name);
    }

    /** Test setup. */
    protected void setUp() throws Exception {
	System.err.println("Testcase: " + getName());
        setUp(null);
    }

    protected void setUp(Properties props) throws Exception {
        serverNode = new SgsTestNode("TestWatchdogServiceImpl", null, props);
        txnProxy = serverNode.getProxy();
        systemRegistry = serverNode.getSystemRegistry();
        serviceProps = serverNode.getServiceProperties();
        renewTime = Integer.valueOf(
            serviceProps.getProperty(
                "com.sun.sgs.impl.service.watchdog.renew.interval"));
        
        taskScheduler = systemRegistry.getComponent(TaskScheduler.class);
        taskOwner = txnProxy.getCurrentOwner();
        
        watchdogService = serverNode.getWatchdogService();
    }
    
    /** 
     * Add additional nodes.  We only do this as required by the tests. 
     *
     * @param props properties for node creation, or {@code null} if default
     *     properties should be used
     * @parm num the number of nodes to add
     */
    private void addNodes(Properties props, int num) throws Exception {
        // Create the other nodes
        additionalNodes = new SgsTestNode[num];
        
        for (int i = 0; i < num; i++) {
            SgsTestNode node = new SgsTestNode(serverNode, null, props); 
            additionalNodes[i] = node;
            System.err.println("watchdog service id: " +
                                   node.getWatchdogService().getLocalNodeId());

        }
    }

    /** Shut down the nodes. */
    protected void tearDown() throws Exception {
        if (additionalNodes != null) {
            for (SgsTestNode node : additionalNodes) {
                node.shutdown(false);
            }
            additionalNodes = null;
        }
        serverNode.shutdown(true);
    }
    
    /* -- Test constructor -- */
    
    public void testConstructor() throws Exception {
        WatchdogServiceImpl watchdog = null;
        try {
            watchdog =
                new WatchdogServiceImpl(serviceProps, systemRegistry, txnProxy);  
            WatchdogServerImpl server = watchdog.getServer();
            System.err.println("watchdog server: " + server);
            server.shutdown();
        } finally {
            if (watchdog != null) watchdog.shutdown();
        }
    }

    public void testConstructorNullProperties() throws Exception {
        WatchdogServiceImpl watchdog = null;
	try {
	    watchdog = new WatchdogServiceImpl(null, systemRegistry, txnProxy);
	    fail("Expected NullPointerException");
	} catch (NullPointerException e) {
	    System.err.println(e);
	} finally {
            if (watchdog != null) watchdog.shutdown();
        }
    }

    public void testConstructorNullRegistry() throws Exception {
        WatchdogServiceImpl watchdog = null;
	try {
	    watchdog = new WatchdogServiceImpl(serviceProps, null, txnProxy);
	    fail("Expected NullPointerException");
	} catch (NullPointerException e) {
	    System.err.println(e);
	} finally {
            if (watchdog != null) watchdog.shutdown();
        }
    }

    public void testConstructorNullProxy() throws Exception {
        WatchdogServiceImpl watchdog = null;
	try {
	    watchdog =
                    new WatchdogServiceImpl(serviceProps, systemRegistry, null);
	    fail("Expected NullPointerException");
	} catch (NullPointerException e) {
	    System.err.println(e);
	} finally {
            if (watchdog != null) watchdog.shutdown();
        }
    }

    public void testConstructorNoAppName() throws Exception {
<<<<<<< HEAD
	Properties properties = UtilMisc.createProperties(
	    WatchdogServerPropertyPrefix + ".port",
	    Integer.toString(WATCHDOG_PORT));
=======
        WatchdogServiceImpl watchdog = null;
	Properties properties = createProperties(
	    WatchdogServerPropertyPrefix + ".port", "0");
>>>>>>> 8849a2e7
	try {
	    new WatchdogServiceImpl(properties, systemRegistry, txnProxy);
	    fail("Expected IllegalArgumentException");
	} catch (IllegalArgumentException e) {
	    System.err.println(e);
	}
    }
    
    public void testConstructorZeroPort() throws Exception {
<<<<<<< HEAD
	Properties properties = UtilMisc.createProperties(
=======
        WatchdogServiceImpl watchdog = null;
	Properties properties = createProperties(
>>>>>>> 8849a2e7
	    StandardProperties.APP_NAME, "TestWatchdogServiceImpl",
	    WatchdogServerPropertyPrefix + ".port", Integer.toString(0));
	try {
	    watchdog = 
                new WatchdogServiceImpl(properties, systemRegistry, txnProxy);
	    fail("Expected IllegalArgumentException");
	} catch (IllegalArgumentException e) {
	    System.err.println(e);
	} finally {
            if (watchdog != null) watchdog.shutdown();
        }
    }

    public void testConstructorPortTooLarge() throws Exception {
<<<<<<< HEAD
	Properties properties = UtilMisc.createProperties(
=======
        WatchdogServiceImpl watchdog = null;
	Properties properties = createProperties(
>>>>>>> 8849a2e7
	    StandardProperties.APP_NAME, "TestWatchdogServiceImpl",
	    WatchdogServerPropertyPrefix + ".port", Integer.toString(65536));
	try {
	    watchdog =
                new WatchdogServiceImpl(properties, systemRegistry, txnProxy);
	    fail("Expected IllegalArgumentException");
	} catch (IllegalArgumentException e) {
	    System.err.println(e);
	} finally {
            if (watchdog != null) watchdog.shutdown();
        }
    }
    
    public void testConstructorStartServerRenewIntervalTooSmall()
	throws Exception
    {
<<<<<<< HEAD
	Properties properties = UtilMisc.createProperties(
=======
        WatchdogServiceImpl watchdog = null;
	Properties properties = createProperties(
>>>>>>> 8849a2e7
	    StandardProperties.APP_NAME, "TestWatchdogServiceImpl",
	    WatchdogServerPropertyPrefix + ".start", "true",
	    WatchdogServerPropertyPrefix + ".port", "0",
	    WatchdogServerPropertyPrefix + ".renew.interval", "0");
	try {
	    watchdog =
                new WatchdogServiceImpl(properties, systemRegistry, txnProxy);
	    fail("Expected IllegalArgumentException");
	} catch (IllegalArgumentException e) {
	    System.err.println(e);
	} finally {
            if (watchdog != null) watchdog.shutdown();
        }
    }

    public void testConstructorStartServerRenewIntervalTooLarge()
	throws Exception
    {
<<<<<<< HEAD
	Properties properties = UtilMisc.createProperties(
=======
        WatchdogServiceImpl watchdog = null;
	Properties properties = createProperties(
>>>>>>> 8849a2e7
	    StandardProperties.APP_NAME, "TestWatchdogServiceImpl",
	    WatchdogServerPropertyPrefix + ".start", "true",
	    WatchdogServerPropertyPrefix + ".port", "0",
	    WatchdogServerPropertyPrefix + ".renew.interval", "10001");
	try {
	    watchdog =
                new WatchdogServiceImpl(properties, systemRegistry, txnProxy);
	    fail("Expected IllegalArgumentException");
	} catch (IllegalArgumentException e) {
	    System.err.println(e);
	} finally {
            if (watchdog != null) watchdog.shutdown();
        }
    }

    /* -- Test getLocalNodeId -- */

    public void testGetLocalNodeId() throws Exception {
	long id = watchdogService.getLocalNodeId();
	if (id != 1) {
	    fail("Expected id 1, got " + id);
	}
	int port = watchdogService.getServer().getPort();
	Properties props = UtilMisc.createProperties(
	    StandardProperties.APP_NAME, "TestWatchdogServiceImpl",
	    WatchdogServerPropertyPrefix + ".port", Integer.toString(port));
	WatchdogServiceImpl watchdog =
	    new WatchdogServiceImpl(props, systemRegistry, txnProxy);
	try {
	    id = watchdog.getLocalNodeId();
	    if (id != 2) {
		fail("Expected id 2, got " + id);
	    }
	} finally {
	    watchdog.shutdown();
	}
    }

    public void testGetLocalNodeIdServiceShuttingDown() throws Exception {
	WatchdogServiceImpl watchdog =
	    new WatchdogServiceImpl(serviceProps, systemRegistry, txnProxy);
	watchdog.shutdown();
	try {
	    watchdog.getLocalNodeId();
	    fail("Expected IllegalStateException");
	} catch (IllegalStateException e) {
	    System.err.println(e);
	}
    }

    /* -- Test isLocalNodeAlive -- */

    public void testIsLocalNodeAlive() throws Exception {
        taskScheduler.runTransactionalTask(new AbstractKernelRunnable() {
            public void run() throws Exception {
                if (! watchdogService.isLocalNodeAlive()) {
                    fail("Expected watchdogService.isLocalNodeAlive() " +
                          "to return true");
                }
            }
        }, taskOwner);

	int port = watchdogService.getServer().getPort();
	Properties props = UtilMisc.createProperties(
	    StandardProperties.APP_NAME, "TestWatchdogServiceImpl",
	    WatchdogServerPropertyPrefix + ".port", Integer.toString(port));
	final WatchdogServiceImpl watchdog =
	    new WatchdogServiceImpl(props, systemRegistry, txnProxy);
	try {
            taskScheduler.runTransactionalTask(new AbstractKernelRunnable() {
                public void run() throws Exception {
                    if (! watchdogService.isLocalNodeAlive()) {
                        fail("Expected watchdogService.isLocalNodeAlive() " +
                          "to return true");
                    }
                }
            }, taskOwner);

	    watchdogService.shutdown();
	    // wait for watchdog's renew to fail...
	    Thread.currentThread().sleep(renewTime * 4);
            
            taskScheduler.runTransactionalTask(new AbstractKernelRunnable() {
                public void run() throws Exception {
                    if (watchdog.isLocalNodeAlive()) {
                        fail("Expected watchdogService.isLocalNodeAlive() " +
                          "to return false");
                    }
                }
            }, taskOwner);
	    
	} finally {
	    watchdog.shutdown();
	}
    }

    public void testIsLocalNodeAliveServiceShuttingDown() throws Exception {
	WatchdogServiceImpl watchdog =
	    new WatchdogServiceImpl(serviceProps, systemRegistry, txnProxy);
	watchdog.shutdown();
	try {
	    watchdog.isLocalNodeAlive();
	    fail("Expected IllegalStateException");
	} catch (IllegalStateException e) {
	    System.err.println(e);
	}
    }

    public void testIsLocalNodeAliveNoTransaction() throws Exception {
	try {
	    watchdogService.isLocalNodeAlive();
	    fail("Expected TransactionNotActiveException");
	} catch (TransactionNotActiveException e) {
	    System.err.println(e);
	}
    }

    /* -- Test isLocalNodeAliveNonTransactional -- */

    public void testIsLocalNodeAliveNonTransactional() throws Exception {
	if (! watchdogService.isLocalNodeAliveNonTransactional()) {
	    fail("Expected watchdogService.isLocalNodeAlive" +
		 "NonTransactional() to return true");
	}

	int port = watchdogService.getServer().getPort();
	Properties props = UtilMisc.createProperties(
	    StandardProperties.APP_NAME, "TestWatchdogServiceImpl",
	    WatchdogServerPropertyPrefix + ".port", Integer.toString(port));
	WatchdogServiceImpl watchdog =
	    new WatchdogServiceImpl(props, systemRegistry, txnProxy);
	try {
	    if (! watchdog.isLocalNodeAliveNonTransactional()) {
		fail("Expected watchdog.isLocalNodeAliveNonTransactional() " +
		     "to return true");
	    }
	    watchdogService.shutdown();
	    // wait for watchdog's renew to fail...
	    Thread.currentThread().sleep(renewTime * 4);
	    if (watchdog.isLocalNodeAliveNonTransactional()) {
		fail("Expected watchdog.isLocalNodeAliveNonTransactional() " +
		     "to return false");
	    }
	    
	} finally {
	    watchdog.shutdown();
	}
    }

    public void testIsLocalNodeAliveNonTransactionalServiceShuttingDown()
	throws Exception
    {
	WatchdogServiceImpl watchdog =
	    new WatchdogServiceImpl(serviceProps, systemRegistry, txnProxy);
	watchdog.shutdown();
	try {
	    watchdog.isLocalNodeAliveNonTransactional();
	    fail("Expected IllegalStateException");
	} catch (IllegalStateException e) {
	    System.err.println(e);
	}
    }

    public void testIsLocalNodeAliveNonTransactionalNoTransaction()
	throws Exception
    {
	try {
	    watchdogService.isLocalNodeAliveNonTransactional();
	} catch (TransactionNotActiveException e) {
	    fail("caught TransactionNotActiveException!");
	}
    }

    /* -- Test getNodes -- */

    public void testGetNodes() throws Exception {
<<<<<<< HEAD
	Set<WatchdogServiceImpl> watchdogs = new HashSet<WatchdogServiceImpl>();
	int port = watchdogService.getServer().getPort();
	Properties props = UtilMisc.createProperties(
	    StandardProperties.APP_NAME, "TestWatchdogServiceImpl",
	    WatchdogServerPropertyPrefix + ".port", Integer.toString(port));
	try {
	    for (int i = 0; i < 5; i++) {
		WatchdogServiceImpl watchdog =
		    new WatchdogServiceImpl(props, systemRegistry, txnProxy);
		watchdogs.add(watchdog);
		System.err.println("watchdog service id: " +
				   watchdog.getLocalNodeId());
	    }
	    // ensure that watchdogs have a chance to register
	    Thread.currentThread().sleep(RENEW_INTERVAL);
	    createTransaction();
	    Iterator<Node> iter = watchdogService.getNodes();
	    int numNodes = 0;
	    while (iter.hasNext()) {
		Node node = iter.next();
		System.err.println(node);
		numNodes++;
	    }
	    commitTransaction();
	    int expectedNodes = watchdogs.size() + 1;
	    if (numNodes != expectedNodes) {
		fail("Expected " + expectedNodes +
		     " watchdogs, got " + numNodes);
	    }
	} finally {

	    for (WatchdogServiceImpl watchdog : watchdogs) {
		watchdog.shutdown();
	    }
	}
=======
        addNodes(null, NUM_WATCHDOGS);
        Thread.currentThread().sleep(renewTime);
        CountNodesTask task = new CountNodesTask();
        taskScheduler.runTransactionalTask(task, taskOwner);
        int numNodes = task.numNodes;
            
        int expectedNodes = NUM_WATCHDOGS + 1;
        if (numNodes != expectedNodes) {
            fail("Expected " + expectedNodes +
                 " watchdogs, got " + numNodes);
        }
>>>>>>> 8849a2e7
    }

    /** 
     * Task to count the number of nodes.
     */
    private class CountNodesTask extends AbstractKernelRunnable {
        int numNodes;
        public void run() {
            Iterator<Node> iter = watchdogService.getNodes();
            numNodes = 0;
            while (iter.hasNext()) {
                Node node = iter.next();
                System.err.println(node);
                numNodes++;
            }
        }
    }
    
    
    public void testGetNodesServiceShuttingDown() throws Exception {
	final WatchdogServiceImpl watchdog =
	    new WatchdogServiceImpl(serviceProps, systemRegistry, txnProxy);
	watchdog.shutdown();
        
        taskScheduler.runTransactionalTask(new AbstractKernelRunnable() {
                public void run() throws Exception {
                    try {
                        watchdog.getNodes();
                        fail("Expected IllegalStateException");
                    } catch (IllegalStateException e) {
                        System.err.println(e);
                    }
                }
            }, taskOwner);
    }

    public void testGetNodesNoTransaction() throws Exception {
	try {
	    watchdogService.getNodes();
	    fail("Expected TransactionNotActiveException");
	} catch (TransactionNotActiveException e) {
	    System.err.println(e);
	}
    }

    /* -- Test getNode -- */

    public void testGetNode() throws Exception {
<<<<<<< HEAD
	Set<WatchdogServiceImpl> watchdogs = new HashSet<WatchdogServiceImpl>();
	int port = watchdogService.getServer().getPort();
	Properties props = UtilMisc.createProperties(
	    StandardProperties.APP_NAME, "TestWatchdogServiceImpl",
	    WatchdogServerPropertyPrefix + ".port", Integer.toString(port));
	try {
	    for (int i = 0; i < 5; i++) {
		WatchdogServiceImpl watchdog =
		    new WatchdogServiceImpl(props, systemRegistry, txnProxy);
		watchdogs.add(watchdog);
	    }
	    for (WatchdogServiceImpl watchdog : watchdogs) {
		long id = watchdog.getLocalNodeId();
		createTransaction();
		Node node = watchdogService.getNode(id);
		if (node == null) {
		    fail("Expected node for ID " + id + " got " +  node);
		}
		System.err.println(node);
		if (id != node.getId()) {
		    fail("Expected node ID " + id + " got, " + node.getId());
		} else if (! node.isAlive()) {
		    fail("Node " + id + " is not alive!");
		}
		commitTransaction();
	    }
	    
	} finally {

	    for (WatchdogServiceImpl watchdog : watchdogs) {
		watchdog.shutdown();
	    }
	}
=======
        addNodes(null, NUM_WATCHDOGS);
        
        for (SgsTestNode node : additionalNodes) {
            WatchdogServiceImpl watchdog = node.getWatchdogService();
            final long id  = watchdog.getLocalNodeId();
            taskScheduler.runTransactionalTask(new AbstractKernelRunnable() {
                public void run() throws Exception {
                    Node node = watchdogService.getNode(id);
                    if (node == null) {
                        fail("Expected node for ID " + id + " got " +  node);
                    }
                    System.err.println(node);
                    if (id != node.getId()) {
                        fail("Expected node ID " + id + 
                                " got, " + node.getId());
                    } else if (! node.isAlive()) {
                        fail("Node " + id + " is not alive!");
                    }
                }
            }, taskOwner);
        }
>>>>>>> 8849a2e7
    }

    public void testGetNodeServiceShuttingDown() throws Exception {
	final WatchdogServiceImpl watchdog =
	    new WatchdogServiceImpl(serviceProps, systemRegistry, txnProxy);
	watchdog.shutdown();
        taskScheduler.runTransactionalTask(new AbstractKernelRunnable() {
                public void run() throws Exception {
                    try {
                        watchdog.getNode(0);
                        fail("Expected IllegalStateException");
                    } catch (IllegalStateException e) {
                        System.err.println(e);
                    }
                }
            }, taskOwner);
    }

    public void testGetNodeNoTransaction() throws Exception {
	try {
	    watchdogService.getNode(0);
	    fail("Expected TransactionNotActiveException");
	} catch (TransactionNotActiveException e) {
	    System.err.println(e);
	}
    }

    public void testGetNodeNonexistentNode() throws Exception {
        taskScheduler.runTransactionalTask(new AbstractKernelRunnable() {
            public void run() throws Exception {
                Node node = watchdogService.getNode(29);
                System.err.println(node);
                if (node != null) {
                    fail("Expected null node, got " + node);
                }
            }
        }, taskOwner);
    }

    /* -- Test addNodeListener -- */
    
    public void testAddNodeListenerServiceShuttingDown() throws Exception {
	final WatchdogServiceImpl watchdog =
	    new WatchdogServiceImpl(serviceProps, systemRegistry, txnProxy);
	watchdog.shutdown();
        taskScheduler.runTransactionalTask(new AbstractKernelRunnable() {
            public void run() throws Exception {
                try {
                    watchdog.addNodeListener(new DummyNodeListener());
                    fail("Expected IllegalStateException");
                } catch (IllegalStateException e) {
                    System.err.println(e);
                }
            }
        }, taskOwner);
    }

    public void testAddNodeListenerNullListener() throws Exception {
	try {
	    watchdogService.addNodeListener(null);
	    fail("Expected NullPointerException");
	} catch (NullPointerException e) {
	    System.err.println(e);
	}
    }

    public void testAddNodeListenerNodeStarted() throws Exception {
<<<<<<< HEAD
	Set<WatchdogServiceImpl> watchdogs = new HashSet<WatchdogServiceImpl>();
	int port = watchdogService.getServer().getPort();
	Properties props = UtilMisc.createProperties(
 	    StandardProperties.APP_NAME, "TestWatchdogServiceImpl",
	    WatchdogServerPropertyPrefix + ".port", Integer.toString(port));
	DummyNodeListener listener = new DummyNodeListener();
=======
        DummyNodeListener listener = new DummyNodeListener();
>>>>>>> 8849a2e7
	watchdogService.addNodeListener(listener);
        addNodes(null, NUM_WATCHDOGS);
          
        // wait for all nodes to get notified...
        Thread.currentThread().sleep(renewTime * 4);

        Set<Node> nodes = listener.getStartedNodes();
        System.err.println("startedNodes: " + nodes);
        if (nodes.size() != NUM_WATCHDOGS) {
            fail("Expected " + NUM_WATCHDOGS + " started nodes, got " + 
                    nodes.size());
        }
        for (Node node : nodes) {
            System.err.println(node);
            if (!node.isAlive()) {
                fail("Node " + node.getId() + " is not alive!");
            }
        }
    }

    public void testAddNodeListenerNodeFailed() throws Exception {
<<<<<<< HEAD
	Set<WatchdogServiceImpl> watchdogs = new HashSet<WatchdogServiceImpl>();
	int port = watchdogService.getServer().getPort();
	Properties props = UtilMisc.createProperties(
 	    StandardProperties.APP_NAME, "TestWatchdogServiceImpl",
	    WatchdogServerPropertyPrefix + ".port", Integer.toString(port));
	DummyNodeListener listener = new DummyNodeListener();
=======
        DummyNodeListener listener = new DummyNodeListener();
>>>>>>> 8849a2e7
	watchdogService.addNodeListener(listener);
        addNodes(null, NUM_WATCHDOGS);
        for (SgsTestNode node : additionalNodes) {
            WatchdogServiceImpl watchdog = node.getWatchdogService();
            final long id  = watchdog.getLocalNodeId();
            taskScheduler.runTransactionalTask(new AbstractKernelRunnable() {
                public void run() throws Exception {
                    Node node = watchdogService.getNode(id);
                    if (node == null) {
                        fail("Expected node for ID " + id + " got " +  node);
                    }
                    System.err.println(node);
                    if (id != node.getId()) {
                        fail("Expected node ID " + id + 
                                " got, " + node.getId());
                    } else if (! node.isAlive()) {
                        fail("Node " + id + " is not alive!");
                    }
                }
            }, taskOwner);
        }
        // shutdown nodes...
	if (additionalNodes != null) {
            for (SgsTestNode node : additionalNodes) {
                node.shutdown(false);
            }
            additionalNodes = null;
        }

	// wait for all nodes to fail...
	Thread.currentThread().sleep(renewTime * 4);

	Set<Node> nodes = listener.getFailedNodes();
	System.err.println("failedNodes: " + nodes);
	if (nodes.size() != 5) {
	    fail("Expected 5 failed nodes, got " + nodes.size());
	}
	for (Node node : nodes) {
	    System.err.println(node);
	    if (node.isAlive()) {
		fail("Node " + node.getId() + " is alive!");
	    }
	}
    }

    /* -- test shutdown -- */

    public void testShutdownAndNotifyFailedNodes() throws Exception {
	Map<WatchdogServiceImpl, DummyNodeListener> watchdogMap =
	    new HashMap<WatchdogServiceImpl, DummyNodeListener>();
	int port = watchdogService.getServer().getPort();
	Properties props = UtilMisc.createProperties(
 	    StandardProperties.APP_NAME, "TestWatchdogServiceImpl",
	    WatchdogServerPropertyPrefix + ".port", Integer.toString(port));

	try {
	    for (int i = 0; i < 5; i++) {
		WatchdogServiceImpl watchdog =
		    new WatchdogServiceImpl(props, systemRegistry, txnProxy);
		DummyNodeListener listener = new DummyNodeListener();
		watchdog.addNodeListener(listener);
		watchdogMap.put(watchdog, listener);
	    }
	
	    // shutdown watchdog server
	    watchdogService.shutdown();

	    for (WatchdogServiceImpl watchdog : watchdogMap.keySet()) {
		DummyNodeListener listener = watchdogMap.get(watchdog);
		Set<Node> nodes = listener.getFailedNodes();
		System.err.println(
		    "failedNodes for " + watchdog.getLocalNodeId() +
		    ": " + nodes);
		if (nodes.size() != 6) {
		    fail("Expected 6 failed nodes, got " + nodes.size());
		}
		for (Node node : nodes) {
		    System.err.println(node);
		    if (node.isAlive()) {
			fail("Node " + node.getId() + " is alive!");
		    }
		}
	    }
	} finally {
	    for (WatchdogServiceImpl watchdog : watchdogMap.keySet()) {
		watchdog.shutdown();
	    }
	}
    }
    
    /* -- other methods -- */
    
<<<<<<< HEAD
    /** Creates the specified directory, if it does not already exist. */
    private static void createDirectory(String directory) {
	File dir = new File(directory);
	if (!dir.exists()) {
	    if (!dir.mkdir()) {
		throw new RuntimeException(
		    "Problem creating directory: " + dir);
	    }
	}
    }
    
    /** Deletes the specified directory, if it exists. */
    private static void deleteDirectory(String directory) {
	File dir = new File(directory);
	if (dir.exists()) {
	    for (File f : dir.listFiles()) {
		if (!f.delete()) {
		    throw new RuntimeException("Failed to delete file: " + f);
		}
	    }
	    if (!dir.delete()) {
		throw new RuntimeException(
		    "Failed to delete directory: " + dir);
	    }
	}
    }

    /**
     * Creates a new data service.  If the database directory does
     * not exist, one is created.
     */
    private DataServiceImpl createDataService(
	DummyComponentRegistry registry)
	throws Exception
    {
	File dir = new File(DB_DIRECTORY);
	if (!dir.exists()) {
	    if (!dir.mkdir()) {
		throw new RuntimeException(
		    "Problem creating directory: " + dir);
	    }
	}
	return new DataServiceImpl(dbProps, registry, txnProxy);
    }

    /**
     * Creates a new transaction, and sets transaction proxy's
     * current transaction.
     */
    private DummyTransaction createTransaction() {
	if (txn == null) {
	    txn = new DummyTransaction();
	    txnProxy.setCurrentTransaction(txn);
	}
	return txn;
    }

    /**
     * Creates a new transaction with the specified timeout, and sets
     * transaction proxy's current transaction.
     */
    private DummyTransaction createTransaction(long timeout) {
	if (txn == null) {
	    txn = new DummyTransaction(timeout);
	    txnProxy.setCurrentTransaction(txn);
	}
	return txn;
    }

    private void abortTransaction(Exception e) {
	if (txn != null) {
	    txn.abort(e);
	    txn = null;
	    txnProxy.setCurrentTransaction(null);
	} else {
	    throw new TransactionNotActiveException("txn:" + txn);
	}
    }

    private void commitTransaction() throws Exception {
	if (txn != null) {
	    txn.commit();
	    txn = null;
	    txnProxy.setCurrentTransaction(null);
	} else {
	    throw new TransactionNotActiveException("txn:" + txn);
	}
=======
    /** Creates a property list with the specified keys and values. */
    private static Properties createProperties(String... args) {
	Properties props = new Properties();
	if (args.length % 2 != 0) {
	    throw new RuntimeException("Odd number of arguments");
	}
	for (int i = 0; i < args.length; i += 2) {
	    props.setProperty(args[i], args[i + 1]);
	}
	return props;
>>>>>>> 8849a2e7
    }

    private static class DummyNodeListener implements NodeListener {

	private final Set<Node> failedNodes = new HashSet<Node>();
	private final Set<Node> startedNodes = new HashSet<Node>();
	

	public void nodeStarted(Node node) {
	    startedNodes.add(node);
	}

	public void nodeFailed(Node node) {
	    failedNodes.add(node);
	}

	Set<Node> getFailedNodes() {
	    return failedNodes;
	}

	Set<Node> getStartedNodes() {
	    return startedNodes;
	}
    }
}<|MERGE_RESOLUTION|>--- conflicted
+++ resolved
@@ -29,18 +29,9 @@
 import com.sun.sgs.kernel.TaskScheduler;
 import com.sun.sgs.service.Node;
 import com.sun.sgs.service.NodeListener;
-<<<<<<< HEAD
-import com.sun.sgs.service.WatchdogService;
-import com.sun.sgs.test.util.DummyComponentRegistry;
-import com.sun.sgs.test.util.DummyTransaction;
-import com.sun.sgs.test.util.DummyTransactionProxy;
-import com.sun.sgs.test.util.UtilMisc;
-
-import java.io.File;
-=======
 import com.sun.sgs.service.TransactionProxy;
 import com.sun.sgs.test.util.SgsTestNode;
->>>>>>> 8849a2e7
+import com.sun.sgs.test.util.UtilMisc;
 import java.util.HashMap;
 import java.util.HashSet;
 import java.util.Iterator;
@@ -55,41 +46,6 @@
     private static final String WatchdogServerPropertyPrefix =
 	"com.sun.sgs.impl.service.watchdog.server";
     
-<<<<<<< HEAD
-    /** Directory used for database shared across multiple tests. */
-    private static final String DB_DIRECTORY =
-        System.getProperty("java.io.tmpdir") + File.separator +
-	"TestWatchdogServiceImpl.db";
-
-    /** The port for the watchdog server. */
-    private static int WATCHDOG_PORT = 0;
-
-    /** The renew interval for the watchdog server. */
-    private static long RENEW_INTERVAL = 500;
-
-    /** Properties for the watchdog server and data service. */
-    private static Properties serviceProps = UtilMisc.createProperties(
-	StandardProperties.APP_NAME, "TestWatchdogServiceImpl",
-	WatchdogServerPropertyPrefix + ".start", "true",
-	WatchdogServerPropertyPrefix + ".port", Integer.toString(WATCHDOG_PORT),
-	WatchdogServerPropertyPrefix + ".renew.interval",
-	    Long.toString(RENEW_INTERVAL));
-
-    /** Properties for creating the shared database. */
-    private static Properties dbProps = UtilMisc.createProperties(
-	DataStoreImplClassName + ".directory",
-	DB_DIRECTORY,
-	StandardProperties.APP_NAME, "TestWatchdogServiceImpl");
-
-    private static DummyTransactionProxy txnProxy =
-	MinimalTestKernel.getTransactionProxy();
-
-    private DummyAbstractKernelAppContext appContext;
-    private DummyComponentRegistry systemRegistry;
-    private DummyComponentRegistry serviceRegistry;
-    private DummyTransaction txn;
-    private DataServiceImpl dataService;
-=======
     /* The number of additional nodes to create if tests need them */
     private static final int NUM_WATCHDOGS = 5;
     
@@ -113,7 +69,6 @@
     private TaskOwner taskOwner;
     
     /** The watchdog service for serverNode */
->>>>>>> 8849a2e7
     private WatchdogServiceImpl watchdogService;
     
     /** Constructs a test instance. */
@@ -226,15 +181,9 @@
     }
 
     public void testConstructorNoAppName() throws Exception {
-<<<<<<< HEAD
+        WatchdogServiceImpl watchdog = null;
 	Properties properties = UtilMisc.createProperties(
-	    WatchdogServerPropertyPrefix + ".port",
-	    Integer.toString(WATCHDOG_PORT));
-=======
-        WatchdogServiceImpl watchdog = null;
-	Properties properties = createProperties(
 	    WatchdogServerPropertyPrefix + ".port", "0");
->>>>>>> 8849a2e7
 	try {
 	    new WatchdogServiceImpl(properties, systemRegistry, txnProxy);
 	    fail("Expected IllegalArgumentException");
@@ -244,12 +193,8 @@
     }
     
     public void testConstructorZeroPort() throws Exception {
-<<<<<<< HEAD
+        WatchdogServiceImpl watchdog = null;
 	Properties properties = UtilMisc.createProperties(
-=======
-        WatchdogServiceImpl watchdog = null;
-	Properties properties = createProperties(
->>>>>>> 8849a2e7
 	    StandardProperties.APP_NAME, "TestWatchdogServiceImpl",
 	    WatchdogServerPropertyPrefix + ".port", Integer.toString(0));
 	try {
@@ -264,12 +209,8 @@
     }
 
     public void testConstructorPortTooLarge() throws Exception {
-<<<<<<< HEAD
+        WatchdogServiceImpl watchdog = null;
 	Properties properties = UtilMisc.createProperties(
-=======
-        WatchdogServiceImpl watchdog = null;
-	Properties properties = createProperties(
->>>>>>> 8849a2e7
 	    StandardProperties.APP_NAME, "TestWatchdogServiceImpl",
 	    WatchdogServerPropertyPrefix + ".port", Integer.toString(65536));
 	try {
@@ -286,12 +227,8 @@
     public void testConstructorStartServerRenewIntervalTooSmall()
 	throws Exception
     {
-<<<<<<< HEAD
+        WatchdogServiceImpl watchdog = null;
 	Properties properties = UtilMisc.createProperties(
-=======
-        WatchdogServiceImpl watchdog = null;
-	Properties properties = createProperties(
->>>>>>> 8849a2e7
 	    StandardProperties.APP_NAME, "TestWatchdogServiceImpl",
 	    WatchdogServerPropertyPrefix + ".start", "true",
 	    WatchdogServerPropertyPrefix + ".port", "0",
@@ -310,12 +247,8 @@
     public void testConstructorStartServerRenewIntervalTooLarge()
 	throws Exception
     {
-<<<<<<< HEAD
+        WatchdogServiceImpl watchdog = null;
 	Properties properties = UtilMisc.createProperties(
-=======
-        WatchdogServiceImpl watchdog = null;
-	Properties properties = createProperties(
->>>>>>> 8849a2e7
 	    StandardProperties.APP_NAME, "TestWatchdogServiceImpl",
 	    WatchdogServerPropertyPrefix + ".start", "true",
 	    WatchdogServerPropertyPrefix + ".port", "0",
@@ -492,43 +425,6 @@
     /* -- Test getNodes -- */
 
     public void testGetNodes() throws Exception {
-<<<<<<< HEAD
-	Set<WatchdogServiceImpl> watchdogs = new HashSet<WatchdogServiceImpl>();
-	int port = watchdogService.getServer().getPort();
-	Properties props = UtilMisc.createProperties(
-	    StandardProperties.APP_NAME, "TestWatchdogServiceImpl",
-	    WatchdogServerPropertyPrefix + ".port", Integer.toString(port));
-	try {
-	    for (int i = 0; i < 5; i++) {
-		WatchdogServiceImpl watchdog =
-		    new WatchdogServiceImpl(props, systemRegistry, txnProxy);
-		watchdogs.add(watchdog);
-		System.err.println("watchdog service id: " +
-				   watchdog.getLocalNodeId());
-	    }
-	    // ensure that watchdogs have a chance to register
-	    Thread.currentThread().sleep(RENEW_INTERVAL);
-	    createTransaction();
-	    Iterator<Node> iter = watchdogService.getNodes();
-	    int numNodes = 0;
-	    while (iter.hasNext()) {
-		Node node = iter.next();
-		System.err.println(node);
-		numNodes++;
-	    }
-	    commitTransaction();
-	    int expectedNodes = watchdogs.size() + 1;
-	    if (numNodes != expectedNodes) {
-		fail("Expected " + expectedNodes +
-		     " watchdogs, got " + numNodes);
-	    }
-	} finally {
-
-	    for (WatchdogServiceImpl watchdog : watchdogs) {
-		watchdog.shutdown();
-	    }
-	}
-=======
         addNodes(null, NUM_WATCHDOGS);
         Thread.currentThread().sleep(renewTime);
         CountNodesTask task = new CountNodesTask();
@@ -540,7 +436,6 @@
             fail("Expected " + expectedNodes +
                  " watchdogs, got " + numNodes);
         }
->>>>>>> 8849a2e7
     }
 
     /** 
@@ -589,41 +484,6 @@
     /* -- Test getNode -- */
 
     public void testGetNode() throws Exception {
-<<<<<<< HEAD
-	Set<WatchdogServiceImpl> watchdogs = new HashSet<WatchdogServiceImpl>();
-	int port = watchdogService.getServer().getPort();
-	Properties props = UtilMisc.createProperties(
-	    StandardProperties.APP_NAME, "TestWatchdogServiceImpl",
-	    WatchdogServerPropertyPrefix + ".port", Integer.toString(port));
-	try {
-	    for (int i = 0; i < 5; i++) {
-		WatchdogServiceImpl watchdog =
-		    new WatchdogServiceImpl(props, systemRegistry, txnProxy);
-		watchdogs.add(watchdog);
-	    }
-	    for (WatchdogServiceImpl watchdog : watchdogs) {
-		long id = watchdog.getLocalNodeId();
-		createTransaction();
-		Node node = watchdogService.getNode(id);
-		if (node == null) {
-		    fail("Expected node for ID " + id + " got " +  node);
-		}
-		System.err.println(node);
-		if (id != node.getId()) {
-		    fail("Expected node ID " + id + " got, " + node.getId());
-		} else if (! node.isAlive()) {
-		    fail("Node " + id + " is not alive!");
-		}
-		commitTransaction();
-	    }
-	    
-	} finally {
-
-	    for (WatchdogServiceImpl watchdog : watchdogs) {
-		watchdog.shutdown();
-	    }
-	}
-=======
         addNodes(null, NUM_WATCHDOGS);
         
         for (SgsTestNode node : additionalNodes) {
@@ -645,7 +505,6 @@
                 }
             }, taskOwner);
         }
->>>>>>> 8849a2e7
     }
 
     public void testGetNodeServiceShuttingDown() throws Exception {
@@ -713,16 +572,7 @@
     }
 
     public void testAddNodeListenerNodeStarted() throws Exception {
-<<<<<<< HEAD
-	Set<WatchdogServiceImpl> watchdogs = new HashSet<WatchdogServiceImpl>();
-	int port = watchdogService.getServer().getPort();
-	Properties props = UtilMisc.createProperties(
- 	    StandardProperties.APP_NAME, "TestWatchdogServiceImpl",
-	    WatchdogServerPropertyPrefix + ".port", Integer.toString(port));
-	DummyNodeListener listener = new DummyNodeListener();
-=======
         DummyNodeListener listener = new DummyNodeListener();
->>>>>>> 8849a2e7
 	watchdogService.addNodeListener(listener);
         addNodes(null, NUM_WATCHDOGS);
           
@@ -744,16 +594,7 @@
     }
 
     public void testAddNodeListenerNodeFailed() throws Exception {
-<<<<<<< HEAD
-	Set<WatchdogServiceImpl> watchdogs = new HashSet<WatchdogServiceImpl>();
-	int port = watchdogService.getServer().getPort();
-	Properties props = UtilMisc.createProperties(
- 	    StandardProperties.APP_NAME, "TestWatchdogServiceImpl",
-	    WatchdogServerPropertyPrefix + ".port", Integer.toString(port));
-	DummyNodeListener listener = new DummyNodeListener();
-=======
         DummyNodeListener listener = new DummyNodeListener();
->>>>>>> 8849a2e7
 	watchdogService.addNodeListener(listener);
         addNodes(null, NUM_WATCHDOGS);
         for (SgsTestNode node : additionalNodes) {
@@ -846,108 +687,6 @@
     
     /* -- other methods -- */
     
-<<<<<<< HEAD
-    /** Creates the specified directory, if it does not already exist. */
-    private static void createDirectory(String directory) {
-	File dir = new File(directory);
-	if (!dir.exists()) {
-	    if (!dir.mkdir()) {
-		throw new RuntimeException(
-		    "Problem creating directory: " + dir);
-	    }
-	}
-    }
-    
-    /** Deletes the specified directory, if it exists. */
-    private static void deleteDirectory(String directory) {
-	File dir = new File(directory);
-	if (dir.exists()) {
-	    for (File f : dir.listFiles()) {
-		if (!f.delete()) {
-		    throw new RuntimeException("Failed to delete file: " + f);
-		}
-	    }
-	    if (!dir.delete()) {
-		throw new RuntimeException(
-		    "Failed to delete directory: " + dir);
-	    }
-	}
-    }
-
-    /**
-     * Creates a new data service.  If the database directory does
-     * not exist, one is created.
-     */
-    private DataServiceImpl createDataService(
-	DummyComponentRegistry registry)
-	throws Exception
-    {
-	File dir = new File(DB_DIRECTORY);
-	if (!dir.exists()) {
-	    if (!dir.mkdir()) {
-		throw new RuntimeException(
-		    "Problem creating directory: " + dir);
-	    }
-	}
-	return new DataServiceImpl(dbProps, registry, txnProxy);
-    }
-
-    /**
-     * Creates a new transaction, and sets transaction proxy's
-     * current transaction.
-     */
-    private DummyTransaction createTransaction() {
-	if (txn == null) {
-	    txn = new DummyTransaction();
-	    txnProxy.setCurrentTransaction(txn);
-	}
-	return txn;
-    }
-
-    /**
-     * Creates a new transaction with the specified timeout, and sets
-     * transaction proxy's current transaction.
-     */
-    private DummyTransaction createTransaction(long timeout) {
-	if (txn == null) {
-	    txn = new DummyTransaction(timeout);
-	    txnProxy.setCurrentTransaction(txn);
-	}
-	return txn;
-    }
-
-    private void abortTransaction(Exception e) {
-	if (txn != null) {
-	    txn.abort(e);
-	    txn = null;
-	    txnProxy.setCurrentTransaction(null);
-	} else {
-	    throw new TransactionNotActiveException("txn:" + txn);
-	}
-    }
-
-    private void commitTransaction() throws Exception {
-	if (txn != null) {
-	    txn.commit();
-	    txn = null;
-	    txnProxy.setCurrentTransaction(null);
-	} else {
-	    throw new TransactionNotActiveException("txn:" + txn);
-	}
-=======
-    /** Creates a property list with the specified keys and values. */
-    private static Properties createProperties(String... args) {
-	Properties props = new Properties();
-	if (args.length % 2 != 0) {
-	    throw new RuntimeException("Odd number of arguments");
-	}
-	for (int i = 0; i < args.length; i += 2) {
-	    props.setProperty(args[i], args[i + 1]);
-	}
-	return props;
->>>>>>> 8849a2e7
-    }
-
     private static class DummyNodeListener implements NodeListener {
 
 	private final Set<Node> failedNodes = new HashSet<Node>();
