--- conflicted
+++ resolved
@@ -187,20 +187,16 @@
     }
 
     public void testConstructorNoDirectory() throws Exception {
-<<<<<<< HEAD
-        // FIXME: figure out how to specify the directory
-=======
         String rootDir = createDirectory();
-        File dataDir = new File(rootDir, "dsdb");
-        if (!dataDir.mkdir()) {
-            throw new RuntimeException("Failed to create sub-dir: " + dataDir);
-        }
         Properties props = createProperties(
             StandardProperties.APP_NAME, "Foo",
             StandardProperties.APP_ROOT, rootDir);
-        new DataServiceImpl(props, componentRegistry);
-        deleteDirectory(dataDir.getPath());
->>>>>>> 5b02b557
+        try {
+            new DataServiceImpl(props, componentRegistry);
+            fail("Expected RuntimeException");
+        } catch (RuntimeException e) { // FIXME: which exact exception?
+            System.err.println(e);
+        }
     }
 
     public void testConstructorNoDirectoryNorRoot() throws Exception {
