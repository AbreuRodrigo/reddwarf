/*
 * Copyright 2007 Sun Microsystems, Inc.
 *
 * This file is part of Project Darkstar Server.
 *
 * Project Darkstar Server is free software: you can redistribute it
 * and/or modify it under the terms of the GNU General Public License
 * version 2 as published by the Free Software Foundation and
 * distributed hereunder to you.
 *
 * Project Darkstar Server is distributed in the hope that it will be useful,
 * but WITHOUT ANY WARRANTY; without even the implied warranty of
 * MERCHANTABILITY or FITNESS FOR A PARTICULAR PURPOSE.  See the
 * GNU General Public License for more details.
 *
 * You should have received a copy of the GNU General Public License
 * along with this program.  If not, see <http://www.gnu.org/licenses/>.
 */

package com.sun.sgs.test.impl.service.data;

import com.sun.sgs.app.DataManager;
import com.sun.sgs.app.ManagedObject;
import com.sun.sgs.app.ManagedReference;
import com.sun.sgs.app.NameNotBoundException;
import com.sun.sgs.app.ObjectIOException;
import com.sun.sgs.app.ObjectNotFoundException;
import com.sun.sgs.app.TransactionAbortedException;
import com.sun.sgs.app.TransactionNotActiveException;
import com.sun.sgs.app.TransactionTimeoutException;
import com.sun.sgs.impl.kernel.MinimalTestKernel;
import com.sun.sgs.impl.kernel.StandardProperties;
import com.sun.sgs.impl.service.data.DataServiceImpl;
import com.sun.sgs.impl.service.data.store.DataStore;
import com.sun.sgs.impl.service.data.store.DataStoreImpl;
import com.sun.sgs.kernel.ComponentRegistry;
import com.sun.sgs.kernel.TaskScheduler;
import com.sun.sgs.service.DataService;
import com.sun.sgs.service.Transaction;
import com.sun.sgs.service.TransactionProxy;
import com.sun.sgs.test.util.DummyComponentRegistry;
import com.sun.sgs.test.util.DummyManagedObject;
import com.sun.sgs.test.util.DummyTransaction;
import com.sun.sgs.test.util.DummyTransaction.UsePrepareAndCommit;
import com.sun.sgs.test.util.DummyTransactionParticipant;
import com.sun.sgs.test.util.DummyTransactionProxy;
import com.sun.sgs.test.util.UtilMisc;
import java.io.File;
import java.io.IOException;
import java.io.ObjectInputStream;
import java.io.ObjectOutputStream;
import java.io.ObjectStreamException;
import java.io.Serializable;
import java.math.BigInteger;
import java.util.Properties;
import java.util.concurrent.Semaphore;
import java.util.concurrent.TimeUnit;
import junit.framework.Test;
import junit.framework.TestCase;
import junit.framework.TestSuite;

/** Test the DataServiceImpl class */
@SuppressWarnings("hiding")
public class TestDataServiceImpl extends TestCase {

    /** If this property is set, then only run the single named test method. */
    private static final String testMethod = System.getProperty("test.method");

    /**
     * Specify the test suite to include all tests, or just a single method if
     * specified.
     */
    public static TestSuite suite() {
	if (testMethod == null) {
	    return new TestSuite(TestDataServiceImpl.class);
	}
	TestSuite suite = new TestSuite();
	suite.addTest(new TestDataServiceImpl(testMethod));
	return suite;
    }

    /** The name of the DataStoreImpl class. */
    private static final String DataStoreImplClassName =
	DataStoreImpl.class.getName();

    /** The name of the DataServiceImpl class. */
    protected static final String DataServiceImplClassName =
	DataServiceImpl.class.getName();

    /** Directory used for database shared across multiple tests. */
    private static final String dbDirectory =
	System.getProperty("java.io.tmpdir") + File.separator +
	"TestDataServiceImpl.db";

    /** The component registry. */
    private static final DummyComponentRegistry componentRegistry =
	new DummyComponentRegistry();

    /** The transaction proxy. */
    private static final DummyTransactionProxy txnProxy =
	MinimalTestKernel.getTransactionProxy();

    /** An instance of the data service, to test. */
    static DataServiceImpl service;

    /**
     * Delete the database directory at the start of the test run, but not for
     * each test.
     */
    static {
	cleanDirectory(dbDirectory);
    }

    /** Set when the test passes. */
    protected boolean passed;

    /** Default properties for creating the shared database. */
    protected Properties props;

    /** An initial, open transaction. */
    private DummyTransaction txn;

    /** A managed object. */
    private DummyManagedObject dummy;

    /** Creates the test. */
    public TestDataServiceImpl(String name) {
	super(name);
    }

    /**
     * Prints the test case, initializes the data service if needed, starts a
     * transaction, and creates and binds a managed object.
     */
    protected void setUp() throws Exception {
	System.err.println("Testcase: " + getName());
	componentRegistry.setComponent(
	    TaskScheduler.class, 
	    MinimalTestKernel.getSystemRegistry(
		MinimalTestKernel.createContext())
	    .getComponent(TaskScheduler.class));
	props = getProperties();
	if (service == null) {
	    service = getDataServiceImpl();
	    componentRegistry.setComponent(DataManager.class, service);
	}
	componentRegistry.registerAppContext();
	createTransaction();
	dummy = new DummyManagedObject();
	service.setBinding("dummy", dummy);
    }

    /** Sets passed if the test passes. */
    protected void runTest() throws Throwable {
	super.runTest();
	passed = true;
    }

    /**
     * Aborts the transaction if non-null, and nulls the service field if the
     * test failed.
     */
    protected void tearDown() throws Exception {
	try {
	    if (txn != null) {
		txn.abort(null);
	    }
	    if (!passed && service != null) {
		new ShutdownAction().waitForDone();
	    }
	} catch (RuntimeException e) {
	    if (passed) {
		throw e;
	    } else {
		e.printStackTrace();
	    }
	} finally {
	    txn = null;
	    if (!passed) {
		service = null;
	    }
	}
    }

    /* -- Test constructor -- */

    public void testConstructorNullArgs() throws Exception {
	try {
	    createDataServiceImpl(null, componentRegistry, txnProxy);
	    fail("Expected NullPointerException");
	} catch (NullPointerException e) {
	    System.err.println(e);
	}
	try {
	    createDataServiceImpl(props, null, txnProxy);
	    fail("Expected NullPointerException");
	} catch (NullPointerException e) {
	    System.err.println(e);
	}
	try {
	    createDataServiceImpl(props, componentRegistry, null);
	    fail("Expected NullPointerException");
	} catch (NullPointerException e) {
	    System.err.println(e);
	}
    }

    public void testConstructorNoAppName() throws Exception {
	props.remove(StandardProperties.APP_NAME);
	try {
	    createDataServiceImpl(props, componentRegistry, txnProxy);
	    fail("Expected IllegalArgumentException");
	} catch (IllegalArgumentException e) {
	    System.err.println(e);
	}
    }

    public void testConstructorBadDebugCheckInterval() throws Exception {
	props.setProperty(
	    DataServiceImplClassName + ".debug.check.interval", "gorp");
	try {
	    createDataServiceImpl(props, componentRegistry, txnProxy);
	    fail("Expected IllegalArgumentException");
	} catch (IllegalArgumentException e) {
	    System.err.println(e);
	}
    }

    /**
     * Tests that the {@code DataService} correctly infers the database
     * subdirectory when only the root directory is provided.
     *
     * @throws Exception if an unexpected exception occurs
     */
    public void testConstructorNoDirectory() throws Exception {
	txn.commit();
	txn = null;
        String rootDir = createDirectory();
        File dataDir = new File(rootDir, "dsdb");
        if (!dataDir.mkdir()) {
            throw new RuntimeException("Failed to create sub-dir: " + dataDir);
        }
	props.remove(DataStoreImplClassName + ".directory");
	props.setProperty(StandardProperties.APP_ROOT, rootDir);
	DataServiceImpl testSvc =
	    createDataServiceImpl(props, componentRegistry, txnProxy);
        testSvc.shutdown();
    }

    public void testConstructorNoDirectoryNorRoot() throws Exception {
	props.remove(DataStoreImplClassName + ".directory");
	try {
	    createDataServiceImpl(props, componentRegistry, txnProxy);
	    fail("Expected IllegalArgumentException");
	} catch (IllegalArgumentException e) {
	    System.err.println(e);
	}
    }

    public void testConstructorDataStoreClassNotFound() throws Exception {
	props.setProperty(
	    DataServiceImplClassName + ".data.store.class", "AnUnknownClass");
	try {
	    createDataServiceImpl(props, componentRegistry, txnProxy);
	    fail("Expected IllegalArgumentException");
	} catch (IllegalArgumentException e) {
	    System.err.println(e);
	}
    }

    public void testConstructorDataStoreClassNotDataStore() throws Exception {
	props.setProperty(
	    DataServiceImplClassName + ".data.store.class",
	    Object.class.getName());
	try {
	    createDataServiceImpl(props, componentRegistry, txnProxy);
	    fail("Expected IllegalArgumentException");
	} catch (IllegalArgumentException e) {
	    System.err.println(e);
	}
    }

    public void testConstructorDataStoreClassNoConstructor() throws Exception {
	props.setProperty(
	    DataServiceImplClassName + ".data.store.class",
	    DataStoreNoConstructor.class.getName());
	try {
	    createDataServiceImpl(props, componentRegistry, txnProxy);
	    fail("Expected IllegalArgumentException");
	} catch (IllegalArgumentException e) {
	    System.err.println(e);
	}
    }

    public static class DataStoreNoConstructor extends DummyDataStore { }

    public void testConstructorDataStoreClassAbstract() throws Exception {
	props.setProperty(
	    DataServiceImplClassName + ".data.store.class",
	    DataStoreAbstract.class.getName());
	try {
	    createDataServiceImpl(props, componentRegistry, txnProxy);
	    fail("Expected IllegalArgumentException");
	} catch (IllegalArgumentException e) {
	    System.err.println(e);
	}
    }

    public static abstract class DataStoreAbstract extends DummyDataStore {
	public DataStoreAbstract(Properties props) { }
    }

    public void testConstructorDataStoreClassConstructorFails()
	throws Exception
    {
	props.setProperty(
	    DataServiceImplClassName + ".data.store.class",
	    DataStoreConstructorFails.class.getName());
	try {
<<<<<<< HEAD
	    createDataServiceImpl(props, componentRegistry);
	    fail("Expected DataStoreConstructorException");
	} catch (DataStoreConstructorException e) {
=======
	    createDataServiceImpl(props, componentRegistry, txnProxy);
	    fail("Expected IllegalArgumentException");
	} catch (IllegalArgumentException e) {
>>>>>>> 0f4b6cf3
	    System.err.println(e);
	}
    }

    public static class DataStoreConstructorFails extends DummyDataStore {
	public DataStoreConstructorFails(Properties props) {
	    throw new DataStoreConstructorException();
	}
    }

    private static class DataStoreConstructorException
	extends RuntimeException
    {
	private static final long serialVersionUID = 1;
    }

    /* -- Test getName -- */

    public void testGetName() {
	assertNotNull(service.getName());
    }

    /* -- Test getBinding and getServiceBinding -- */

    public void testGetBindingNullArgs() {
	testGetBindingNullArgs(true);
    }
    public void testGetServiceBindingNullArgs() {
	testGetBindingNullArgs(false);
    }
    private void testGetBindingNullArgs(boolean app) {
	try {
	    getBinding(app, service, null, ManagedObject.class);
	    fail("Expected NullPointerException");
	} catch (NullPointerException e) {
	    System.err.println(e);
	}
	try {
	    getBinding(app, service, "dummy", null);
	    fail("Expected NullPointerException");
	} catch (NullPointerException e) {
	    System.err.println(e);
	}
    }

    public void testGetBindingEmptyName() throws Exception {
	testGetBindingEmptyName(true);
    }
    public void testGetServiceBindingEmptyName() throws Exception {
	testGetBindingEmptyName(false);
    }
    private void testGetBindingEmptyName(boolean app) throws Exception {
	setBinding(app, service, "", dummy);
	txn.commit();
	createTransaction();
	DummyManagedObject result =
	    getBinding(app, service, "", DummyManagedObject.class);
	assertEquals(dummy, result);
    }

    public void testGetBindingWrongType() throws Exception {
	testGetBindingWrongType(true);
    }
    public void testGetServiceBindingWrongType() throws Exception {
	testGetBindingWrongType(false);
    }
    private void testGetBindingWrongType(boolean app) throws Exception {
	setBinding(app, service, "dummy", dummy);
	try {
	    getBinding(app, service, "dummy", AnotherManagedObject.class);
	    fail("Expected ClassCastException");
	} catch (ClassCastException e) {
	    System.err.println(e);
	}
    }

    public void testGetBindingNotFound() throws Exception {
	testGetBindingNotFound(true);
    }
    public void testGetServiceBindingNotFound() throws Exception {
	testGetBindingNotFound(false);
    }
    private void testGetBindingNotFound(boolean app) throws Exception {
	/* No binding */
	try {
	    getBinding(app, service, "testGetBindingNotFound",
		       ManagedObject.class);
	    fail("Expected NameNotBoundException");
	} catch (NameNotBoundException e) {
	    System.err.println(e);
	}
	/* New binding removed in this transaction */
	setBinding(app, service, "testGetBindingNotFound",
		   new DummyManagedObject());
	removeBinding(app, service, "testGetBindingNotFound");
	try {
	    getBinding(app, service, "testGetBindingNotFound",
		       ManagedObject.class);
	    fail("Expected NameNotBoundException");
	} catch (NameNotBoundException e) {
	    System.err.println(e);
	}
	/* New binding removed in last transaction */
	txn.commit();
	createTransaction();
	try {
	    getBinding(app, service, "testGetBindingNotFound",
		       ManagedObject.class);
	    fail("Expected NameNotBoundException");
	} catch (NameNotBoundException e) {
	    System.err.println(e);
	}
	/* Existing binding removed in this transaction */
	setBinding(app, service, "testGetBindingNotFound",
		   new DummyManagedObject());
	txn.commit();
	createTransaction();
	removeBinding(app, service, "testGetBindingNotFound");
	try {
	    getBinding(app, service, "testGetBindingNotFound",
		       ManagedObject.class);
	    fail("Expected NameNotBoundException");
	} catch (NameNotBoundException e) {
	    System.err.println(e);
	}
	/* Existing binding removed in last transaction. */
	txn.commit();
	createTransaction();
	try {
	    getBinding(app, service, "testGetBindingNotFound",
		       ManagedObject.class);
	    fail("Expected NameNotBoundException");
	} catch (NameNotBoundException e) {
	    System.err.println(e);
	}
    }

    public void testGetBindingObjectNotFound() throws Exception {
	testGetBindingObjectNotFound(true);
    }
    public void testGetServiceBindingObjectNotFound() throws Exception {
	testGetBindingObjectNotFound(false);
    }
    private void testGetBindingObjectNotFound(boolean app) throws Exception {
	/* New object removed in this transaction */
	setBinding(app, service, "testGetBindingRemoved", dummy);
	service.removeObject(dummy);
	try {
	    getBinding(app, service, "testGetBindingRemoved",
		       DummyManagedObject.class);
	    fail("Expected ObjectNotFoundException");
	} catch (ObjectNotFoundException e) {
	    System.err.println(e);
	}
	txn.commit();
	/* New object removed in last transaction */
	createTransaction();
	try {
	    getBinding(app, service, "testGetBindingRemoved",
		       DummyManagedObject.class);
	    fail("Expected ObjectNotFoundException");
	} catch (ObjectNotFoundException e) {
	    System.err.println(e);
	}
	setBinding(app, service, "testGetBindingRemoved",
		   new DummyManagedObject());
	txn.commit();
	/* Existing object removed in this transaction */
	createTransaction();
	service.removeObject(
	    getBinding(app, service, "testGetBindingRemoved",
		       DummyManagedObject.class));
	try {
	    getBinding(app, service, "testGetBindingRemoved",
		       DummyManagedObject.class);
	    fail("Expected ObjectNotFoundException");
	} catch (ObjectNotFoundException e) {
	    System.err.println(e);
	}
	txn.commit();
	/* Existing object removed in last transaction */
	createTransaction();
	try {
	    getBinding(app, service, "testGetBindingRemoved",
		       DummyManagedObject.class);
	    fail("Expected ObjectNotFoundException");
	} catch (ObjectNotFoundException e) {
	    System.err.println(e);
	}
    }

    /* -- Unusual states -- */
    private final Action getBinding = new Action() {
	void run() { service.getBinding("dummy", DummyManagedObject.class); }
    };
    private final Action getServiceBinding = new Action() {
	void setUp() { service.setServiceBinding("dummy", dummy); }
	void run() {
	    service.getServiceBinding("dummy", DummyManagedObject.class);
	}
    };
    public void testGetBindingAborting() throws Exception {
	testAborting(getBinding);
    }
    public void testGetServiceBindingAborting() throws Exception {
	testAborting(getServiceBinding);
    }
    public void testGetBindingAborted() throws Exception {
	testAborted(getBinding);
    }
    public void testGetServiceBindingAborted() throws Exception {
	testAborted(getServiceBinding);
    }
    public void testGetBindingPreparing() throws Exception {
	testPreparing(getBinding);
    }
    public void testGetServiceBindingPreparing() throws Exception {
	testPreparing(getServiceBinding);
    }
    public void testGetBindingCommitting() throws Exception {
	testCommitting(getBinding);
    }
    public void testGetServiceBindingCommitting() throws Exception {
	testCommitting(getServiceBinding);
    }
    public void testGetBindingCommitted() throws Exception {
	testCommitted(getBinding);
    }
    public void testGetServiceBindingCommitted() throws Exception {
	testCommitted(getServiceBinding);
    }
    public void testGetBindingShuttingDownExistingTxn() throws Exception {
	testShuttingDownExistingTxn(getBinding);
    }
    public void testGetServiceBindingShuttingDownExistingTxn()
	throws Exception
    {
	testShuttingDownExistingTxn(getServiceBinding);
    }
    public void testGetBindingShuttingDownNewTxn() throws Exception {
	testShuttingDownNewTxn(getBinding);
    }
    public void testGetServiceBindingShuttingDownNewTxn() throws Exception {
	testShuttingDownNewTxn(getServiceBinding);
    }
    public void testGetBindingShutdown() throws Exception {
	testShutdown(getBinding);
    }
    public void testGetServiceBindingShutdown() throws Exception {
	testShutdown(getServiceBinding);
    }

    public void testGetBindingDeserializationFails() throws Exception {
	testGetBindingDeserializationFails(true);
    }
    public void testGetServiceBindingDeserializationFails() throws Exception {
	testGetBindingDeserializationFails(false);
    }
    private void testGetBindingDeserializationFails(boolean app)
	throws Exception
    {
	setBinding(app, service, "dummy", new DeserializationFails());
	txn.commit();
	createTransaction();
	try {
	    getBinding(app, service, "dummy", DeserializationFails.class);
	    fail("Expected ObjectIOException");
	} catch (ObjectIOException e) {
	    System.err.println(e);
	}
    }

    public void testGetBindingDeserializeAsNull() throws Exception {
	testGetBindingDeserializeAsNull(true);
    }
    public void testGetServiceBindingDeserializeAsNull() throws Exception {
	testGetBindingDeserializeAsNull(false);
    }
    private void testGetBindingDeserializeAsNull(boolean app)
	throws Exception
    {
	setBinding(app, service, "dummy", new DeserializeAsNull());
	txn.commit();
	createTransaction();
	try {
	    getBinding(app, service, "dummy", DeserializeAsNull.class);
	    fail("Expected ObjectIOException");
	} catch (ObjectIOException e) {
	    System.err.println(e);
	}
    }

    public void testGetBindingSuccess() throws Exception {
	testGetBindingSuccess(true);
    }
    public void testGetServiceBindingSuccess() throws Exception {
	testGetBindingSuccess(false);
    }
    private void testGetBindingSuccess(boolean app) throws Exception {
	setBinding(app, service, "dummy", dummy);
	DummyManagedObject result =
	    getBinding(app, service, "dummy", DummyManagedObject.class);
	assertEquals(dummy, result);
	txn.commit();
	createTransaction();
	result = getBinding(app, service, "dummy", DummyManagedObject.class);
	assertEquals(dummy, result);
	getBinding(app, service, "dummy", Object.class);
    }

    public void testGetBindingsDifferent() throws Exception {
	DummyManagedObject serviceDummy = new DummyManagedObject();
	service.setServiceBinding("dummy", serviceDummy);
	txn.commit();
	createTransaction();
	DummyManagedObject result =
	    service.getBinding("dummy", DummyManagedObject.class);
	assertEquals(dummy, result);
	result =
	    service.getServiceBinding("dummy", DummyManagedObject.class);
	assertEquals(serviceDummy, result);
    }

    public void testGetBindingTimeout() throws Exception {
	testGetBindingTimeout(true);
    }
    public void testGetServiceBindingTimeout() throws Exception {
	testGetBindingTimeout(false);
    }
    private void testGetBindingTimeout(boolean app) throws Exception {
	setBinding(app, service, "dummy", dummy);
	txn.commit();
	createTransaction(100);
	Thread.sleep(200);
	try {
	    getBinding(app, service, "dummy", Object.class);
	    fail("Expected TransactionTimeoutException");
	} catch (TransactionTimeoutException e) {
	    System.err.println(e);
	} finally {
	    txn = null;
	}
    }

    /* -- Test setBinding and setServiceBinding -- */

    public void testSetBindingNullArgs() {
	testSetBindingNullArgs(true);
    }
    public void testSetServiceBindingNullArgs() {
	testSetBindingNullArgs(false);
    }
    private void testSetBindingNullArgs(boolean app) {
	try {
	    setBinding(app, service, null, dummy);
	    fail("Expected NullPointerException");
	} catch (NullPointerException e) {
	    System.err.println(e);
	}
	try {
	    setBinding(app, service, "dummy", null);
	    fail("Expected NullPointerException");
	} catch (NullPointerException e) {
	    System.err.println(e);
	}
    }

    public void testSetBindingNotSerializable() throws Exception {
	testSetBindingNotSerializable(true);
    }
    public void testSetServiceBindingNotSerializable() throws Exception {
	testSetBindingNotSerializable(false);
    }
    private void testSetBindingNotSerializable(boolean app) throws Exception {
	ManagedObject mo = new ManagedObject() { };
	try {
	    setBinding(app, service, "dummy", mo);
	    fail("Expected IllegalArgumentException");
	} catch (IllegalArgumentException e) {
	    System.err.println(e);
	}
    }

    /* -- Unusual states -- */
    private final Action setBinding = new Action() {
	void run() { service.setBinding("dummy", dummy); }
    };
    private final Action setServiceBinding = new Action() {
	void run() { service.setServiceBinding("dummy", dummy); }
    };
    public void testSetBindingAborting() throws Exception {
	testAborting(setBinding);
    }
    public void testSetServiceBindingAborting() throws Exception {
	testAborting(setServiceBinding);
    }
    public void testSetBindingAborted() throws Exception {
	testAborted(setBinding);
    }
    public void testSetServiceBindingAborted() throws Exception {
	testAborted(setServiceBinding);
    }
    public void testSetBindingPreparing() throws Exception {
	testPreparing(setBinding);
    }
    public void testSetServiceBindingPreparing() throws Exception {
	testPreparing(setServiceBinding);
    }
    public void testSetBindingCommitting() throws Exception {
	testCommitting(setBinding);
    }
    public void testSetServiceBindingCommitting() throws Exception {
	testCommitting(setServiceBinding);
    }
    public void testSetBindingCommitted() throws Exception {
	testCommitted(setBinding);
    }
    public void testSetServiceBindingCommitted() throws Exception {
	testCommitted(setServiceBinding);
    }
    public void testSetBindingShuttingDownExistingTxn() throws Exception {
	testShuttingDownExistingTxn(setBinding);
    }
    public void testSetServiceBindingShuttingDownExistingTxn()
	throws Exception
    {
	testShuttingDownExistingTxn(setServiceBinding);
    }
    public void testSetBindingShuttingDownNewTxn() throws Exception {
	testShuttingDownNewTxn(setBinding);
    }
    public void testSetServiceBindingShuttingDownNewTxn() throws Exception {
	testShuttingDownNewTxn(setServiceBinding);
    }
    public void testSetBindingShutdown() throws Exception {
	testShutdown(setBinding);
    }
    public void testSetServiceBindingShutdown() throws Exception {
	testShutdown(setServiceBinding);
    }

    public void testSetBindingSerializationFails() throws Exception {
	testSetBindingSerializationFails(true);
    }
    public void testSetServiceBindingSerializationFails() throws Exception {
	testSetBindingSerializationFails(false);
    }
    private void testSetBindingSerializationFails(boolean app)
	throws Exception
    {
	setBinding(app, service, "dummy", new SerializationFails());
	try {
	    txn.commit();
	    fail("Expected ObjectIOException");
	} catch (ObjectIOException e) {
	    System.err.println(e);
	}
	/* Try again with opposite transaction type. */
	createTransaction();
	setBinding(app, service, "dummy", new SerializationFails());
	try {
	    txn.commit();
	    fail("Expected ObjectIOException");
	} catch (ObjectIOException e) {
	    System.err.println(e);
	} finally {
	    txn = null;
	}
    }

    public void testSetBindingRemoved() throws Exception {
	testSetBindingRemoved(true);
    }
    public void testSetServiceBindingRemoved() throws Exception {
	testSetBindingRemoved(false);
    }
    private void testSetBindingRemoved(boolean app) throws Exception {
	service.removeObject(dummy);
	try {
	    setBinding(app, service, "dummy", dummy);
	    fail("Expected ObjectNotFoundException");
	} catch (ObjectNotFoundException e) {
	    System.err.println(e);
	}
    }

    public void testSetBindingManagedObjectNoReference() throws Exception {
	testSetBindingManagedObjectNoReference(true);
    }
    public void testSetServiceBindingManagedObjectNoReference()
	throws Exception
    {
	testSetBindingManagedObjectNoReference(false);
    }
    private void testSetBindingManagedObjectNoReference(boolean app)
	throws Exception
    {
	dummy.setValue(new DummyManagedObject());
	setBinding(app, service, "dummy", dummy);
	try {
	    txn.commit();
	    fail("Expected ObjectIOException");
	} catch (ObjectIOException e) {
	    e.printStackTrace();
	} finally {
	    txn = null;
	}
	createTransaction();
	dummy.setValue(
	    new Object[] {
		null, new Integer(3),
		new DummyManagedObject[] {
		    null, new DummyManagedObject()
		}
	    });
	setBinding(app, service, "dummy", dummy);
	try {
	    txn.commit();
	    fail("Expected ObjectIOException");
	} catch (ObjectIOException e) {
	    e.printStackTrace();
	} finally {
	    txn = null;
	}
    }

    public void testSetBindingManagedObjectNotSerializableCommit()
	throws Exception
    {
	testSetBindingManagedObjectNotSerializableCommit(true);
    }
    public void testSetServiceBindingManagedObjectNotSerializableCommit()
	throws Exception
    {
	testSetBindingManagedObjectNotSerializableCommit(false);
    }
    private void testSetBindingManagedObjectNotSerializableCommit(boolean app)
	throws Exception
    {
	dummy.setValue(Thread.currentThread());
	setBinding(app, service, "dummy", dummy);
	try {
	    txn.commit();
	    fail("Expected ObjectIOException");
	} catch (ObjectIOException e) {
	    e.printStackTrace();
	} finally {
	    txn = null;
	}
	createTransaction();
	dummy.setValue(
	    new Object[] {
		null, new Integer(3),
		new Thread[] {
		    null, Thread.currentThread()
		}
	    });
	setBinding(app, service, "dummy", dummy);
	try {
	    txn.commit();
	    fail("Expected ObjectIOException");
	} catch (ObjectIOException e) {
	    e.printStackTrace();
	} finally {
	    txn = null;
	}
    }

    public void testSetBindingSuccess() throws Exception {
	testSetBindingSuccess(true);
    }
    public void testSetServiceBindingSuccess() throws Exception {
	testSetBindingSuccess(false);
    }
    private void testSetBindingSuccess(boolean app) throws Exception {
	setBinding(app, service, "dummy", dummy);
	txn.commit();
	createTransaction();
	assertEquals(
	    dummy,
	    getBinding(app, service, "dummy", DummyManagedObject.class));
	DummyManagedObject dummy2 = new DummyManagedObject();
	setBinding(app, service, "dummy", dummy2);
	txn.abort(null);
	createTransaction();
	assertEquals(
	    dummy,
	    getBinding(app, service, "dummy", DummyManagedObject.class));
	setBinding(app, service, "dummy", dummy2);
	txn.commit();
	createTransaction();
	assertEquals(
	    dummy2,
	    getBinding(app, service, "dummy", DummyManagedObject.class));
    }

    /* -- Test removeBinding and removeServiceBinding -- */

    public void testRemoveBindingNullName() {
	testRemoveBindingNullName(true);
    }
    public void testRemoveServiceBindingNullName() {
	testRemoveBindingNullName(false);
    }
    private void testRemoveBindingNullName(boolean app) {
	try {
	    removeBinding(app, service, null);
	    fail("Expected NullPointerException");
	} catch (NullPointerException e) {
	    System.err.println(e);
	}
    }

    public void testRemoveBindingEmptyName() {
        testRemoveBindingEmptyName(true);
    }
    public void testRemoveServiceBindingEmptyName() {
        testRemoveBindingEmptyName(false);
    }
    private void testRemoveBindingEmptyName(boolean app) {
	setBinding(app, service, "", dummy);
	removeBinding(app, service, "");
	try {
	    removeBinding(app, service, "");
	    fail("Expected NameNotBoundException");
	} catch (NameNotBoundException e) {
	    System.err.println(e);
	}
    }

    /* -- Unusual states -- */
    private final Action removeBinding = new Action() {
	void run() { service.removeBinding("dummy"); }
    };
    private final Action removeServiceBinding = new Action() {
	void run() { service.removeServiceBinding("dummy"); }
    };
    public void testRemoveBindingAborting() throws Exception {
	testAborting(removeBinding);
    }
    public void testRemoveServiceBindingAborting() throws Exception {
	testAborting(removeServiceBinding);
    }
    public void testRemoveBindingAborted() throws Exception {
	testAborted(removeBinding);
    }
    public void testRemoveServiceBindingAborted() throws Exception {
	testAborted(removeServiceBinding);
    }
    public void testRemoveBindingPreparing() throws Exception {
	testPreparing(removeBinding);
    }
    public void testRemoveServiceBindingPreparing() throws Exception {
	testPreparing(removeServiceBinding);
    }
    public void testRemoveBindingCommitting() throws Exception {
	testCommitting(removeBinding);
    }
    public void testRemoveServiceBindingCommitting() throws Exception {
	testCommitting(removeServiceBinding);
    }
    public void testRemoveBindingCommitted() throws Exception {
	testCommitted(removeBinding);
    }
    public void testRemoveServiceBindingCommitted() throws Exception {
	testCommitted(removeServiceBinding);
    }
    public void testRemoveBindingShuttingDownExistingTxn() throws Exception {
	testShuttingDownExistingTxn(removeBinding);
    }
    public void testRemoveServiceBindingShuttingDownExistingTxn()
	throws Exception
    {
	testShuttingDownExistingTxn(removeServiceBinding);
    }
    public void testRemoveBindingShuttingDownNewTxn() throws Exception {
	testShuttingDownNewTxn(removeBinding);
    }
    public void testRemoveServiceBindingShuttingDownNewTxn() throws Exception {
	testShuttingDownNewTxn(removeServiceBinding);
    }
    public void testRemoveBindingShutdown() throws Exception {
	testShutdown(removeBinding);
    }
    public void testRemoveServiceBindingShutdown() throws Exception {
	testShutdown(removeServiceBinding);
    }

    public void testRemoveBindingRemovedObject() throws Exception {
	testRemoveBindingRemovedObject(true);
    }
    public void testRemoveServiceBindingRemovedObject() throws Exception {
	testRemoveBindingRemovedObject(false);
    }
    private void testRemoveBindingRemovedObject(boolean app) throws Exception {
	setBinding(app, service, "dummy", dummy);
	service.removeObject(dummy);
	removeBinding(app, service, "dummy");
	try {
	    getBinding(app, service, "dummy", DummyManagedObject.class);
	    fail("Expected NameNotBoundException");
	} catch (NameNotBoundException e) {
	    System.err.println(e);
	}
	dummy = new DummyManagedObject();
	setBinding(app, service, "dummy", dummy);
	service.removeObject(dummy);
	txn.commit();
	createTransaction();
	removeBinding(app, service, "dummy");
	try {
	    getBinding(app, service, "dummy", DummyManagedObject.class);
	    fail("Expected NameNotBoundException");
	} catch (NameNotBoundException e) {
	    System.err.println(e);
	}
    }

    public void testRemoveBindingDeserializationFails() throws Exception {
	testRemoveBindingDeserializationFails(true);
    }
    public void testRemoveServiceBindingDeserializationFails()
	throws Exception
    {
	testRemoveBindingDeserializationFails(false);
    }
    private void testRemoveBindingDeserializationFails(boolean app)
	throws Exception
    {
	setBinding(app, service, "dummy", new DeserializationFails());
	txn.commit();
	createTransaction();
	removeBinding(app, service, "dummy");
	try {
	    getBinding(app, service, "dummy", DeserializationFails.class);
	    fail("Expected NameNotBoundException");
	} catch (NameNotBoundException e) {
	    System.err.println(e);
	}
    }

    public void testRemoveBindingSuccess() {
	testRemoveBindingSuccess(true);
    }
    public void testRemoveServiceBindingSuccess() {
	testRemoveBindingSuccess(false);
    }
    private void testRemoveBindingSuccess(boolean app) {
	setBinding(app, service, "dummy", dummy);
	removeBinding(app, service, "dummy");
	txn.abort(null);
	createTransaction();
	removeBinding(app, service, "dummy");	
	try {
	    removeBinding(app, service, "dummy");
	    fail("Expected NameNotBoundException");
	} catch (NameNotBoundException e) {
	    System.err.println(e);
	}
    }

    public void testRemoveBindingsDifferent() throws Exception {
	DummyManagedObject serviceDummy = new DummyManagedObject();
	service.setServiceBinding("dummy", serviceDummy);
	txn.commit();
	createTransaction();
	service.removeBinding("dummy");
	DummyManagedObject serviceResult =
	    service.getServiceBinding("dummy", DummyManagedObject.class);
	assertEquals(serviceDummy, serviceResult);
	txn.abort(null);
	createTransaction();
	service.removeServiceBinding("dummy");
	DummyManagedObject result =
	    service.getBinding("dummy", DummyManagedObject.class);
	assertEquals(dummy, result);
    }

    /* -- Test nextBoundName and nextServiceBoundName -- */

    public void testNextBoundNameNotFound() throws Exception {
	for (String name = null;
	     (name = service.nextBoundName(name)) != null; )
	{
	    service.removeBinding(name);
	}
	assertNull(service.nextBoundName(null));
	assertNull(service.nextBoundName(""));
	assertNull(service.nextBoundName("whatever"));
    }

    public void testNextBoundNameEmpty() throws Exception {
	testNextBoundNameEmpty(true);
    }
    public void testNextServiceBoundNameEmpty() throws Exception {
	testNextBoundNameEmpty(false);
    }
    private void testNextBoundNameEmpty(boolean app) throws Exception {
	try {
	    removeBinding(app, service, "");
	} catch (NameNotBoundException e) {
	}
	String forNull = nextBoundName(app, service, null);
	assertEquals(forNull, nextBoundName(app, service, ""));
	setBinding(app, service, "", dummy);
	assertEquals("", nextBoundName(app, service, null));
	assertEquals(forNull, nextBoundName(app, service, ""));
    }

    /* -- Unusual states -- */
    private final Action nextBoundName = new Action() {
	void run() { service.nextBoundName(null); }
    };
    private final Action nextServiceBoundName = new Action() {
	void run() { service.nextServiceBoundName(null); }
    };
    public void testNextBoundNameAborting() throws Exception {
	testAborting(nextBoundName);
    }
    public void testNextServiceBoundNameAborting() throws Exception {
	testAborting(nextServiceBoundName);
    }
    public void testNextBoundNameAborted() throws Exception {
	testAborted(nextBoundName);
    }
    public void testNextServiceBoundNameAborted() throws Exception {
	testAborted(nextServiceBoundName);
    }
    public void testNextBoundNamePreparing() throws Exception {
	testPreparing(nextBoundName);
    }
    public void testNextServiceBoundNamePreparing() throws Exception {
	testPreparing(nextServiceBoundName);
    }
    public void testNextBoundNameCommitting() throws Exception {
	testCommitting(nextBoundName);
    }
    public void testNextServiceBoundNameCommitting() throws Exception {
	testCommitting(nextServiceBoundName);
    }
    public void testNextBoundNameCommitted() throws Exception {
	testCommitted(nextBoundName);
    }
    public void testNextServiceBoundNameCommitted() throws Exception {
	testCommitted(nextServiceBoundName);
    }
    public void testNextBoundNameShuttingDownExistingTxn() throws Exception {
	testShuttingDownExistingTxn(nextBoundName);
    }
    public void testNextServiceBoundNameShuttingDownExistingTxn()
	throws Exception
    {
	testShuttingDownExistingTxn(nextServiceBoundName);
    }
    public void testNextBoundNameShuttingDownNewTxn() throws Exception {
	testShuttingDownNewTxn(nextBoundName);
    }
    public void testNextServiceBoundNameShuttingDownNewTxn() throws Exception {
	testShuttingDownNewTxn(nextServiceBoundName);
    }
    public void testNextBoundNameShutdown() throws Exception {
	testShutdown(nextBoundName);
    }
    public void testNextServiceBoundNameShutdown() throws Exception {
	testShutdown(nextServiceBoundName);
    }

    public void testNextBoundNameSuccess() throws Exception {
	testNextBoundNameSuccess(true);
    }
    public void testNextServiceBoundNameSuccess() throws Exception {
	testNextBoundNameSuccess(false);
    }
    private void testNextBoundNameSuccess(boolean app) throws Exception {
	assertNull(nextBoundName(app, service, "zzz-"));
	setBinding(app, service, "zzz-1", dummy);
	assertEquals("zzz-1", nextBoundName(app, service, "zzz-"));
	assertEquals("zzz-1", nextBoundName(app, service, "zzz-"));
	assertNull(nextBoundName(app, service, "zzz-1"));
	assertNull(nextBoundName(app, service, "zzz-1"));
	setBinding(app, service, "zzz-2", dummy);	
	assertEquals("zzz-1", nextBoundName(app, service, "zzz-"));
	assertEquals("zzz-1", nextBoundName(app, service, "zzz-"));
	assertEquals("zzz-2", nextBoundName(app, service, "zzz-1"));
	assertEquals("zzz-2", nextBoundName(app, service, "zzz-1"));
	assertNull(nextBoundName(app, service, "zzz-2"));
	assertNull(nextBoundName(app, service, "zzz-2"));
	txn.commit();
	createTransaction();
	removeBinding(app, service, "zzz-1");
	assertEquals("zzz-2", nextBoundName(app, service, "zzz-"));
	assertEquals("zzz-2", nextBoundName(app, service, "zzz-"));
	assertEquals("zzz-2", nextBoundName(app, service, "zzz-1"));
	assertEquals("zzz-2", nextBoundName(app, service, "zzz-1"));
	assertNull(nextBoundName(app, service, "zzz-2"));
	assertNull(nextBoundName(app, service, "zzz-2"));
	txn.abort(null);
	createTransaction();
	removeBinding(app, service, "zzz-2");
	assertEquals("zzz-1", nextBoundName(app, service, "zzz-"));
	assertEquals("zzz-1", nextBoundName(app, service, "zzz-"));
	assertNull(nextBoundName(app, service, "zzz-1"));
	assertNull(nextBoundName(app, service, "zzz-1"));
	assertNull(nextBoundName(app, service, "zzz-2"));
	assertNull(nextBoundName(app, service, "zzz-2"));
	removeBinding(app, service, "zzz-1");
	assertNull(nextBoundName(app, service, "zzz-"));
	assertNull(nextBoundName(app, service, "zzz-"));
	assertNull(nextBoundName(app, service, "zzz-1"));
	assertNull(nextBoundName(app, service, "zzz-1"));
	assertNull(nextBoundName(app, service, "zzz-2"));
	assertNull(nextBoundName(app, service, "zzz-2"));
    }

    public void testNextBoundNameModify() throws Exception {
	testNextBoundNameModify(true);
    }
    public void testNextServiceBoundNameModify() throws Exception {
	testNextBoundNameModify(false);
    }
    private void testNextBoundNameModify(boolean app) throws Exception {
	for (String name = "zzz-1";
	     (name = service.nextBoundName(name)) != null; )
	{
	    service.removeBinding(name);
	}
	setBinding(app, service, "zzz-1", dummy);
	assertEquals("zzz-1", nextBoundName(app, service, "zzz-"));
	setBinding(app, service, "zzz-2", dummy);
	assertEquals("zzz-2", nextBoundName(app, service, "zzz-1"));
	removeBinding(app, service, "zzz-2");
	setBinding(app, service, "zzz-3", dummy);
	setBinding(app, service, "zzz-4", dummy);
	assertEquals("zzz-3", nextBoundName(app, service, "zzz-2"));
	removeBinding(app, service, "zzz-4");
	assertNull(nextBoundName(app, service, "zzz-3"));
    }

    public void testNextBoundNameDifferent() throws Exception {
	for (String name = null;
	     (name = service.nextBoundName(name)) != null; )
	{
	    service.removeBinding(name);
	}
	for (String name = null;
	     (name = service.nextServiceBoundName(name)) != null; )
	{
	    if (!name.startsWith("com.sun.sgs")) {
		service.removeServiceBinding(name);
	    }
	}
	String nextService = service.nextServiceBoundName(null);
	String lastService = nextService;
	String name;
	while ((name = service.nextServiceBoundName(lastService)) != null) {
	    lastService = name;
	}
	service.setBinding("a-app", dummy);
	service.setServiceBinding("a-service", dummy);
	assertEquals("a-app", service.nextBoundName(null));
	assertEquals("a-app", service.nextBoundName(""));
	assertEquals("a-app", service.nextBoundName("a-"));
	assertEquals(null, service.nextBoundName("a-app"));
	assertEquals("a-service", service.nextServiceBoundName(null));
	assertEquals("a-service", service.nextServiceBoundName(""));
	assertEquals("a-service", service.nextServiceBoundName("a-"));
	assertEquals(nextService, service.nextServiceBoundName("a-service"));
	assertEquals(null, service.nextServiceBoundName(lastService));
    }

    /* -- Test removeObject -- */

    public void testRemoveObjectNull() {
	try {
	    service.removeObject(null);
	    fail("Expected NullPointerException");
	} catch (NullPointerException e) {
	    System.err.println(e);
	}
    }

    public void testRemoveObjectNotSerializable() {
	ManagedObject mo = new ManagedObject() { };
	try {
	    service.removeObject(mo);
	    fail("Expected IllegalArgumentException");
	} catch (IllegalArgumentException e) {
	    System.err.println(e);
	}
    }

    /* -- Unusual states -- */
    private final Action removeObject = new Action() {
	void run() { service.removeObject(dummy); }
    };
    public void testRemoveObjectAborting() throws Exception {
	testAborting(removeObject);
    }
    public void testRemoveObjectAborted() throws Exception {
	testAborted(removeObject);
    }
    public void testRemoveObjectPreparing() throws Exception {
	testPreparing(removeObject);
    }
    public void testRemoveObjectCommitting() throws Exception {
	testCommitting(removeObject);
    }
    public void testRemoveObjectCommitted() throws Exception {
	testCommitted(removeObject);
    }
    public void testRemoveObjectShuttingDownExistingTxn() throws Exception {
	testShuttingDownExistingTxn(removeObject);
    }
    public void testRemoveObjectShuttingDownNewTxn() throws Exception {
	testShuttingDownNewTxn(removeObject);
    }
    public void testRemoveObjectShutdown() throws Exception {
	testShutdown(removeObject);
    }

    public void testRemoveObjectSuccess() throws Exception {
	service.removeObject(dummy);
	try {
	    service.getBinding("dummy", DummyManagedObject.class);
	    fail("Expected ObjectNotFoundException");
	} catch (ObjectNotFoundException e) {
	    System.err.println(e);
	}
	txn.commit();
	createTransaction();
	try {
	    service.getBinding("dummy", DummyManagedObject.class);
	    fail("Expected ObjectNotFoundException");
	} catch (ObjectNotFoundException e) {
	    System.err.println(e);
	}
    }

    public void testRemoveObjectRemoved() throws Exception {
	service.removeObject(dummy);
	try {
	    service.removeObject(dummy);
	    fail("Expected ObjectNotFoundException");
	} catch (ObjectNotFoundException e) {
	    System.err.println(e);
	}
    }

    public void testRemoveObjectPreviousTxn() throws Exception {
	txn.commit();
	createTransaction();
	service.removeObject(dummy);
    }

    /* -- Test markForUpdate -- */

    public void testMarkForUpdateNull() {
	try {
	    service.markForUpdate(null);
	    fail("Expected NullPointerException");
	} catch (NullPointerException e) {
	    System.err.println(e);
	}
    }

    public void testMarkForUpdateNotSerializable() {
	ManagedObject mo = new ManagedObject() { };
	try {
	    service.markForUpdate(mo);
	    fail("Expected IllegalArgumentException");
	} catch (IllegalArgumentException e) {
	    System.err.println(e);
	}
    }

    public void testMarkForUpdateRemoved() {
	service.removeObject(dummy);
	try {
	    service.markForUpdate(dummy);
	    fail("Expected ObjectNotFoundException");
	} catch (ObjectNotFoundException e) {
	    System.err.println(e);
	}
    }

    /* -- Unusual states -- */
    private final Action markForUpdate = new Action() {
	void run() { service.markForUpdate(dummy); }
    };
    public void testMarkForUpdateAborting() throws Exception {
	testAborting(markForUpdate);
    }
    public void testMarkForUpdateAborted() throws Exception {
	testAborted(markForUpdate);
    }
    public void testMarkForUpdatePreparing() throws Exception {
	testPreparing(markForUpdate);
    }
    public void testMarkForUpdateCommitting() throws Exception {
	testCommitting(markForUpdate);
    }
    public void testMarkForUpdateCommitted() throws Exception {
	testCommitted(markForUpdate);
    }
    public void testMarkForUpdateShuttingDownExistingTxn() throws Exception {
	testShuttingDownExistingTxn(markForUpdate);
    }
    public void testMarkForUpdateShuttingDownNewTxn() throws Exception {
	testShuttingDownNewTxn(markForUpdate);
    }
    public void testMarkForUpdateShutdown() throws Exception {
	testShutdown(markForUpdate);
    }

    public void testMarkForUpdateSuccess() throws Exception {
	service.markForUpdate(dummy);	    
	service.setBinding("dummy", dummy);
	dummy.setValue("a");
	txn.commit();
	service.setDetectModifications(false);
	createTransaction();
	dummy = service.getBinding("dummy", DummyManagedObject.class);
	service.markForUpdate(dummy);
	dummy.value = "b";
	txn.commit();
	createTransaction();
	dummy = service.getBinding("dummy", DummyManagedObject.class);
	assertEquals("b", dummy.value);
    }

    public void testMarkForUpdateLocking() throws Exception {
	dummy.setValue("a");
	txn.commit();
	createTransaction(1000);
	dummy = service.getBinding("dummy", DummyManagedObject.class);
	assertEquals("a", dummy.value);
	final Semaphore mainFlag = new Semaphore(0);
	final Semaphore threadFlag = new Semaphore(0);
	Thread thread = new Thread() {
	    public void run() {
		DummyTransaction txn2 =
		    new DummyTransaction(UsePrepareAndCommit.ARBITRARY, 1000);
		try {
		    txnProxy.setCurrentTransaction(txn2);
		    DummyManagedObject dummy2 = service.getBinding(
			"dummy", DummyManagedObject.class);
		    assertEquals("a", dummy2.value);
		    threadFlag.release();
		    assertTrue(mainFlag.tryAcquire(1, TimeUnit.SECONDS));
		    service.markForUpdate(dummy2);
		    threadFlag.release();
		} catch (Exception e) {
		    fail("Unexpected exception: " + e);
		} finally {
		    txn2.abort(null);
		}
	    }
	};
	thread.start();
	assertTrue(threadFlag.tryAcquire(100, TimeUnit.MILLISECONDS));
	mainFlag.release();
	assertFalse(threadFlag.tryAcquire(100, TimeUnit.MILLISECONDS));
	txn.commit();
	txn = null;
	assertTrue(threadFlag.tryAcquire(100, TimeUnit.MILLISECONDS));
    }

    /* -- Test createReference -- */

    public void testCreateReferenceNull() {
	try {
	    service.createReference(null);
	    fail("Expected NullPointerException");
	} catch (NullPointerException e) {
	    System.err.println(e);
	}
    }

    public void testCreateReferenceNotSerializable() {
	ManagedObject mo = new ManagedObject() { };
	try {
	    service.createReference(mo);
	    fail("Expected IllegalArgumentException");
	} catch (IllegalArgumentException e) {
	    System.err.println(e);
	}
    }

    /* -- Unusual states -- */
    private final Action createReference = new Action() {
	void run() { service.createReference(dummy); }
    };
    public void testCreateReferenceAborting() throws Exception {
	testAborting(createReference);
    }
    public void testCreateReferenceAborted() throws Exception {
	testAborted(createReference);
    }
    public void testCreateReferencePreparing() throws Exception {
	testPreparing(createReference);
    }
    public void testCreateReferenceCommitting() throws Exception {
	testCommitting(createReference);
    }
    public void testCreateReferenceCommitted() throws Exception {
	testCommitted(createReference);
    }
    public void testCreateReferenceShuttingDownExistingTxn() throws Exception {
	testShuttingDownExistingTxn(createReference);
    }
    public void testCreateReferenceShuttingDownNewTxn() throws Exception {
	testShuttingDownNewTxn(createReference);
    }
    public void testCreateReferenceShutdown() throws Exception {
	testShutdown(createReference);
    }

    public void testCreateReferenceNew() {
	ManagedReference ref = service.createReference(dummy);
	assertEquals(dummy, ref.get(DummyManagedObject.class));
    }

    public void testCreateReferenceExisting() throws Exception {
	txn.commit();
	createTransaction();
	DummyManagedObject dummy =
	    service.getBinding("dummy", DummyManagedObject.class);
	ManagedReference ref = service.createReference(dummy);
	assertEquals(dummy, ref.get(DummyManagedObject.class));
    }

    public void testCreateReferenceSerializationFails() throws Exception {
	dummy.setNext(new SerializationFails());
	try {
	    txn.commit();
	    fail("Expected ObjectIOException");
	} catch (ObjectIOException e) {
	    System.err.println(e);
	} finally {
	    txn = null;
	}
    }

    public void testCreateReferenceRemoved() throws Exception {
        service.createReference(dummy);
	service.removeObject(dummy);
	try {
	    service.createReference(dummy);
	    fail("Expected ObjectNotFoundException");
	} catch (ObjectNotFoundException e) {
	    System.err.println(e);
	}
    }

    public void testCreateReferencePreviousTxn() throws Exception {
	txn.commit();
	createTransaction();
	assertEquals(
	    dummy,
	    service.createReference(dummy).get(DummyManagedObject.class));
    }

    public void testCreateReferenceTwoObjects() throws Exception {
	DummyManagedObject x = new DummyManagedObject();
	DummyManagedObject y = new DummyManagedObject();
	assertFalse(
	    service.createReference(x).equals(service.createReference(y)));
    }

    /* -- Test createReferenceForId -- */

    public void testCreateReferenceForIdNullId() throws Exception {
	try {
	    service.createReferenceForId(null);
	    fail("Expected NullPointerException");
	} catch (NullPointerException e) {
	    System.err.println(e);
	}
    }

    public void testCreateReferenceForIdTooSmallId() throws Exception {
	BigInteger id = new BigInteger("-1");
	try {
	    service.createReferenceForId(id);
	    fail("Expected IllegalArgumentException");
	} catch (IllegalArgumentException e) {
	    System.err.println(e);
	}
	service.createReferenceForId(BigInteger.ZERO);
    }

    public void testCreateReferenceForIdTooBigId() throws Exception {
	BigInteger maxLong = new BigInteger(String.valueOf(Long.MAX_VALUE));
	BigInteger id = maxLong.add(BigInteger.ONE);
	try {
	    service.createReferenceForId(id);
	    fail("Expected IllegalArgumentException");
	} catch (IllegalArgumentException e) {
	    System.err.println(e);
	}
	service.createReferenceForId(maxLong);
    }

    /* -- Unusual states -- */
    private final Action createReferenceForId = new Action() {
	private BigInteger id;
	void setUp() { id = service.createReference(dummy).getId(); }
	void run() { service.createReferenceForId(id); }
    };
    public void testCreateReferenceForIdAborting() throws Exception {
	testAborting(createReferenceForId);
    }
    public void testCreateReferenceForIdAborted() throws Exception {
	testAborted(createReferenceForId);
    }
    public void testCreateReferenceForIdPreparing() throws Exception {
	testPreparing(createReferenceForId);
    }
    public void testCreateReferenceForIdCommitting() throws Exception {
	testCommitting(createReferenceForId);
    }
    public void testCreateReferenceForIdCommitted() throws Exception {
	testCommitted(createReferenceForId);
    }
    public void testCreateReferenceForIdShuttingDownExistingTxn()
	throws Exception
    {
	testShuttingDownExistingTxn(createReferenceForId);
    }
    public void testCreateReferenceForIdShuttingDownNewTxn() throws Exception {
	testShuttingDownNewTxn(createReferenceForId);
    }
    public void testCreateReferenceForIdShutdown() throws Exception {
	testShutdown(createReferenceForId);
    }

    public void testCreateReferenceForIdSuccess() throws Exception {
	BigInteger id = service.createReference(dummy).getId();
	ManagedReference ref = service.createReferenceForId(id);
	assertSame(dummy, ref.get(DummyManagedObject.class));
	txn.commit();
	createTransaction();
	ref = service.createReferenceForId(id);
	dummy = ref.get(DummyManagedObject.class);
	assertSame(
	    dummy, service.getBinding("dummy", DummyManagedObject.class));
	service.removeObject(dummy);
	try {
	    ref.get(DummyManagedObject.class);
	    fail("Expected ObjectNotFoundException");
	} catch (ObjectNotFoundException e) {
	    System.err.println(e);
	}
	txn.commit();
	createTransaction();
	ref = service.createReferenceForId(id);
	try {
	    ref.get(DummyManagedObject.class);
	    fail("Expected ObjectNotFoundException");
	} catch (ObjectNotFoundException e) {
	    System.err.println(e);
	}
    }

    /* -- Test ManagedReference.get -- */

    public void testGetReferenceNullType() throws Exception {
	ManagedReference ref = service.createReference(dummy);
	try {
	    ref.get(null);
	    fail("Expected NullPointerException");
	} catch (NullPointerException e) {
	}
    }

    public void testGetReferenceNotFound() throws Exception {
	dummy.setNext(new DummyManagedObject());
	service.removeObject(dummy.getNext());
	try {
	    dummy.getNext();
	    fail("Expected ObjectNotFoundException");
	} catch (ObjectNotFoundException e) {
	    System.err.println(e);
	}
	txn.commit();
	createTransaction();
	dummy = service.getBinding("dummy", DummyManagedObject.class);
	try {
	    dummy.getNext();
	    fail("Expected ObjectNotFoundException");
	} catch (ObjectNotFoundException e) {
	    System.err.println(e);
	}
    }

    /* -- Unusual states -- */
    private final Action getReference = new Action() {
	private ManagedReference ref;
	void setUp() { ref = service.createReference(dummy); }
	void run() { ref.get(DummyManagedObject.class); }
    };
    /* Can't get a reference when the service is uninitialized */
    public void testGetReferenceAborting() throws Exception {
	testAborting(getReference);
    }
    public void testGetReferenceAborted() throws Exception {
	testAborted(getReference);
    }
    public void testGetReferencePreparing() throws Exception {
	testPreparing(getReference);
    }
    public void testGetReferenceCommitting() throws Exception {
	testCommitting(getReference);
    }
    public void testGetReferenceCommitted() throws Exception {
	testCommitted(getReference);
    }
    public void testGetReferenceShuttingDownExistingTxn() throws Exception {
	testShuttingDownExistingTxn(getReference);
    }
    /* Can't get a reference as the first operation in a new transaction */
    public void testGetReferenceShutdown() throws Exception {
	testShutdown(getReference);
    }

    public void testGetReferenceDeserializationFails() throws Exception {
	dummy.setNext(new DeserializationFails());
	txn.commit();
	createTransaction();
	dummy = service.getBinding("dummy", DummyManagedObject.class);
	try {
	    dummy.getNext();
	    fail("Expected ObjectIOException");
	} catch (ObjectIOException e) {
	    System.err.println(e);
	}
    }

    public void testGetReferenceDeserializeAsNull() throws Exception {
	dummy.setNext(new DeserializeAsNull());
	txn.commit();
	createTransaction();
	dummy = service.getBinding("dummy", DummyManagedObject.class);
	try {
	    dummy.getNext();
	    fail("Expected ObjectIOException");
	} catch (ObjectIOException e) {
	    System.err.println(e);
	}
    }

    public void testGetReferenceOldTxn() throws Exception {
	dummy.setNext(new DummyManagedObject());
	txn.commit();
	createTransaction();
	try {
	    dummy.getNext();
	    fail("Expected TransactionNotActiveException");
	} catch (TransactionNotActiveException e) {
	    System.err.println(e);
	}
    }

    public void testGetReferenceTimeout() throws Exception {
	dummy.setNext(new DummyManagedObject());
	txn.commit();
	createTransaction(100);
	dummy = service.getBinding("dummy", DummyManagedObject.class);
	Thread.sleep(200);
	try {
	    dummy.getNext();
	    fail("Expected TransactionTimeoutException");
	} catch (TransactionTimeoutException e) {
	    System.err.println(e);
	} finally {
	    txn = null;
	}
    }

    /**
     * Test that deserializing an object which contains a managed reference
     * throws TransactionTimeoutException if the deserialization of the
     * reference occurs after the transaction timeout.
     */
    public void testGetReferenceTimeoutReadResolve() throws Exception {
	DeserializationDelayed dummy = new DeserializationDelayed();
	dummy.setNext(new DummyManagedObject());
	service.setBinding("dummy", dummy);
	txn.commit();
	createTransaction(100);
	try {
	    DeserializationDelayed.delay = 200;
	    dummy = service.getBinding("dummy", DeserializationDelayed.class);
	    System.err.println(dummy);
	    fail("Expected TransactionTimeoutException");
	} catch (TransactionTimeoutException e) {
	    System.err.println(e);
	} catch (RuntimeException e) {
	    fail("Unexpected exception: " + e);
	} finally {
	    DeserializationDelayed.delay = 0;
	    txn = null;
	}
    }

    /* -- Test ManagedReference.getForUpdate -- */

    public void testGetReferenceUpdateNullType() throws Exception {
	ManagedReference ref = service.createReference(dummy);
	try {
	    ref.getForUpdate(null);
	    fail("Expected NullPointerException");
	} catch (NullPointerException e) {
	}
    }

    public void testGetReferenceUpdateNotFound() throws Exception {
	dummy.setNext(new DummyManagedObject());
	service.removeObject(dummy.getNext());
	try {
	    dummy.getNextForUpdate();
	    fail("Expected ObjectNotFoundException");
	} catch (ObjectNotFoundException e) {
	    System.err.println(e);
	}
	txn.commit();
	createTransaction();
	dummy = service.getBinding("dummy", DummyManagedObject.class);
	try {
	    dummy.getNextForUpdate();
	    fail("Expected ObjectNotFoundException");
	} catch (ObjectNotFoundException e) {
	    System.err.println(e);
	}
    }

    public void testGetReferenceForUpdateMaybeModified() throws Exception {
	txn.commit();
	createTransaction();
	dummy = service.getBinding("dummy", DummyManagedObject.class);
	service.createReference(dummy).getForUpdate(DummyManagedObject.class);
	dummy.value = "B";
	txn.commit();
	createTransaction();
	dummy = service.getBinding("dummy", DummyManagedObject.class);
	assertEquals("B", dummy.value);
    }

    public void testGetReferenceUpdateSuccess() throws Exception {
	DummyManagedObject dummy2 = new DummyManagedObject();
	dummy2.setValue("A");
	dummy.setNext(dummy2);
	txn.commit();
	createTransaction();
	dummy = service.getBinding("dummy", DummyManagedObject.class);
	dummy2 = dummy.getNextForUpdate();
	dummy2.value = "B";
	txn.commit();
	createTransaction();
	dummy = service.getBinding("dummy", DummyManagedObject.class);
	dummy2 = dummy.getNext();
	assertEquals("B", dummy2.value);
    }

    /* -- Unusual states -- */
    private final Action getReferenceUpdate = new Action() {
	private ManagedReference ref;
	void setUp() { ref = service.createReference(dummy); }
	void run() { ref.getForUpdate(DummyManagedObject.class); }
    };
    /* Can't get a referenceUpdate when the service is uninitialized */
    public void testGetReferenceUpdateAborting() throws Exception {
	testAborting(getReferenceUpdate);
    }
    public void testGetReferenceUpdateAborted() throws Exception {
	testAborted(getReferenceUpdate);
    }
    public void testGetReferenceUpdatePreparing() throws Exception {
	testPreparing(getReferenceUpdate);
    }
    public void testGetReferenceUpdateCommitting() throws Exception {
	testCommitting(getReferenceUpdate);
    }
    public void testGetReferenceUpdateCommitted() throws Exception {
	testCommitted(getReferenceUpdate);
    }
    public void testGetReferenceUpdateShuttingDownExistingTxn()
	throws Exception
    {
	testShuttingDownExistingTxn(getReferenceUpdate);
    }
    /* Can't get a reference as the first operation in a new transaction */
    public void testGetReferenceUpdateShutdown() throws Exception {
	testShutdown(getReferenceUpdate);
    }

    public void testGetReferenceUpdateDeserializationFails() throws Exception {
	dummy.setNext(new DeserializationFails());
	txn.commit();
	createTransaction();
	dummy = service.getBinding("dummy", DummyManagedObject.class);
	try {
	    dummy.getNextForUpdate();
	    fail("Expected ObjectIOException");
	} catch (ObjectIOException e) {
	    System.err.println(e);
	}
    }

    public void testGetReferenceUpdateDeserializeAsNull() throws Exception {
	dummy.setNext(new DeserializeAsNull());
	txn.commit();
	createTransaction();
	dummy = service.getBinding("dummy", DummyManagedObject.class);
	try {
	    dummy.getNextForUpdate();
	    fail("Expected ObjectIOException");
	} catch (ObjectIOException e) {
	    System.err.println(e);
	}
    }

    public void testGetReferenceUpdateOldTxn() throws Exception {
	dummy.setNext(new DummyManagedObject());
	txn.commit();
	createTransaction();
	try {
	    dummy.getNextForUpdate();
	    fail("Expected TransactionNotActiveException");
	} catch (TransactionNotActiveException e) {
	    System.err.println(e);
	}
    }

    public void testGetReferenceUpdateLocking() throws Exception {
	dummy.setNext(new DummyManagedObject());
	txn.commit();
	createTransaction(1000);
	dummy = service.getBinding("dummy", DummyManagedObject.class);
	dummy.getNext();
	final Semaphore mainFlag = new Semaphore(0);
	final Semaphore threadFlag = new Semaphore(0);
	Thread thread = new Thread() {
	    public void run() {
		DummyTransaction txn2 =
		    new DummyTransaction(UsePrepareAndCommit.ARBITRARY, 1000);
		try {
		    txnProxy.setCurrentTransaction(txn2);
		    DummyManagedObject dummy2 = service.getBinding(
			"dummy", DummyManagedObject.class);
		    threadFlag.release();
		    assertTrue(mainFlag.tryAcquire(1, TimeUnit.SECONDS));
		    dummy2.getNextForUpdate();
		    threadFlag.release();
		} catch (Exception e) {
		    fail("Unexpected exception: " + e);
		} finally {
		    txn2.abort(null);
		}
	    }
	};
	thread.start();
	assertTrue(threadFlag.tryAcquire(100, TimeUnit.MILLISECONDS));
	mainFlag.release();
	assertFalse(threadFlag.tryAcquire(100, TimeUnit.MILLISECONDS));
	txn.commit();
	txn = null;
	assertTrue(threadFlag.tryAcquire(100, TimeUnit.MILLISECONDS));
    }

    /* -- Test ManagedReference.getId -- */

    public void testReferenceGetId() throws Exception {
	BigInteger id = service.createReference(dummy).getId();
	DummyManagedObject dummy2 = new DummyManagedObject();
	service.setBinding("dummy2", dummy2);
	BigInteger id2 = service.createReference(dummy2).getId();
	assertFalse(id.equals(id2));
	txn.commit();
	createTransaction();
	dummy = service.getBinding("dummy", DummyManagedObject.class);
	ManagedReference ref = service.createReference(dummy);
	assertEquals(id, ref.getId());
	dummy2 = service.getBinding("dummy2", DummyManagedObject.class);
	assertEquals(id2, service.createReference(dummy2).getId());
    }

    /* -- Test ManagedReference.equals -- */

    public void testReferenceEquals() throws Exception {
	ManagedReference ref = service.createReference(dummy);
	assertFalse(ref.equals(null));
	assertTrue(ref.equals(ref));
	DummyManagedObject dummy2 = new DummyManagedObject();
	ManagedReference ref2 = service.createReference(dummy2);
	assertFalse(ref.equals(ref2));
	ManagedReference ref3 = new ManagedReference() {
	    public <T> T get(Class<T> type) { return null; }
	    public <T> T getForUpdate(Class<T> type) { return null; }
	    public BigInteger getId() { return null; }
	};
	assertFalse(ref.equals(ref3));
    }

    /* -- Test shutdown -- */

    public void testShutdownAgain() throws Exception {
	txn.abort(null);
	txn = null;
	service.shutdown();
	ShutdownAction action = new ShutdownAction();
	try {
	    action.waitForDone();
	    fail("Expected IllegalStateException");
	} catch (IllegalStateException e) {
	    System.err.println(e);
	}
	service = null;
    }

    public void testShutdownInterrupt() throws Exception {
	ShutdownAction action = new ShutdownAction();
	action.assertBlocked();
	action.interrupt();
	action.assertResult(false);
	service.setBinding("dummy", new DummyManagedObject());
	txn.commit();
	txn = null;
    }

    public void testConcurrentShutdownInterrupt() throws Exception {
	ShutdownAction action1 = new ShutdownAction();
	action1.assertBlocked();
	ShutdownAction action2 = new ShutdownAction();
	action2.assertBlocked();
	action1.interrupt();
	action1.assertResult(false);
	action2.assertBlocked();
	txn.abort(null);
	action2.assertResult(true);
	txn = null;
	service = null;
    }

    public void testConcurrentShutdownRace() throws Exception {
	ShutdownAction action1 = new ShutdownAction();
	action1.assertBlocked();
	ShutdownAction action2 = new ShutdownAction();
	action2.assertBlocked();
	txn.abort(null);
	boolean result1;
	try {
	    result1 = action1.waitForDone();
	} catch (IllegalStateException e) {
	    result1 = false;
	}
	boolean result2;
	try {
	    result2 = action2.waitForDone();
	} catch (IllegalStateException e) {
	    result2 = false;
	}
	assertTrue(result1 || result2);
	assertFalse(result1 && result2);
	txn = null;
	service = null;
    }

    public void testShutdownRestart() throws Exception {
	txn.commit();
	service.shutdown();
	service = getDataServiceImpl();
	componentRegistry.setComponent(DataManager.class, service);
	createTransaction();
	assertEquals(
	    dummy, service.getBinding("dummy", DummyManagedObject.class));
	service = null;
    }

    /* -- Other tests -- */

    public void testCommitNoStoreParticipant() throws Exception {
	txn.commit();
	txn = new DummyTransaction(UsePrepareAndCommit.NO);
	txnProxy.setCurrentTransaction(txn);
	service.removeObject(dummy);
	txn.commit();
	txn = new DummyTransaction(UsePrepareAndCommit.YES);
	txnProxy.setCurrentTransaction(txn);
	service.removeObject(dummy);
	txn.commit();
	txn = null;
    }

    public void testAbortNoStoreParticipant() throws Exception {
	txn.commit();
	txn = new DummyTransaction(UsePrepareAndCommit.NO);
	txnProxy.setCurrentTransaction(txn);
	service.removeObject(dummy);
	txn.abort(null);
	txn = new DummyTransaction(UsePrepareAndCommit.YES);
	txnProxy.setCurrentTransaction(txn);
	service.removeObject(dummy);
	txn.abort(null);
	txn = null;
    }

    public void testCommitReadOnly() throws Exception {
	txn.commit();
	txn = new DummyTransaction(UsePrepareAndCommit.NO);
	txnProxy.setCurrentTransaction(txn);
	service.getBinding("dummy", DummyManagedObject.class);
	txn.commit();
	txn = new DummyTransaction(UsePrepareAndCommit.YES);
	txnProxy.setCurrentTransaction(txn);
	service.getBinding("dummy", DummyManagedObject.class);
	txn.commit();
	createTransaction();
	service.getBinding("dummy", DummyManagedObject.class);
    }

    public void testAbortReadOnly() throws Exception {
	txn.commit();
	txn = new DummyTransaction(UsePrepareAndCommit.NO);
	txnProxy.setCurrentTransaction(txn);
	service.getBinding("dummy", DummyManagedObject.class);
	txn.abort(null);
	txn = new DummyTransaction(UsePrepareAndCommit.YES);
	txnProxy.setCurrentTransaction(txn);
	service.getBinding("dummy", DummyManagedObject.class);
	txn.abort(null);
	createTransaction();
	service.getBinding("dummy", DummyManagedObject.class);
    }

    public void testContentEquals() throws Exception {
	service.setBinding("a", new ContentEquals(3));
	service.setBinding("b", new ContentEquals(3));
	txn.commit();
	createTransaction();
	assertNotSame(service.getBinding("a", ContentEquals.class),
		      service.getBinding("b", ContentEquals.class));
    }

    public void testSerializeReferenceToEnclosing() throws Exception {
	serializeReferenceToEnclosingInternal();
    }

    public void testSerializeReferenceToEnclosingToStringFails()
	throws Exception
    {
	FailingMethods.failures = Failures.TOSTRING;
	try {
	    serializeReferenceToEnclosingInternal();
	} finally {
	    FailingMethods.failures = Failures.NONE;
	}
    }

    public void testSerializeReferenceToEnclosingHashCodeFails()
	throws Exception
    {
	FailingMethods.failures = Failures.TOSTRING_AND_HASHCODE;
	try {
	    serializeReferenceToEnclosingInternal();
	} finally {
	    FailingMethods.failures = Failures.NONE;
	}
    }

    private void serializeReferenceToEnclosingInternal() throws Exception {
	service.setBinding("a", NonManaged.staticLocal);
	service.setBinding("b", NonManaged.staticAnonymous);
	service.setBinding("c", new NonManaged().createMember());
	service.setBinding("d", new NonManaged().createInner());
	service.setBinding("e", new NonManaged().createAnonymous());
	service.setBinding("f", new NonManaged().createLocal());
	txn.commit();
	createTransaction();
	service.setBinding("a", Managed.staticLocal);
	service.setBinding("b", Managed.staticAnonymous);
	service.setBinding("c", new NonManaged().createMember());
	txn.commit();
	createTransaction();
	service.setBinding("a", new Managed().createInner());
	try {
	    txn.commit();
	    fail("Expected ObjectIOException");
	} catch (ObjectIOException e) {
	    System.err.println(e);
	} finally {
	    txn = null;
	}
	createTransaction();
	service.setBinding("b", new Managed().createAnonymous());
	try {
	    txn.commit();
	    fail("Expected ObjectIOException");
	} catch (ObjectIOException e) {
	    System.err.println(e);
	} finally {
	    txn = null;
	}
	createTransaction();
	service.setBinding("b", new Managed().createLocal());
	try {
	    txn.commit();
	    fail("Expected ObjectIOException");
	} catch (ObjectIOException e) {
	    System.err.println(e);
	} finally {
	    txn = null;
	}
    }

    /** Which methods should fail. */
    enum Failures {
	NONE, TOSTRING, TOSTRING_AND_HASHCODE;
    }

    /**
     * Defines facilities for creating objects whose toString and hashCode
     * methods will fail on demand.  The toString methods will fail if the
     * failures field is set to Failures.TOSTRING.  Both the toString and
     * hashCode methods will fail if the field is set to
     * Failures.TOSTRING_AND_HASHCODE.
     */
    static class FailingMethods {
	static Failures failures = Failures.NONE;
	public String toString() {
	    return toString(this);
	}
	public int hashCode() {
	    return hashCode(super.hashCode());
	}
	static String toString(Object object) {
	    if (failures != Failures.NONE) {
		throw new RuntimeException("toString fails");
	    }
	    String className = object.getClass().getName();
	    int dot = className.lastIndexOf('.');
	    if (dot > 0) {
		className = className.substring(dot + 1);
	    }
	    return className + "[hashCode=" + object.hashCode() + "]";
	}
	static int hashCode(int hashCode) {
	    if (failures == Failures.TOSTRING_AND_HASHCODE) {
		throw new RuntimeException("hashCode fails");
	    }
	    return hashCode;
	}
    }

    static class DummyManagedObjectFailingMethods extends DummyManagedObject {
	private static final long serialVersionUID = 1;	
	public String toString() {
	    return FailingMethods.toString(this);
	}
	public int hashCode() {
	    return FailingMethods.hashCode(super.hashCode());
	}
    }

    static class NonManaged extends FailingMethods implements Serializable {
	private static final long serialVersionUID = 1;
	static final ManagedObject staticLocal;
	static {
	    class StaticLocal extends FailingMethods
		implements ManagedObject, Serializable
	    {
		private static final long serialVersionUID = 1;
	    }
	    staticLocal = new StaticLocal();
	}
	static final ManagedObject staticAnonymous =
	    new DummyManagedObjectFailingMethods() {
	        private static final long serialVersionUID = 1L;
	    };
	static class Member extends FailingMethods
	    implements ManagedObject, Serializable
	{
	    private static final long serialVersionUID = 1;
	}
	ManagedObject createMember() {
	    return new Inner();
	}
	class Inner extends FailingMethods
	    implements ManagedObject, Serializable
	{
	    private static final long serialVersionUID = 1;
	}
	ManagedObject createInner() {
	    return new Inner();
	}
	ManagedObject createAnonymous() {
	    return new DummyManagedObjectFailingMethods() {
                private static final long serialVersionUID = 1L;
            };
	}
	ManagedObject createLocal() {
	    class Local extends FailingMethods
		implements ManagedObject, Serializable
	    {
		private static final long serialVersionUID = 1;
	    }
	    return new Local();
	}
    }

    static class Managed extends FailingMethods
	implements ManagedObject, Serializable
    {
	private static final long serialVersionUID = 1;
	static final ManagedObject staticLocal;
	static {
	    class StaticLocal extends FailingMethods
		implements ManagedObject, Serializable
	    {
		private static final long serialVersionUID = 1;
	    }
	    staticLocal = new StaticLocal();
	}
	static final ManagedObject staticAnonymous =
	    new DummyManagedObjectFailingMethods() {
                private static final long serialVersionUID = 1L;
            };
	static class Member extends FailingMethods
	    implements ManagedObject, Serializable
	{
	    private static final long serialVersionUID = 1;
	}
	ManagedObject createMember() {
	    return new Inner();
	}
	class Inner extends FailingMethods
	    implements ManagedObject, Serializable
	{
	    private static final long serialVersionUID = 1;
	}
	ManagedObject createInner() {
	    return new Inner();
        }
	ManagedObject createAnonymous() {
	    return new DummyManagedObjectFailingMethods() {
                private static final long serialVersionUID = 1L;
            };
	}
	ManagedObject createLocal() {
	    class Local extends FailingMethods
		implements ManagedObject, Serializable
	    {
		private static final long serialVersionUID = 1;
	    }
	    return new Local();
	}
    }

    public void testDeadlock() throws Exception {
	service.setBinding("dummy2", new DummyManagedObject());
	txn.commit();
	for (int i = 0; i < 5; i++) {
	    createTransaction(1000);
	    dummy = service.getBinding("dummy", DummyManagedObject.class);
	    final Semaphore flag = new Semaphore(1);
	    flag.acquire();
	    final int finalI = i;
	    class MyRunnable implements Runnable {
		Exception exception2;
		public void run() {
		    DummyTransaction txn2 = null;
		    try {
			txn2 = new DummyTransaction(
			    UsePrepareAndCommit.ARBITRARY, 1000);
			txnProxy.setCurrentTransaction(txn2);
			componentRegistry.registerAppContext();
			service.getBinding("dummy2", DummyManagedObject.class);
			flag.release();
			service.getBinding("dummy", DummyManagedObject.class)
			    .setValue(finalI);
			System.err.println(finalI + " txn2: commit");
			txn2.commit();
		    } catch (TransactionAbortedException e) {
			System.err.println(
			    finalI + " txn2 (" + txn2 + "): " + e);
			exception2 = e;
		    } catch (Exception e) {
			System.err.println(
			    finalI + " txn2 (" + txn2 + "): " + e);
			exception2 = e;
			if (txn2 != null) {
			    txn2.abort(null);
			}
		    }
		}
	    }
	    MyRunnable myRunnable = new MyRunnable();
	    Thread thread = new Thread(myRunnable);
	    thread.start();
	    Thread.sleep(i * 500);
	    flag.acquire();
	    TransactionAbortedException exception = null;
	    try {
		service.getBinding("dummy2", DummyManagedObject.class)
		    .setValue(i);
		System.err.println(i + " txn1 (" + txn + "): commit");
		txn.commit();
	    } catch (TransactionAbortedException e) {
		System.err.println(i + " txn1 (" + txn + "): " + e);
		exception = e;
	    }
	    thread.join();
	    if (myRunnable.exception2 != null &&
		!(myRunnable.exception2
		  instanceof TransactionAbortedException))
	    {
		throw myRunnable.exception2;
	    } else if (exception == null && myRunnable.exception2 == null) {
		fail("Expected TransactionAbortedException");
	    }
	    txn = null;
	}
    }

    public void testModifiedNotSerializable() throws Exception {
	txn.commit();
	createTransaction();
	dummy = service.getBinding("dummy", DummyManagedObject.class);
	dummy.value = Thread.currentThread();
	try {
	    txn.commit();
	    fail("Expected ObjectIOException");
	} catch (ObjectIOException e) {
	    System.err.println(e);
	} finally {
	    txn = null;
	}
    }

    public void testNotSerializableAfterDeserialize() throws Exception {
	dummy.value = new SerializationFailsAfterDeserialize();
	txn.commit();
	createTransaction();
	try {
	    service.getBinding("dummy", DummyManagedObject.class);
	    fail("Expected ObjectIOException");
	} catch (ObjectIOException e) {
	    System.err.println(e);
	}
    }

    /* -- App and service binding methods -- */

    <T> T getBinding(
	boolean app, DataService service, String name, Class<T> type)
    {
	return app ? service.getBinding(name, type)
	    : service.getServiceBinding(name, type);
    }

    void setBinding(
	boolean app, DataService service, String name, ManagedObject object)
    {
	if (app) {
	    service.setBinding(name, object);
	} else {
	    service.setServiceBinding(name, object);
	}
    }

    void removeBinding(boolean app, DataService service, String name) {
	if (app) {
	    service.removeBinding(name);
	} else {
	    service.removeServiceBinding(name);
	}
    }

    String nextBoundName(boolean app, DataService service, String name) {
	if (app) {
	    return service.nextBoundName(name);
	} else {
	    return service.nextServiceBoundName(name);
	}
    }

    /* -- Other methods and classes -- */

    /** Creates a unique directory. */
    String createDirectory() throws IOException {
	File dir = File.createTempFile(getName(), "dbdir");
	if (!dir.delete()) {
	    throw new RuntimeException("Problem deleting file: " + dir);
	}
	if (!dir.mkdir()) {
	    throw new RuntimeException(
		"Failed to create directory: " + dir);
	}
	return dir.getPath();
    }

    /** Insures an empty version of the directory exists. */
    private static void cleanDirectory(String directory) {
	File dir = new File(directory);
	if (dir.exists()) {
	    for (File f : dir.listFiles()) {
		if (!f.delete()) {
		    throw new RuntimeException("Failed to delete file: " + f);
		}
	    }
	    if (!dir.delete()) {
		throw new RuntimeException(
		    "Failed to delete directory: " + dir);
	    }
	}
	if (!dir.mkdir()) {
	    throw new RuntimeException(
		"Failed to create directory: " + dir);
	}
    }

    /**
     * Returns a DataServiceImpl for the shared database using the specified
     * properties and component registry.
     */
    protected DataServiceImpl createDataServiceImpl(
	Properties props,
	ComponentRegistry componentRegistry,
	TransactionProxy txnProxy)
	throws Exception
    {
	File dir = new File(dbDirectory);
	if (!dir.exists()) {
	    if (!dir.mkdir()) {
		throw new RuntimeException(
		    "Problem creating directory: " + dir);
	    }
	}
	return new DataServiceImpl(props, componentRegistry, txnProxy);
    }

    /**
     * Returns a DataServiceImpl using the default properties and component
     * registry.
     */
    private DataServiceImpl getDataServiceImpl() throws Exception {
	return new DataServiceImpl(props, componentRegistry, txnProxy);
    }

    /** Returns the default properties to use for creating data services. */
    protected Properties getProperties() throws Exception {
	return UtilMisc.createProperties(
	    DataStoreImplClassName + ".directory", dbDirectory,
	    StandardProperties.APP_NAME, "TestDataServiceImpl",
	    DataServiceImplClassName + ".debug.check.interval", "0");
    }

    /** Creates a new transaction. */
    DummyTransaction createTransaction() {
	txn = new DummyTransaction(UsePrepareAndCommit.ARBITRARY);
	txnProxy.setCurrentTransaction(txn);
	return txn;
    }

    /** Creates a new transaction with the specified timeout. */
    DummyTransaction createTransaction(long timeout) {
	txn = new DummyTransaction(UsePrepareAndCommit.ARBITRARY, timeout);
	txnProxy.setCurrentTransaction(txn);
	return txn;
    }

    /** Another managed object type. */
    static class AnotherManagedObject extends DummyManagedObject {
	private static final long serialVersionUID = 1;
    }

    /** A managed object that fails during serialization. */
    static class SerializationFails extends DummyManagedObject {
        private static final long serialVersionUID = 1L;
	private void writeObject(ObjectOutputStream out)
	    throws IOException
	{
	    throw new IOException("Serialization fails");
	}
    }

    /**
     * A serializable object that fails during serialization after
     * deserialization.
     */
    static class SerializationFailsAfterDeserialize implements Serializable {
        private static final long serialVersionUID = 1L;
	private transient boolean deserialized;
	private void writeObject(ObjectOutputStream out)
	    throws IOException
	{
	    if (deserialized) {
		throw new IOException(
		    "Serialization fails after deserialization");
	    }
	}
	private void readObject(ObjectInputStream in)
	    throws IOException, ClassNotFoundException
	{
	    in.defaultReadObject();
	    deserialized = true;
	}
    }

    /** A managed object that fails during deserialization. */
    static class DeserializationFails extends DummyManagedObject {
        private static final long serialVersionUID = 1L;
	private void readObject(ObjectInputStream in)
	    throws IOException
	{
	    throw new IOException("Deserialization fails");
	}
    }

    /** A managed object whose deserialization is delayed. */
    static class DeserializationDelayed extends DummyManagedObject {
	private static final long serialVersionUID = 1;
	private static long delay = 0;
	private ManagedReference next = null;
	@Override
	public void setNext(DummyManagedObject next) {
	    service.markForUpdate(this);
	    this.next = service.createReference(next);
	}
	private void readObject(ObjectInputStream in)
	    throws IOException, ClassNotFoundException
	{
	    try {
		Thread.sleep(delay);
	    } catch (InterruptedException e) {
		fail("Unexpected exception: " + e);
	    }
	    in.defaultReadObject();
	}
    }

    /** A managed object that deserializes as null. */
    static class DeserializeAsNull extends DummyManagedObject {
        private static final long serialVersionUID = 1L;
	private Object readResolve() throws ObjectStreamException {
	    return null;
	}
    }

    /** A managed object that uses content equality. */
    static class ContentEquals implements ManagedObject, Serializable {
	private static final long serialVersionUID = 1;
	private final int i;
	ContentEquals(int i) { this.i = i; }
	public String toString() { return "ContentEquals[" + i + "]"; }
	public int hashCode() { return i; }
	public boolean equals(Object o) {
	    return o instanceof ContentEquals && i == ((ContentEquals) o).i;
	}
    }

    /* -- Support for testing unusual states -- */

    /**
     * An action, with an optional setup step, to be run in the context of an
     * unusual state.
     */
    abstract class Action {
	void setUp() { };
	abstract void run();
    }

    /** Tests running the action while aborting. */
    void testAborting(final Action action) {
	action.setUp();
	class Participant extends DummyTransactionParticipant {
	    boolean ok;
	    public void abort(Transaction txn) {
		try {
		    action.run();
		} catch (TransactionNotActiveException e) {
		    ok = true;
		    throw e;
		}
	    }
	}
	Participant participant = new Participant();
	txn.join(participant);
	txn.abort(null);
	txn = null;
	assertTrue("Action should throw", participant.ok);
    }

    /** Tests running the action after abort. */
    private void testAborted(Action action) {
	action.setUp();
	txn.abort(null);
	try {
	    action.run();
	    fail("Expected TransactionNotActiveException");
	} catch (TransactionNotActiveException e) {
	    System.err.println(e);
	} finally {
	    txn = null;
	}
    }

    /** Tests running the action while preparing. */
    private void testPreparing(final Action action) throws Exception {
	action.setUp();
	class Participant extends DummyTransactionParticipant {
	    boolean ok;
	    public boolean prepare(Transaction txn) throws Exception {
		try {
		    action.run();
		    return false;
		} catch (TransactionNotActiveException e) {
		    ok = true;
		    throw e;
		}
	    }
	}
	Participant participant = new Participant();
	txn.join(participant);
	try {
	    txn.commit();
	    fail("Expected TransactionNotActiveException");
	} catch (TransactionNotActiveException e) {
	    System.err.println(e);
	} finally {
	    txn = null;
	}
	assertTrue("Action should throw", participant.ok);
    }

    /** Tests running the action while committing. */
    private void testCommitting(final Action action) throws Exception {
	action.setUp();
	class Participant extends DummyTransactionParticipant {
	    boolean ok;
	    public void commit(Transaction txn) {
		try {
		    action.run();
		} catch (TransactionNotActiveException e) {
		    ok = true;
		    throw e;
		}
	    }
	}
	Participant participant = new Participant();
	txn.join(participant);
	txn.commit();
	txn = null;
	assertTrue("Action should throw", participant.ok);
    }

    /** Tests running the action after commit. */
    private void testCommitted(Action action) throws Exception {
	action.setUp();
	txn.commit();
	try {
	    action.run();
	    fail("Expected TransactionNotActiveException");
	} catch (TransactionNotActiveException e) {
	    System.err.println(e);
	} finally {
	    txn = null;
	}
    }

    /**
     * Tests running the action with an existing transaction while shutting
     * down.
     */
    private void testShuttingDownExistingTxn(Action action) throws Exception {
	action.setUp();
	ShutdownAction shutdownAction = new ShutdownAction();
	shutdownAction.assertBlocked();
	action.run();
	if (txn != null) {
	    txn.commit();
	    txn = null;
	}
	shutdownAction.assertResult(true);
	service = null;
    }

    /** Tests running the action with a new transaction while shutting down. */
    private void testShuttingDownNewTxn(final Action action) throws Exception {
	txn.commit();
	createTransaction();
	service.createReference(new DummyManagedObject());
	action.setUp();
	ShutdownAction shutdownAction = new ShutdownAction();
	shutdownAction.assertBlocked();
	ThreadAction threadAction = new ThreadAction<Void>() {
	    protected Void action() {
		DummyTransaction txn = new DummyTransaction(
		    UsePrepareAndCommit.ARBITRARY);
		txnProxy.setCurrentTransaction(txn);
		try {
		    action.run();
		    fail("Expected IllegalStateException");
		} catch (IllegalStateException e) {
		    assertEquals("Service is shutting down", e.getMessage());
		} finally {
		    txn.abort(null);
		}
		return null;
	    }
	};
	threadAction.assertDone();
	txn.abort(null);
	txn = null;
	shutdownAction.assertResult(true);
	service = null;
    }

    /** Tests running the action after shutdown. */
    void testShutdown(Action action) {
	action.setUp();
	txn.abort(null);
	service.shutdown();
	try {
	    action.run();
	    fail("Expected IllegalStateException");
	} catch (IllegalStateException e) {
	    System.err.println(e);
	}
	txn = null;
	service = null;
    }

    /**
     * A utility class for running an operation in a separate thread and
     * insuring that it either completes or blocks.
     *
     * @param	<T> the return type of the operation
     */
    abstract static class ThreadAction<T> extends Thread {

	/**
	 * The number of milliseconds to wait to see if an operation is
	 * blocked.
	 */
	private static final long BLOCKED = 5;

	/**
	 * The number of milliseconds to wait to see if an operation will
	 * complete.
	 */
	private static final long COMPLETED = 2000;

	/** Set to true when the operation is complete. */
	private boolean done = false;

	/**
	 * Set when the operation is complete to the exception thrown by the
	 * operation or null if no exception was thrown.
	 */
	private Throwable exception;

	/**
	 * Set to the result of the operation when the operation is complete.
	 */
	private T result;

	/**
	 * Creates an instance of this class and starts the operation in a
	 * separate thread.
	 */
	ThreadAction() {
	    start();
	}

	/** Performs the operation and collects the results. */
	public void run() {
	    try {
		result = action();
	    } catch (Throwable t) {
		exception = t;
	    }
	    synchronized (this) {
		done = true;
		notifyAll();
	    }
	}

	/**
	 * The operation to be performed.
	 *
	 * @return	the result of the operation
	 * @throws	Exception if the operation fails
	 */
	abstract T action() throws Exception;

	/**
	 * Asserts that the operation is blocked.
	 *
	 * @throws	InterruptedException if the operation is interrupted
	 */
	synchronized void assertBlocked() throws InterruptedException {
	    Thread.sleep(BLOCKED);
	    assertEquals("Expected no exception", null, exception);
	    assertFalse("Expected operation to be blocked", done);
	}
	
	/**
	 * Waits for the operation to complete.
	 *
	 * @return	whether the operation completed
	 * @throws	Exception if the operation failed
	 */
	synchronized boolean waitForDone() throws Exception {
	    waitForDoneInternal();
	    if (!done) {
		return false;
	    } else if (exception == null) {
		return true;
	    } else if (exception instanceof Exception) {
		throw (Exception) exception;
	    } else {
		throw (Error) exception;
	    }
	}

	/**
	 * Asserts that the operation completed with the specified result.
	 *
	 * @param	expectedResult the expected result
	 * @throws	Exception if the operation failed
	 */
	synchronized void assertResult(Object expectedResult)
	    throws Exception
	{
	    assertDone();
	    assertEquals("Unexpected result", expectedResult, result);
	}

	/**
	 * Asserts that the operation completed.
	 *
	 * @throws	Exception if the operation failed
	 */
	synchronized void assertDone() throws Exception {
	    waitForDoneInternal();
	    assertTrue("Expected operation to be done", done);
	    if (exception != null) {
		if (exception instanceof Exception) {
		    throw (Exception) exception;
		} else {
		    throw (Error) exception;
		}
	    }
	}

	/** Wait for the operation to complete. */
	private synchronized void waitForDoneInternal()
	    throws InterruptedException
	{
	    long wait = COMPLETED;
	    long start = System.currentTimeMillis();
	    while (!done && wait > 0) {
		wait(wait);
		long now = System.currentTimeMillis();
		wait -= (now - start);
		start = now;
	    }
	}
    }

    /** Use this thread to control a call to shutdown that may block. */
    class ShutdownAction extends ThreadAction<Boolean> {
	ShutdownAction() { }
	protected Boolean action() throws Exception {
	    return service.shutdown();
	}
    }

    /** A dummy implementation of DataStore. */
    static class DummyDataStore implements DataStore {
	public long createObject(Transaction txn) { return 0; }
	public void markForUpdate(Transaction txn, long oid) { }
	public byte[] getObject(Transaction txn, long oid, boolean forUpdate) {
	    return null;
	}
	public void setObject(Transaction txn, long oid, byte[] data) { }
	public void setObjects(
	    Transaction txn, long[] oids, byte[][] dataArray)
	{ }
	public void removeObject(Transaction txn, long oid) { }
	public long getBinding(Transaction txn, String name) { return 0; }
	public void setBinding(Transaction txn, String name, long oid) { }
	public void removeBinding(Transaction txn, String name) { }
	public String nextBoundName(Transaction txn, String name) {
	    return null;
	}
	public boolean shutdown() { return false; }
	public int getClassId(Transaction txn, byte[] classInfo) { return 0; }
	public byte[] getClassInfo(Transaction txn, int classId) {
	    return null;
	}
    }
}<|MERGE_RESOLUTION|>--- conflicted
+++ resolved
@@ -317,15 +317,9 @@
 	    DataServiceImplClassName + ".data.store.class",
 	    DataStoreConstructorFails.class.getName());
 	try {
-<<<<<<< HEAD
-	    createDataServiceImpl(props, componentRegistry);
+	    createDataServiceImpl(props, componentRegistry, txnProxy);
 	    fail("Expected DataStoreConstructorException");
 	} catch (DataStoreConstructorException e) {
-=======
-	    createDataServiceImpl(props, componentRegistry, txnProxy);
-	    fail("Expected IllegalArgumentException");
-	} catch (IllegalArgumentException e) {
->>>>>>> 0f4b6cf3
 	    System.err.println(e);
 	}
     }
