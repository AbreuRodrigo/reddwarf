--- conflicted
+++ resolved
@@ -22,14 +22,10 @@
 import com.sun.sgs.app.ManagedObject;
 import com.sun.sgs.app.ObjectNotFoundException;
 import com.sun.sgs.app.util.ScalableHashMap;
-<<<<<<< HEAD
-import com.sun.sgs.impl.kernel.MinimalTestKernel;
-=======
->>>>>>> 4cc11800
+import com.sun.sgs.auth.Identity;
 import com.sun.sgs.impl.kernel.StandardProperties;
 import com.sun.sgs.impl.util.AbstractKernelRunnable;
 import com.sun.sgs.impl.util.ManagedSerializable;
-import com.sun.sgs.kernel.TaskOwner;
 import com.sun.sgs.kernel.TaskScheduler;
 import com.sun.sgs.service.DataService;
 import com.sun.sgs.test.util.NameRunner;
@@ -73,7 +69,7 @@
 
     private static SgsTestNode serverNode;
     private static TaskScheduler taskScheduler;
-    private static TaskOwner taskOwner;
+    private static Identity taskOwner;
     private static DataService dataService;
 
     /** A fixed random number generator for use in the test. */
@@ -105,27 +101,6 @@
      */
 
     @BeforeClass public static void setUpClass() throws Exception {
-<<<<<<< HEAD
-	MinimalTestKernel.create();
-	DummyComponentRegistry systemRegistry =
-	    MinimalTestKernel.getSystemRegistry();
-	DummyComponentRegistry serviceRegistry =
-	    MinimalTestKernel.getServiceRegistry();
-	createDataService(systemRegistry);
-	txnProxy.setComponent(DataService.class, dataService);
-	serviceRegistry.setComponent(DataManager.class, dataService);
-	serviceRegistry.setComponent(DataService.class, dataService);
-	taskService = new TaskServiceImpl(
-	    new Properties(), systemRegistry, txnProxy);
-	serviceRegistry.setComponent(TaskManager.class, taskService);
-    }
-
-    @After public void tearDown() {
-	if (txn != null && txn.getState() == DummyTransaction.State.ACTIVE) {
-	    System.err.println("had to abort txn");
-	    txn.abort(null);
-	}
-=======
 	serverNode = new SgsTestNode("TestScalableHashMap", null,
 				     createProps("TestScalableHashMap"));
         taskScheduler = serverNode.getSystemRegistry().
@@ -136,7 +111,6 @@
 
     @AfterClass public static void tearDownClass() throws Exception {
 	serverNode.shutdown(true);
->>>>>>> 4cc11800
     }
 
     /*
