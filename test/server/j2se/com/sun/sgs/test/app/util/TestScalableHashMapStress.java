--- conflicted
+++ resolved
@@ -23,17 +23,9 @@
 import com.sun.sgs.app.ManagedObject;
 import com.sun.sgs.app.ManagedReference;
 import com.sun.sgs.app.util.ScalableHashMap;
-<<<<<<< HEAD
-import com.sun.sgs.impl.kernel.MinimalTestKernel;
-import com.sun.sgs.impl.kernel.StandardProperties;
-import com.sun.sgs.impl.service.data.DataServiceImpl;
-import com.sun.sgs.impl.service.data.store.DataStoreImpl;
-import com.sun.sgs.impl.service.task.TaskServiceImpl;
-=======
+import com.sun.sgs.auth.Identity;
 import com.sun.sgs.impl.util.AbstractKernelRunnable;
->>>>>>> 4cc11800
 import com.sun.sgs.impl.util.ManagedSerializable;
-import com.sun.sgs.kernel.TaskOwner;
 import com.sun.sgs.kernel.TaskScheduler;
 import com.sun.sgs.service.DataService;
 import com.sun.sgs.test.util.NameRunner;
@@ -99,7 +91,7 @@
 
     private static SgsTestNode serverNode;
     private static TaskScheduler taskScheduler;
-    private static TaskOwner taskOwner;
+    private static Identity taskOwner;
     private static DataService dataService;
 
     /** A list of the operations to perform. */
@@ -495,44 +487,6 @@
 	new EntrySetNext(1);
 	new EntrySetNextRemove(1);
 
-<<<<<<< HEAD
-	MinimalTestKernel.create();
-	DummyComponentRegistry systemRegistry =
-	    MinimalTestKernel.getSystemRegistry();
-	DummyComponentRegistry serviceRegistry =
-	    MinimalTestKernel.getServiceRegistry();
-	dataService = new DataServiceImpl(
-	    createProperties(
-		DataStoreImpl.class.getName() + ".directory",
-		createDirectory(), StandardProperties.APP_NAME,
-		"TestScalableHashMapStress"),
-	    systemRegistry, txnProxy);
-	if (dataService instanceof ProfileProducer) {
-	    DummyProfileCoordinator.startProfiling(
-		(ProfileProducer) dataService);
-	}
-	txnProxy.setComponent(DataService.class, dataService);
-	serviceRegistry.setComponent(DataManager.class, dataService);
-	serviceRegistry.setComponent(DataService.class, dataService);
-	taskService = new TaskServiceImpl(
-	    new Properties(), systemRegistry, txnProxy);
-	serviceRegistry.setComponent(TaskManager.class, taskService);
-	txn = createTransaction();
-	initialObjectCount = getObjectCount();
-	map = new ScalableHashMap<Key, Value>();
-	dataService.setBinding("map", map);
-	keys = map.keySet().iterator();
-	dataService.setBinding(
-	    "keys", new ManagedSerializable<Iterator<Key>>(keys));
-	values = map.values().iterator();
-	dataService.setBinding(
-	    "values", new ManagedSerializable<Iterator<Value>>(values));
-	entries = map.entrySet().iterator();
-	dataService.setBinding(
-	    "entries",
-	    new ManagedSerializable<Iterator<Entry<Key, Value>>>(entries));
-    }	
-=======
 	serverNode = new SgsTestNode("TestScalableHashMapStress", null, null);
         taskScheduler = serverNode.getSystemRegistry().
             getComponent(TaskScheduler.class);
@@ -563,7 +517,6 @@
 		}
 	    }, taskOwner);
     }
->>>>>>> 4cc11800
 
     /** Teardown. */
     @After public void tearDown() throws Exception {
