/*
 * Copyright 2007 Sun Microsystems, Inc.
 *
 * This file is part of Project Darkstar Server.
 *
 * Project Darkstar Server is free software: you can redistribute it
 * and/or modify it under the terms of the GNU General Public License
 * version 2 as published by the Free Software Foundation and
 * distributed hereunder to you.
 *
 * Project Darkstar Server is distributed in the hope that it will be useful,
 * but WITHOUT ANY WARRANTY; without even the implied warranty of
 * MERCHANTABILITY or FITNESS FOR A PARTICULAR PURPOSE.  See the
 * GNU General Public License for more details.
 *
 * You should have received a copy of the GNU General Public License
 * along with this program.  If not, see <http://www.gnu.org/licenses/>.
 */

package com.sun.sgs.test.app.util;

import com.sun.sgs.app.ManagedObject;
import com.sun.sgs.app.ObjectNotFoundException;
import com.sun.sgs.app.TransactionNotActiveException;
import com.sun.sgs.app.util.ScalableHashSet;
<<<<<<< HEAD
import com.sun.sgs.impl.kernel.MinimalTestKernel;
import com.sun.sgs.impl.kernel.StandardProperties;
import com.sun.sgs.impl.service.data.DataServiceImpl;
import com.sun.sgs.impl.service.data.store.DataStoreImpl;
import com.sun.sgs.impl.service.task.TaskServiceImpl;
=======
import com.sun.sgs.impl.util.AbstractKernelRunnable;
>>>>>>> 4cc11800
import com.sun.sgs.impl.util.ManagedSerializable;
import com.sun.sgs.kernel.TaskOwner;
import com.sun.sgs.kernel.TaskScheduler;
import com.sun.sgs.service.DataService;
import com.sun.sgs.test.util.NameRunner;
import com.sun.sgs.test.util.SgsTestNode;
import java.io.Serializable;
import java.math.BigInteger;
import java.util.HashSet;
import java.util.Iterator;
import java.util.Random;
import java.util.Set;
import java.util.concurrent.atomic.AtomicInteger;
import java.util.concurrent.atomic.AtomicReference;
import junit.framework.JUnit4TestAdapter;
import org.junit.AfterClass;
import org.junit.Assert;
import org.junit.Before;
import org.junit.BeforeClass;
import org.junit.Test;
import org.junit.runner.RunWith;

/** Test the {@link ScalableHashSet} class. */
@RunWith(NameRunner.class)
public class TestScalableHashSet extends Assert {

    /** A fixed random number generator. */
    private static final Random random = new Random(1111961);

    private static SgsTestNode serverNode;
    private static TaskScheduler taskScheduler;
    private static TaskOwner taskOwner;
    private static DataService dataService;

    /** A set to test. */
    private ScalableHashSet<Object> set;

    /** An object to use in tests. */
    private Int one;

    /** Setup */
    @BeforeClass public static void setUpClass() throws Exception {
<<<<<<< HEAD
	MinimalTestKernel.create();
	DummyComponentRegistry systemRegistry =
	    MinimalTestKernel.getSystemRegistry();
	DummyComponentRegistry serviceRegistry =
	    MinimalTestKernel.getServiceRegistry();
	dataService = new DataServiceImpl(
	    createProperties(
		DataStoreImpl.class.getName() + ".directory",
		dbDirectory, StandardProperties.APP_NAME,
		"TestScalableHashMapStress"),
	    systemRegistry, txnProxy);
	txnProxy.setComponent(DataService.class, dataService);
	serviceRegistry.setComponent(DataManager.class, dataService);
	serviceRegistry.setComponent(DataService.class, dataService);
	taskService = new TaskServiceImpl(
	    new Properties(), systemRegistry, txnProxy);
	serviceRegistry.setComponent(TaskManager.class, taskService);
=======
	serverNode = new SgsTestNode("TestScalableHashSet", null, null);
        taskScheduler = serverNode.getSystemRegistry().
            getComponent(TaskScheduler.class);
        taskOwner = serverNode.getProxy().getCurrentOwner();
        dataService = serverNode.getDataService();
>>>>>>> 4cc11800
    }

    /** Per-test setup */
    @Before public void setUp() throws Exception {
	taskScheduler.runTransactionalTask(
	    new AbstractKernelRunnable() {
		public void run() throws Exception {
		    set = new ScalableHashSet<Object>();
		    one = new Int(1);
		    endTransaction();
		}
	    }, taskOwner);
    }

    /** Teardown. */
    @AfterClass public static void tearDownClass() throws Exception {
        serverNode.shutdown(true);
    }

    /* -- Tests -- */

    /* Test no-arg constructor */

    @Test public void testConstructorNoArg() throws Exception {
	taskScheduler.runTransactionalTask(
            new TestTask(new AbstractKernelRunnable() {
                public void run() {
                    assertTrue(set.isEmpty());
                }
            }), taskOwner);
    }

    /* Test one-arg constructor */

    @Test public void testConstructorOneArg() throws Exception {
	taskScheduler.runTransactionalTask(
            new TestTask(new AbstractKernelRunnable() {
                public void run() {
		    try {
			new ScalableHashSet(-1);
			fail("Expected IllegalArgumentException");
		    } catch (IllegalArgumentException e) {}
		    try {
			new ScalableHashSet(0);
			fail("Expected IllegalArgumentException");
		    } catch (IllegalArgumentException e) {}
		    new ScalableHashSet(1);
		    new ScalableHashSet(8);
		}
	    }), taskOwner);
    }

    /* Test copy constructor */

    @Test public void testCopyConstructor() throws Exception {
	final Set<Integer> anotherSet = new HashSet<Integer>();
	taskScheduler.runTransactionalTask(
            new TestTask(new AbstractKernelRunnable() {
                public void run() {
		    try {
			new ScalableHashSet<Object>(null);
			fail("Expected NullPointerException");
		    } catch (NullPointerException e) {
		    }
		    anotherSet.add(null);
		    anotherSet.add(1);
		    anotherSet.add(2);
		    set = new ScalableHashSet<Object>(anotherSet);
		    assertEquals(anotherSet, set);
		}
	    }), taskOwner);
	taskScheduler.runTransactionalTask(
            new TestTask(new AbstractKernelRunnable() {
                public void run() {
		    assertEquals(anotherSet, set);
		}
	    }), taskOwner);
    }

    @Test public void testCopyConstructorObjectNotFound() throws Exception {
	taskScheduler.runTransactionalTask(
	    new TestTask(new AbstractKernelRunnable() {
		public void run() {
		    set.add(one);
		}
	    }), taskOwner);
	taskScheduler.runTransactionalTask(
	    new TestTask(new AbstractKernelRunnable() {
		public void run() {
		    dataService.removeObject(one);
		    try {
			new ScalableHashSet<Object>(set);
			fail("Expected ObjectNotFoundException");
		    } catch (ObjectNotFoundException e) {
		    }
		}
	    }), taskOwner);
	taskScheduler.runTransactionalTask(
	    new TestTask(new AbstractKernelRunnable() {
		public void run() {
		    try {
			new ScalableHashSet<Object>(set);
			fail("Expected ObjectNotFoundException");
		    } catch (ObjectNotFoundException e) {
		    }
		}
	    }), taskOwner);
    }

    /* Test add */

    @Test public void testAdd() throws Exception {
	taskScheduler.runTransactionalTask(
	    new TestTask(new AbstractKernelRunnable() {
		public void run() {
		    assertTrue(set.add(1));
		    assertFalse(set.add(1));
		    set.remove(1);
		    assertTrue(set.add(1));
		    assertTrue(set.add(null));
		    assertFalse(set.add(null));
		}
	    }), taskOwner);
	taskScheduler.runTransactionalTask(
	    new TestTask(new AbstractKernelRunnable() {
		public void run() {
		    assertTrue(set.contains(1));
		    assertTrue(set.contains(null));
		    assertEquals(2, set.size());
		}
	    }), taskOwner);
    }

    @Test public void testAddObjectNotFound() throws Exception {
	taskScheduler.runTransactionalTask(
	    new TestTask(new AbstractKernelRunnable() {
		public void run() {
		    dataService.removeObject(one);
		    one = new Int(1);
		    assertTrue(set.add(one));
		    dataService.removeObject(one);
		}
	    }), taskOwner);
	taskScheduler.runTransactionalTask(
	    new TestTask(new AbstractKernelRunnable() {
		public void run() {
		    assertTrue(set.add(new Int(1)));
		}
	    }), taskOwner);
    }

    /* Test clear */

    @Test public void testClear() throws Exception {
	taskScheduler.runTransactionalTask(
	    new TestTask(new AbstractKernelRunnable() {
		public void run() {
		    set.add(1);
		    set.add(null);
		    DoneRemoving.init();
		    set.clear();
		    assertTrue(set.isEmpty());
		}
	    }), taskOwner);
	DoneRemoving.await(1);
	taskScheduler.runTransactionalTask(
	    new TestTask(new AbstractKernelRunnable() {
		public void run() {
		    set.clear();
		    assertTrue(set.isEmpty());
		}
	    }), taskOwner);
	DoneRemoving.await(1);
    }

    @Test public void testClearObjectNotFound() throws Exception {
	taskScheduler.runTransactionalTask(
	    new TestTask(new AbstractKernelRunnable() {
		public void run() {
		    set.add(one);
		}
	    }), taskOwner);
	taskScheduler.runTransactionalTask(
	    new TestTask(new AbstractKernelRunnable() {
		public void run() {
		    dataService.removeObject(one);
		    DoneRemoving.init();
		    set.clear();
		    assertTrue(set.isEmpty());
		    one = new Int(1);
		    set.add(one);
		}
	    }), taskOwner);
	DoneRemoving.await(1);
	taskScheduler.runTransactionalTask(
	    new TestTask(new AbstractKernelRunnable() {
		public void run() {
		    dataService.removeObject(one);
		}
	    }), taskOwner);
	taskScheduler.runTransactionalTask(
	    new TestTask(new AbstractKernelRunnable() {
		public void run() {
		    set.clear();
		    assertTrue(set.isEmpty());
		}
	    }), taskOwner);
	DoneRemoving.await(1);
    }

    /* Test contains */

    @Test public void testContains() throws Exception {
	taskScheduler.runTransactionalTask(
	    new TestTask(new AbstractKernelRunnable() {
		public void run() {
		    assertFalse(set.contains(1));
		    assertFalse(set.contains(null));
		    set.add(1);
		    set.add(null);
		    assertTrue(set.contains(1));
		    assertTrue(set.contains(null));
		    assertFalse(set.contains(2));
		}
	    }), taskOwner);
    }

    @Test public void testContainsObjectNotFound() throws Exception {
	taskScheduler.runTransactionalTask(
	    new TestTask(new AbstractKernelRunnable() {
		public void run() {
		    set.add(one);
		}
	    }), taskOwner);
	taskScheduler.runTransactionalTask(
	    new TestTask(new AbstractKernelRunnable() {
		public void run() {
		    dataService.removeObject(one);
		    assertFalse(set.contains(one));
		}
	    }), taskOwner);
	taskScheduler.runTransactionalTask(
	    new TestTask(new AbstractKernelRunnable() {
		public void run() {
		    assertFalse(set.contains(one));
		}
	    }), taskOwner);
    }

    /* Test isEmpty */

    @Test public void testIsEmpty() throws Exception {
	taskScheduler.runTransactionalTask(
	    new TestTask(new AbstractKernelRunnable() {
		public void run() {
		    assertTrue(set.isEmpty());
		    set.add(null);
		    assertFalse(set.isEmpty());
		    set.remove(null);
		    assertTrue(set.isEmpty());
		    set.add(1);
		    assertFalse(set.isEmpty());
		    set.remove(1);
		    assertTrue(set.isEmpty());
		}
	    }), taskOwner);
    }

    @Test public void testIsEmptyObjectNotFound() throws Exception {
	taskScheduler.runTransactionalTask(
	    new TestTask(new AbstractKernelRunnable() {
		public void run() {
		    set.add(one);
		}
	    }), taskOwner);
	taskScheduler.runTransactionalTask(
	    new TestTask(new AbstractKernelRunnable() {
		public void run() {
		    dataService.removeObject(one);
		    assertFalse(set.isEmpty());
		}
	    }), taskOwner);
	taskScheduler.runTransactionalTask(
	    new TestTask(new AbstractKernelRunnable() {
		public void run() {
		    assertFalse(set.isEmpty());
		}
	    }), taskOwner);
    }

    /* Test iterator */

    @SuppressWarnings("unchecked")
    @Test public void testIterator() throws Exception {
	taskScheduler.runTransactionalTask(
	    new TestTask(new AbstractKernelRunnable() {
		public void run() {
		    set.add(null);
		    set.add(1);
		    set.add(2);
		    Iterator<Object> iter = set.iterator();
		    dataService.setBinding("iter",
					   new ManagedSerializable(iter));
		}
	    }), taskOwner);
	taskScheduler.runTransactionalTask(
	    new TestTask(new AbstractKernelRunnable() {
		public void run() {
		    Iterator<Object> iter = (Iterator<Object>)
			dataService.getBinding("iter",
					       ManagedSerializable.class).get();
		    int count = 0;
		    while (iter.hasNext()) {
			iter.next();
			count++;
		    }
		    assertEquals(3, count);
		}
	    }), taskOwner);
    }

    @SuppressWarnings("unchecked")
    @Test public void testIteratorCollectionNotFound() throws Exception {
	taskScheduler.runTransactionalTask(
	    new TestTask(new AbstractKernelRunnable() {
		public void run() {
		    set.add(one);
		    Iterator<Object> iter = set.iterator();
		    dataService.setBinding("iter",
					   new ManagedSerializable(iter));
		}
	    }), taskOwner);
	taskScheduler.runTransactionalTask(
	    new TestTask(new AbstractKernelRunnable() {
		public void run() {
		    DoneRemoving.init();
		    dataService.removeObject(set);
		}
	    }), taskOwner);
	DoneRemoving.await(1);
	taskScheduler.runTransactionalTask(
	    new TestTask(new AbstractKernelRunnable() {
		public void run() {
		    Iterator<Object> iter = (Iterator<Object>)
			dataService.getBinding("iter",
					       ManagedSerializable.class).get();
		    try {
			iter.next();
			fail("Expected ObjectNotFoundException");
		    } catch (ObjectNotFoundException e) {
			System.err.println(e);
		    }
		    try {
			iter.hasNext();
			fail("Expected ObjectNotFoundException");
		    } catch (ObjectNotFoundException e) {
			System.err.println(e);
		    }
		    try {
			iter.remove();
			fail("Expected an exception");
		    } catch (ObjectNotFoundException e) {
			System.err.println(e);
		    } catch (IllegalStateException e) {
			System.err.println(e);
		    }
		}
	    }), taskOwner);
    }

    @SuppressWarnings("unchecked")
    @Test public void testIteratorObjectNotFound() throws Exception {
	taskScheduler.runTransactionalTask(
	    new TestTask(new AbstractKernelRunnable() {
		public void run() {
		    set.add(one);
		    set.add(new Int(2));
		    Iterator<Object> iter = set.iterator();
		    dataService.setBinding("iter",
					   new ManagedSerializable(iter));
		}
	    }), taskOwner);
	taskScheduler.runTransactionalTask(
	    new TestTask(new AbstractKernelRunnable() {
		public void run() {
		    dataService.removeObject(one);
		}
	    }), taskOwner);
	taskScheduler.runTransactionalTask(
	    new TestTask(new AbstractKernelRunnable() {
		public void run() {
		    Iterator<Object> iter = (Iterator<Object>)
			dataService.getBinding("iter",
					       ManagedSerializable.class).get();
		    int count = 0;
		    while (iter.hasNext()) {
			try {
			    assertEquals(new Int(2), iter.next());
			    count++;
			} catch (ObjectNotFoundException e) {
			}
		    }
		    assertEquals(1, count);
		}
	    }), taskOwner);
    }

    @SuppressWarnings("unchecked")
    @Test public void testIteratorRemove() throws Exception {
	taskScheduler.runTransactionalTask(
	    new TestTask(new AbstractKernelRunnable() {
		public void run() {
		    Iterator<Object> iter = set.iterator();
		    try {
			iter.remove();
			fail("Expected IllegalStateException");
		    } catch (IllegalStateException e) {
		    }
		    set.add(one);
		    set.add(new Int(2));
		    set.add(new Int(3));
		    try {
			iter.remove();
			fail("Expected IllegalStateException");
		    } catch (IllegalStateException e) {
		    }
		    dataService.setBinding("iter",
					   new ManagedSerializable(iter));
		}
	    }), taskOwner);
	taskScheduler.runTransactionalTask(
	    new TestTask(new AbstractKernelRunnable() {
		public void run() {
		    Iterator<Object> iter = (Iterator<Object>)
			dataService.getBinding("iter",
					       ManagedSerializable.class).get();
		    while (iter.hasNext()) {
			Object next = iter.next();
			if (one.equals(next)) {
			    iter.remove();
			    try {
				iter.remove();
				fail("Expected IllegalStateException");
			    } catch (IllegalStateException e) {
			    }
			}
		    }
		}
	    }), taskOwner);
	taskScheduler.runTransactionalTask(
	    new TestTask(new AbstractKernelRunnable() {
		public void run() {
		    Iterator<Object> iter = set.iterator();
		    int count = 0;
		    while (iter.hasNext()) {
			assertFalse(one.equals(iter.next()));
			count++;
		    }
		    assertEquals(2, count);
		}
	    }), taskOwner);
    }

    @SuppressWarnings("unchecked")
    @Test public void testIteratorRetainAcrossTransactions() throws Exception {
	final AtomicReference<Iterator<Object>> iterRef = new AtomicReference();
	taskScheduler.runTransactionalTask(
	    new TestTask(new AbstractKernelRunnable() {
		public void run() {
		    set.add(one);
		    Iterator<Object> iter = set.iterator();
		    iterRef.set(iter);
		    dataService.setBinding("iter",
					   new ManagedSerializable(iter));
		}
	    }), taskOwner);
	taskScheduler.runTransactionalTask(
	    new TestTask(new AbstractKernelRunnable() {
		public void run() {
		    Iterator<Object> iter = iterRef.get();
		    try {
			iter.hasNext();
			fail("Expected TransactionNotActiveException");
		    } catch (TransactionNotActiveException e) {
		    }
		    try {
			iter.next();
			fail("Expected TransactionNotActiveException");
		    } catch (TransactionNotActiveException e) {
		    }
		    try {
			iter.remove();
			fail("Expected IllegalStateException");
		    } catch (IllegalStateException e) {
		    }
		}
	    }), taskOwner);
    }

    /* Test remove */

    @Test public void testRemove() throws Exception {
	taskScheduler.runTransactionalTask(
	    new TestTask(new AbstractKernelRunnable() {
		public void run() {
		    assertFalse(set.remove(1));
		    assertFalse(set.remove(null));
		    set.add(1);
		    set.add(null);
		    assertTrue(set.remove(1));
		    assertFalse(set.contains(1));
		    assertFalse(set.remove(1));
		    assertTrue(set.remove(null));
		    assertFalse(set.contains(null));
		    assertFalse(set.remove(null));
		}
	    }), taskOwner);
    }

    @Test public void testRemoveObjectNotFound() throws Exception {
	taskScheduler.runTransactionalTask(
	    new TestTask(new AbstractKernelRunnable() {
		public void run() {
		    set.add(one);
		}
	    }), taskOwner);
	taskScheduler.runTransactionalTask(
	    new TestTask(new AbstractKernelRunnable() {
		public void run() {
		    dataService.removeObject(one);
		    one = new Int(1);
		    assertFalse(set.remove(one));
		}
	    }), taskOwner);
	taskScheduler.runTransactionalTask(
	    new TestTask(new AbstractKernelRunnable() {
		public void run() {
		    assertFalse(set.remove(one));
		}
	    }), taskOwner);
    }

    /* Test size */

    @Test public void testSize() throws Exception {
	taskScheduler.runTransactionalTask(
	    new TestTask(new AbstractKernelRunnable() {
		public void run() {
		    assertEquals(0, set.size());
		    set.add(1);
		    assertEquals(1, set.size());
		    set.add(2);
		    assertEquals(2, set.size());
		    set.add(2);
		    assertEquals(2, set.size());
		    DoneRemoving.init();
		    set.clear();
		    assertEquals(0, set.size());
		}
	    }), taskOwner);
	DoneRemoving.await(1);
    }

    @Test public void testSizeObjectNotFound() throws Exception {
	taskScheduler.runTransactionalTask(
	    new TestTask(new AbstractKernelRunnable() {
		public void run() {
		    set.add(one);
		}
	    }), taskOwner);
	taskScheduler.runTransactionalTask(
	    new TestTask(new AbstractKernelRunnable() {
		public void run() {
		    dataService.removeObject(one);
		    assertEquals(1, set.size());
		}
	    }), taskOwner);
	taskScheduler.runTransactionalTask(
	    new TestTask(new AbstractKernelRunnable() {
		public void run() {
		    assertEquals(1, set.size());
		}
	    }), taskOwner);
    }

    /* Test equals and hashCode */

    @Test public void testEquals() throws Exception {
	taskScheduler.runTransactionalTask(
	    new TestTask(new AbstractKernelRunnable() {
		public void run() {
		    Set<Object> control = new HashSet<Object>();
		    assertTrue(set.equals(control));
		    assertEquals(control.hashCode(), set.hashCode());
		    for (int i = 0; i < 50; i++) {
			int n = random.nextInt();
			set.add(n);
			control.add(n);
		    }
		    assertTrue(set.equals(control));
		    assertEquals(control.hashCode(), set.hashCode());
		}
	    }), taskOwner);
    }

    @Test public void testEqualsObjectNotFound() throws Exception {
	final Set<Object> empty = new HashSet<Object>();
	final Set<Object> containsOne = new HashSet<Object>();
	taskScheduler.runTransactionalTask(
	    new TestTask(new AbstractKernelRunnable() {
		public void run() {
		    containsOne.add(one);
		    set.add(one);
		}
	    }), taskOwner);
	taskScheduler.runTransactionalTask(
	    new TestTask(new AbstractKernelRunnable() {
		public void run() {
		    dataService.removeObject(one);
		    assertFalse(set.equals(empty));
		    assertFalse(set.equals(containsOne));
		}
	    }), taskOwner);
	taskScheduler.runTransactionalTask(
	    new TestTask(new AbstractKernelRunnable() {
		public void run() {
		    assertFalse(set.equals(empty));
		    assertFalse(set.equals(containsOne));
		}
	    }), taskOwner);
    }

    /* Test removeAll */
 
    @Test public void testRemoveAll() throws Exception {
	taskScheduler.runTransactionalTask(
	    new TestTask(new AbstractKernelRunnable() {
		public void run() {
		    try {
			set.removeAll(null);
			fail("Expected NullPointerException");
		    } catch (NullPointerException e) {
		    }
		    set.add(null);
		    set.add(1);
		    set.add(2);
		    set.add(3);
		    Set<Object> other = new HashSet<Object>();
		    other.add(null);
		    other.add(2);
		    other.add(6);
		    set.removeAll(other);
		    assertEquals(2, set.size());
		    assertTrue(set.contains(1));
		    assertTrue(set.contains(3));
		}
	    }), taskOwner);
    }

    /* Test addAll */

    @Test public void testAddAll() throws Exception {
	taskScheduler.runTransactionalTask(
	    new TestTask(new AbstractKernelRunnable() {
		public void run() {
		    try {
			set.addAll(null);
			fail("Expected NullPointerException");
		    } catch (NullPointerException e) {
		    }
		    set.add(1);
		    set.add(2);
		    set.add(3);
		    Set<Object> other = new HashSet<Object>();
		    other.add(null);
		    other.add(3);
		    other.add(4);
		    other.add(5);
		    set.addAll(other);
		    assertEquals(6, set.size());
		    set.contains(4);
		    set.contains(5);
		}
	    }), taskOwner);
    }

    /* Test containsAll */

    @Test public void testContainsAll() throws Exception {
	taskScheduler.runTransactionalTask(
	    new TestTask(new AbstractKernelRunnable() {
		public void run() {
		    try {
			set.containsAll(null);
			fail("Expected NullPointerException");
		    } catch (NullPointerException e) {
		    }
		    Set<Object> other = new HashSet<Object>();
		    assertTrue(set.containsAll(other));
		    other.add(1);
		    assertFalse(set.containsAll(other));
		    set.add(null);
		    set.add(1);
		    assertTrue(set.containsAll(other));
		    DoneRemoving.init();
		    set.clear();
		    assertFalse(set.containsAll(other));
		}
	    }), taskOwner);
	DoneRemoving.await(1);
    }

    /* Test retainAll */

    @Test public void testRetainAll() throws Exception {
	taskScheduler.runTransactionalTask(
	    new TestTask(new AbstractKernelRunnable() {
		public void run() {
		    try {
			set.retainAll(null);
			fail("Expected NullPointerException");
		    } catch (NullPointerException e) {
		    }
		    Set<Object> other = new HashSet<Object>();
		    assertFalse(set.retainAll(other));
		    other.add(1);
		    assertFalse(set.retainAll(other));	
		    set.add(1);
		    set.add(2);
		    assertTrue(set.retainAll(other));
		    assertEquals(1, set.size());
		    assertTrue(set.contains(1));
		}
	    }), taskOwner);
    }

    /* Test toArray */

    @Test public void testToArray() throws Exception {
	taskScheduler.runTransactionalTask(
	    new TestTask(new AbstractKernelRunnable() {
		public void run() {
		    assertEquals(0, set.toArray().length);
		    set.add(1);
		    Object[] result = set.toArray();
		    assertEquals(1, result.length);
		    assertEquals(new Integer(1), result[0]);
		    Integer[] intResult = new Integer[1];
		    set.toArray(intResult);
		    assertEquals(new Integer(1), intResult[0]);
		}
	    }), taskOwner);
    }

    /* Test toString */

    @Test public void testToString() throws Exception {
	taskScheduler.runTransactionalTask(
	    new TestTask(new AbstractKernelRunnable() {
		public void run() {
		    assertEquals("[]", set.toString());
		    set.add(1);
		    assertEquals("[1]", set.toString());
		}
	    }), taskOwner);
    }

    /* Test calling DataManager.removeObject on the set */

    @Test public void testRemoveObjectSet() throws Exception {
	final AtomicInteger count = new AtomicInteger(0);
	taskScheduler.runTransactionalTask(
	    new TestTask(new AbstractKernelRunnable() {
		public void run() {
		    DoneRemoving.init();
		    dataService.removeObject(set);
		    set = null;
		}
	    }), taskOwner);
	DoneRemoving.await(1);
	taskScheduler.runTransactionalTask(
	    new TestTask(new AbstractKernelRunnable() {
		public void run() {
		    count.set(getObjectCount());
		    set = new ScalableHashSet<Object>();
		}
	    }), taskOwner);
	taskScheduler.runTransactionalTask(
	    new TestTask(new AbstractKernelRunnable() {
		public void run() {
		    for (int i = 0; i < 50; i++) {
			set.add(random.nextInt());
		    }
		}
	    }), taskOwner);
	taskScheduler.runTransactionalTask(
	    new TestTask(new AbstractKernelRunnable() {
		public void run() {
		    dataService.removeObject(set);
		    set = null;
		}
	    }), taskOwner);
	DoneRemoving.await(1);
	taskScheduler.runTransactionalTask(
	    new TestTask(new AbstractKernelRunnable() {
		public void run() {
		    assertEquals(count.get(), getObjectCount());
		}
	    }), taskOwner);
    }

    /* -- Utilities -- */
    
    /**
     * Stores fields, if they are not null, into bindings.
     */
    private void endTransaction() throws Exception {
	if (set != null) {
	    try {
		dataService.setBinding("set", set);
	    } catch (ObjectNotFoundException e) {
	    }
	}
	if (one != null) {
	    try {
		dataService.setBinding("one", one);
	    } catch (ObjectNotFoundException e) {
	    }
	}
    }

    /**
     * Updates fields from bindings, setting the fields to null if the
     * objects are not found.
     */
    @SuppressWarnings("unchecked")
    private void startTransaction() throws Exception {
	try {
	    set = dataService.getBinding("set", ScalableHashSet.class);
	} catch (ObjectNotFoundException e) {
	    set = null;
	}
	try {
	    one = dataService.getBinding("one", Int.class);
	} catch (ObjectNotFoundException e) {
	    one = null;
	}
    }

    private class TestTask extends AbstractKernelRunnable {
        private final AbstractKernelRunnable r;
        TestTask(AbstractKernelRunnable r) { this.r = r; }
        public void run() throws Exception {
            startTransaction();
            r.run();
            endTransaction();
        }
    }

    /**
     * A managed object that is equal to objects of the same type with the
     * same value.
     */
    static class Int implements ManagedObject, Serializable {
	private static final long serialVersionUID = 1L;
	private final int i;
	Int(int i) {
	    this.i = i;
	}
	public int hashCode() {
	    return i;
	}
	public boolean equals(Object o) {
	    return o instanceof Int && i == ((Int) o).i;
	}
    }

    /** Returns the current number of objects. */
    private int getObjectCount() {
	int count = 0;
	BigInteger last = null;
	while (true) {
	    BigInteger next = dataService.nextObjectId(last);
	    if (next == null) {
		break;
	    }
	    last = next;
	    count++;
	}
	return count;
    }

    /** Prints the current objects above the specified value, for debugging. */
    private void printObjects(BigInteger id) {
	while (true) {
	    id = dataService.nextObjectId(id);
	    if (id == null) {
		break;
	    }
	    try {
		ManagedObject obj = dataService.createReferenceForId(id).get(
		    ManagedObject.class);
		System.err.println(id + ": (" + obj.getClass().getName() +
				   ") " + obj);
	    } catch (Exception e) {
		System.err.println(id + ": " + e);
	    }
	}
    }

    /**
     * Adapter to let JUnit4 tests run in a JUnit3 execution environment.
     */
    public static junit.framework.Test suite() {
        return new JUnit4TestAdapter(TestScalableHashSet.class);
    }
}<|MERGE_RESOLUTION|>--- conflicted
+++ resolved
@@ -23,17 +23,9 @@
 import com.sun.sgs.app.ObjectNotFoundException;
 import com.sun.sgs.app.TransactionNotActiveException;
 import com.sun.sgs.app.util.ScalableHashSet;
-<<<<<<< HEAD
-import com.sun.sgs.impl.kernel.MinimalTestKernel;
-import com.sun.sgs.impl.kernel.StandardProperties;
-import com.sun.sgs.impl.service.data.DataServiceImpl;
-import com.sun.sgs.impl.service.data.store.DataStoreImpl;
-import com.sun.sgs.impl.service.task.TaskServiceImpl;
-=======
+import com.sun.sgs.auth.Identity;
 import com.sun.sgs.impl.util.AbstractKernelRunnable;
->>>>>>> 4cc11800
 import com.sun.sgs.impl.util.ManagedSerializable;
-import com.sun.sgs.kernel.TaskOwner;
 import com.sun.sgs.kernel.TaskScheduler;
 import com.sun.sgs.service.DataService;
 import com.sun.sgs.test.util.NameRunner;
@@ -63,7 +55,7 @@
 
     private static SgsTestNode serverNode;
     private static TaskScheduler taskScheduler;
-    private static TaskOwner taskOwner;
+    private static Identity taskOwner;
     private static DataService dataService;
 
     /** A set to test. */
@@ -74,31 +66,11 @@
 
     /** Setup */
     @BeforeClass public static void setUpClass() throws Exception {
-<<<<<<< HEAD
-	MinimalTestKernel.create();
-	DummyComponentRegistry systemRegistry =
-	    MinimalTestKernel.getSystemRegistry();
-	DummyComponentRegistry serviceRegistry =
-	    MinimalTestKernel.getServiceRegistry();
-	dataService = new DataServiceImpl(
-	    createProperties(
-		DataStoreImpl.class.getName() + ".directory",
-		dbDirectory, StandardProperties.APP_NAME,
-		"TestScalableHashMapStress"),
-	    systemRegistry, txnProxy);
-	txnProxy.setComponent(DataService.class, dataService);
-	serviceRegistry.setComponent(DataManager.class, dataService);
-	serviceRegistry.setComponent(DataService.class, dataService);
-	taskService = new TaskServiceImpl(
-	    new Properties(), systemRegistry, txnProxy);
-	serviceRegistry.setComponent(TaskManager.class, taskService);
-=======
 	serverNode = new SgsTestNode("TestScalableHashSet", null, null);
         taskScheduler = serverNode.getSystemRegistry().
             getComponent(TaskScheduler.class);
         taskOwner = serverNode.getProxy().getCurrentOwner();
         dataService = serverNode.getDataService();
->>>>>>> 4cc11800
     }
 
     /** Per-test setup */
