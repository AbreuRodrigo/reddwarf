/*
 * Copyright 2007-2009 Sun Microsystems, Inc.
 *
 * This file is part of Project Darkstar Server.
 *
 * Project Darkstar Server is free software: you can redistribute it
 * and/or modify it under the terms of the GNU General Public License
 * version 2 as published by the Free Software Foundation and
 * distributed hereunder to you.
 *
 * Project Darkstar Server is distributed in the hope that it will be useful,
 * but WITHOUT ANY WARRANTY; without even the implied warranty of
 * MERCHANTABILITY or FITNESS FOR A PARTICULAR PURPOSE.  See the
 * GNU General Public License for more details.
 *
 * You should have received a copy of the GNU General Public License
 * along with this program.  If not, see <http://www.gnu.org/licenses/>.
 *
 * Sun designates this particular file as subject to the "Classpath"
 * exception as provided by Sun in the LICENSE file that accompanied
 * this code.
 */

package com.sun.sgs.service;

import java.util.Iterator;
import com.sun.sgs.app.AppListener;
import com.sun.sgs.app.TransactionException;
import com.sun.sgs.service.Node.Health;

/**
 * The {@code WatchdogService} monitors the health of server nodes and
 * notifies registered listeners of node status change events.  It
 * also provides information and notification services about node
 * backup and recovery.
 */
public interface WatchdogService extends Service {

    /**
     * Returns the health of the local node.  This method should only be
     * called from within a transaction.
     *
     * @return	the health of the local node
     * @throws 	TransactionException if there is a problem with the
     *		current transaction
     */
    Health getLocalNodeHealth();

    /**
     * Returns the health of the local node.  This method returns the most
     * recent information known to this service and may not be
     * definitive.  For definitive information, use the {@link
     * #getLocalNodeHealth getLocalNodeHealth} method. <p>
     *
     * This method may be invoked any time after this service is
     * intialized, whether or not the calling context is inside or outside
     * of a transaction.
     *
     * @return	the health of the local node
     */
    Health getLocalNodeHealthNonTransactional();

    /**
     * Returns {@code true} if the local node is considered alive,
     * otherwise returns {@code false}.  This method should only be
     * called from within a transaction.
     *
     * @return	{@code true} if the local node is considered alive, and
     * 		{@code false} otherwise
     * @throws 	TransactionException if there is a problem with the
     *		current transaction
     */
    boolean isLocalNodeAlive();

    /**
     * Returns {@code true} if the local node is considered alive,
     * otherwise returns {@code false}.  This method returns the most
     * recent information known to this service and may not be
     * definitive.  For definitive information, use the {@link
     * #isLocalNodeAlive isLocalNodeAlive} method. <p>
     *
     * This method may be invoked any time after this service is
     * intialized, whether or not the calling context is inside or outside
     * of a transaction.
     *
     * @return	{@code true} if the local node is considered alive, and
     * 		{@code false} otherwise
     */
    boolean isLocalNodeAliveNonTransactional();

    /**
     * Returns an iterator for the set of nodes that this service
     * monitors.  The {@code remove} operation of the returned
     * iterator is not supported and will throw {@code
     * UnsupportedOperationException} if invoked.  This method must
     * be called within a transaction, and the returned iterator
     * must only be used within that transaction.
     *
     * @return	an iterator for the set of nodes that this service
     *		monitors
     * @throws 	TransactionException if there is a problem with the
     *		current transaction
     */
    Iterator<Node> getNodes();

    /**
     * Returns node status information for the node with the specified
     * {@code nodeId}, or {@code null} if the node is unknown.  This
     * method should only be called within a transaction.
     *
     * @param	nodeId	a node ID
     * @return	node status information for the specified {@code nodeId},
     *		or {@code null}
     * @throws	IllegalArgumentException if the specified {@code nodeId}
     *		is not within the range of valid IDs
     * @throws 	TransactionException if there is a problem with the
     *		current transaction
     */
    Node getNode(long nodeId);

    /**
     * Returns the node that is designated as the backup for the node
     * with the specified {@code nodeId}, or {@code null} if no backup
     * is currently designated.  This method must be called within a
     * transaction.
     *
     * <p><b>Note: this method should probably be moved to the Node
     * interface, or it should throw an exception in the case where
     * there is no existing node corresponding to {@code nodeId}.</b>
     *
     * @param	nodeId a node ID
     * @return	a backup node, or {@code null}
     * @throws	IllegalArgumentException if the specified {@code nodeId}
     *		is not within the range of valid IDs
     * @throws 	TransactionException if there is a problem with the
     *		current transaction
     */
    Node getBackup(long nodeId);

    /**
     * Registers a {@code listener} to be notified when any node that
     * this service monitors starts or fails.  Registered listeners
     * are notified outside of a transaction. <p>
     *
     * This method must be invoked outside of a transaction.
     *
     * @param	listener a node listener
     * @throws	IllegalStateException if this method is invoked from a
     *		transactional context
     */
    void addNodeListener(NodeListener listener);

    /**
     * Adds the specified recovery {@code listener} for the local
     * node.  If the local node is designated as a backup for a node
     * that fails, the specified {@code listener} will be notified
     * (outside of a transaction) by having its {@link
     * RecoveryListener#recover recover} method invoked, passing the
     * failed node and a {@link SimpleCompletionHandler} whose {@link
     * SimpleCompletionHandler#completed completed} method must be invoked
     * when the recovery operations initiated by the {@code listener} are
     * complete. <p>
     *
     * This method must be invoked outside of a transaction.
     *
     * @param	listener a recovery listener
     * @throws	IllegalStateException if this method is invoked from a
     *		transactional context
     */
    void addRecoveryListener(RecoveryListener listener);

    /**
     * Informs the watchdog of a node's health. Multiple components may report
     * on a node's health. The watchdog will use these reports to determine the
     * overall node's health. The node specified as the {@code nodeId} can be
     * the local node or a remote node. The {@code component} parameter may be
     * any identifying string, but is typically the class name of the component.
     * <p>
     *
     * This method must be invoked outside of a transaction.
     *
     * @param nodeId the id of the node
     * @param health the health
     * @param component the name of the component reporting health
     */
    void reportHealth(long nodeId, Health health, String component);

    /**
     * Informs the watchdog that a problem has occurred in a service or
     * component. The watchdog will notify the server of the failure and
     * then proceed to shutting down the node. The node specified as the
     * {@code nodeId} can be the local node or a remote node. The
     * {@code component} parameter may be any identifying string, but is
     * typically the class name of the component.<p>
     *
     * This method must be invoked outside of a transaction.
     *
     * @param nodeId the id of the node to shutdown
     * @param component the name of the component that failed
     * @throws	IllegalStateException if this method is invoked from a
     *		transactional context
     */
<<<<<<< HEAD
    void reportFailure(long nodeId, String component);
=======
    void reportFailure(long nodeId, String className);

    /**
     * Returns the current global application time in milliseconds. This
     * method returns the amount of time in milliseconds that the current
     * application has been running since the
     * {@link AppListener#initialize(java.util.Properties) initialize} method
     * was called on the application's {@code AppListener} object. Any time
     * that passes while the application is not running does not affect this
     * value. This means that this method can effectively be used to
     * measure the global wall clock time of the current application's
     * running state.
     * <p>
     * Note: This method cannot be reliably used to make fine-grained time
     * comparisons across task boundaries.  Unpredictable conditions such as
     * network latency mean that the resulting value may be subject to some
     * skew.  Additionally, the <em>global</em> accuracy of the clock time
     * may drift as much as a few seconds in either direction due to inherent
     * inaccuracies recovering application time after a system crash.
     *
     * @return the current global application time in milliseconds
     */
    long currentAppTimeMillis();

    /**
     * Converts a system time value representing the total elapsed time in
     * milliseconds since midnight, January 1, 1970 UTC to an "application time"
     * value.  An application time value is the total amount of  time in
     * milliseconds that the current application has been running since the
     * {@link AppListener#initialize(java.util.Properties) initialize} method
     * was called on its {@code AppListener} object.
     *
     * @param systemTimeMillis a system time value
     * @return the given system time converted into application time
     */
    long getAppTimeMillis(long systemTimeMillis);

    /**
     * Converts an "application time" value representing the total amount of
     * time in milliseconds that the current application has been running since
     * the {@link AppListener#initialize(java.util.Properties) initialize}
     * method was called on its {@code AppListener} object to a system time
     * value.  A system time value is the total elapsed time in milliseconds
     * since midnight, January 1, 1970 UTC.
     *
     * @param appTimeMillis an application time value
     * @return the given application time converted into system time
     */
    long getSystemTimeMillis(long appTimeMillis);
>>>>>>> 6fb8615e
}<|MERGE_RESOLUTION|>--- conflicted
+++ resolved
@@ -200,10 +200,7 @@
      * @throws	IllegalStateException if this method is invoked from a
      *		transactional context
      */
-<<<<<<< HEAD
     void reportFailure(long nodeId, String component);
-=======
-    void reportFailure(long nodeId, String className);
 
     /**
      * Returns the current global application time in milliseconds. This
@@ -252,5 +249,4 @@
      * @return the given application time converted into system time
      */
     long getSystemTimeMillis(long appTimeMillis);
->>>>>>> 6fb8615e
 }