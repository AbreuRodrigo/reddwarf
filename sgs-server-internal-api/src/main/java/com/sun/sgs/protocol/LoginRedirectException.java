/*
 * Copyright 2007-2009 Sun Microsystems, Inc.
 *
 * This file is part of Project Darkstar Server.
 *
 * Project Darkstar Server is free software: you can redistribute it
 * and/or modify it under the terms of the GNU General Public License
 * version 2 as published by the Free Software Foundation and
 * distributed hereunder to you.
 *
 * Project Darkstar Server is distributed in the hope that it will be useful,
 * but WITHOUT ANY WARRANTY; without even the implied warranty of
 * MERCHANTABILITY or FITNESS FOR A PARTICULAR PURPOSE.  See the
 * GNU General Public License for more details.
 *
 * You should have received a copy of the GNU General Public License
 * along with this program.  If not, see <http://www.gnu.org/licenses/>.
 *
 * Sun designates this particular file as subject to the "Classpath"
 * exception as provided by Sun in the LICENSE file that accompanied
 * this code.
 */

package com.sun.sgs.protocol;

import java.util.Set;

/**
 * An exception that indicates a login should be redirected to the node
 * returned by this exception's {@link #getNodeId getNodeId} method.
 */
public class LoginRedirectException extends Exception {

    /** The serial version for this class. */
    private static final long serialVersionUID = 1L;

    /** The node ID. */
    private final long nodeId;

    /** The protocol descriptors for the {@code node}. */
    private final Set<ProtocolDescriptor> descriptors;

    /**
<<<<<<< HEAD
     * Constructs an instance with the specified {@code node} and
=======
     * Constructs an instance with the specified {@code nodeId} and
>>>>>>> 1d2c2e07
     * protocol {@code descriptors}.
     *
     * @param	nodeId a node ID
     * @param	descriptors a collection of protocol descriptors
     *		supported by the specified {@code node}, or {@code null}
     */
    public LoginRedirectException(
	long nodeId, Set<ProtocolDescriptor> descriptors)
    {
	this(nodeId, descriptors, null);
    }

    /**
<<<<<<< HEAD
     * Constructs an instance with the specified {@code node}, {@code
=======
     * Constructs an instance with the specified {@code nodeId}, {@code
>>>>>>> 1d2c2e07
     * descriptors} and detail {@code message}.
     *
     * @param	nodeId a node ID
     * @param	descriptors a collection of protocol descriptors
     *		supported by the specified {@code node}, or {@code null}
     * @param	message a detail message, or {@code null}
     */
    public LoginRedirectException(
	long nodeId, Set<ProtocolDescriptor> descriptors,
	String message)
    {
	this(nodeId, descriptors, message, null);
    }

    /**
<<<<<<< HEAD
     * Constructs an instance with the specified {@code node}, detail
=======
     * Constructs an instance with the specified {@code nodeId}, detail
>>>>>>> 1d2c2e07
     * {@code message}, and {@code cause}.
     *
     * @param	nodeId a node ID
     * @param	descriptors a collection of protocol descriptors
     *		supported by the specified {@code node}, or {@code null}
     * @param	message a detail message, or {@code null}
     * @param	cause the cause of this exception, or {@code null}
     */
    public LoginRedirectException(
	long nodeId, Set<ProtocolDescriptor> descriptors,
	String message, Throwable cause)
    {
	super(message, cause);
	if (nodeId < 0) {
	    throw new NullPointerException("bad node ID");
	} else if (descriptors == null) {
            throw new NullPointerException("null descriptors");
        }
	this.nodeId = nodeId;
	this.descriptors = descriptors;
    }

    /**
     * Returns the ID of the node to which the login should be redirected.
     *
     * @return	the ID of the node to which the login should be redirected
     */
    public long getNodeId() {
	return nodeId;
    }
    
    /**
     * Returns a collection of protocol descriptors supported by
     * the node whose ID is returned by {@link #getNodeId getNodeId}.
     *
     * @return	a {@code Set} of protocol descriptors
     */
    public Set<ProtocolDescriptor> getProtocolDescriptors() {
	return descriptors;
    }
}<|MERGE_RESOLUTION|>--- conflicted
+++ resolved
@@ -41,11 +41,7 @@
     private final Set<ProtocolDescriptor> descriptors;
 
     /**
-<<<<<<< HEAD
-     * Constructs an instance with the specified {@code node} and
-=======
      * Constructs an instance with the specified {@code nodeId} and
->>>>>>> 1d2c2e07
      * protocol {@code descriptors}.
      *
      * @param	nodeId a node ID
@@ -59,11 +55,7 @@
     }
 
     /**
-<<<<<<< HEAD
-     * Constructs an instance with the specified {@code node}, {@code
-=======
      * Constructs an instance with the specified {@code nodeId}, {@code
->>>>>>> 1d2c2e07
      * descriptors} and detail {@code message}.
      *
      * @param	nodeId a node ID
@@ -79,11 +71,7 @@
     }
 
     /**
-<<<<<<< HEAD
-     * Constructs an instance with the specified {@code node}, detail
-=======
      * Constructs an instance with the specified {@code nodeId}, detail
->>>>>>> 1d2c2e07
      * {@code message}, and {@code cause}.
      *
      * @param	nodeId a node ID
