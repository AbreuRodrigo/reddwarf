--- conflicted
+++ resolved
@@ -36,14 +36,10 @@
   <import file="${checkstyle.dir}/checkstyle_task.xml" optional="true"/>
   <property name="checkstyle.packages"
 	    value="com.sun.sgs.app,
-<<<<<<< HEAD
-		   com.sun.sgs.service,
 		   com.sun.sgs.impl.service.data,
-		   com.sun.sgs.impl.service.data.store"/>
-=======
+		   com.sun.sgs.impl.service.data.store,
 		   com.sun.sgs.impl.util,
 		   com.sun.sgs.service"/>
->>>>>>> 11521cfe
   <property name="checkstyle.packages.file"
 	    value="${build.dir}/checkstyle_packages"/>
 
@@ -55,12 +51,9 @@
   <property name="test.showoutput" value="false"/>
   <property name="test.include" value="**/Test*.java"/>
 
-<<<<<<< HEAD
   <!-- Berkeley DB -->
   <property name="bdb.lib.dir" location="/usr/local/BerkeleyDB.4.4/lib"/>
 
-=======
->>>>>>> 11521cfe
   <!-- TARGET DEFINITIONS -->
 
   <!-- Builds everything -->
@@ -223,10 +216,6 @@
 	   showoutput="${test.showoutput}"
 	   tempdir="${build.dir}/test/output"
 	   failureproperty="tests.failed">
-<<<<<<< HEAD
-<!--      <jvmarg value="-Xrunhprof:cpu=old"/> -->
-=======
->>>>>>> 11521cfe
       <jvmarg line="${test.jvm.args}"/>
       <jvmarg value="-Djava.library.path=${bdb.lib.dir}"/>
       <jvmarg value="-Djava.io.tmpdir=${build.dir}/test/output"/>
