--- conflicted
+++ resolved
@@ -54,11 +54,11 @@
   
   <!-- Server class path -->
   <path id="server.classpath">
-    <pathelement path="${build.dir}/classes/server"/>
-    <pathelement path="${bdb.lib.dir}/db.jar"/>
-    <pathelement path="${lib.dir}/mina-core-1.0.0.jar"/>
-    <pathelement path="${lib.dir}/backport-util-concurrent.jar"/>
-    <pathelement path="${lib.dir}/slf4j-simple.jar"/>
+    <pathelement location="${build.dir}/classes/server"/>
+    <pathelement location="${bdb.lib.dir}/db.jar"/>
+    <pathelement location="${lib.dir}/mina-core-1.0.0.jar"/>
+    <pathelement location="${lib.dir}/backport-util-concurrent.jar"/>
+    <pathelement location="${lib.dir}/slf4j-simple.jar"/>
   </path>
 
   <!-- TARGET DEFINITIONS -->
@@ -125,11 +125,16 @@
   <!-- Build the internal server JavaDoc -->
   <target name="javadoc-server" depends="build-server"
 	  description="Builds internal (full) server javadoc">
-    <javadoc sourcepath="src/server/j2se" destdir="${build.dir}/javadoc/server"
-             classpathref="server.classpath" packagenames="com.sun.*"
+    <javadoc sourcepath="src/server/j2se:test/server/j2se"
+             destdir="${build.dir}/javadoc/server"
+             packagenames="com.sun.*"
              overview="src/server/j2se/overview.html"
              windowtitle="${project.name}" doctitle="${project.name}"
 	     author="no">
+      <classpath>
+        <path refid="server.classpath"/>
+        <pathelement location="${lib.dir}/junit-4.1.jar"/>
+      </classpath>
       <link href="${jdk.doc.api.url}"
 	    offline="true"
 	    packagelistLoc="${jdk.package.list}"/>
@@ -150,11 +155,22 @@
   <!-- Build the internal client JavaDoc -->
   <target name="javadoc-client" depends="build-client"
 	  description="Builds internal (full) client javadoc">
-    <javadoc sourcepath="src/client/j2se" destdir="${build.dir}/javadoc/client"
-             classpath="${build.dir}/classes/client" packagenames="com.sun.*"
+    <javadoc sourcepath="src/client/j2se:test/client/j2se"
+             destdir="${build.dir}/javadoc/client"
+             packagenames="com.sun.*"
              overview="src/client/j2se/overview.html"
              windowtitle="${project.name}" doctitle="${project.name}"
 	     author="no">
+      <classpath>
+        <pathelement location="${build.dir}/classes/client"/>
+        <fileset dir="${build.dir}/classes/server">
+          <include name="com/sun/sgs/**/io/**/*.class"/>
+        </fileset>
+        <pathelement location="${lib.dir}/mina-core-1.0.0.jar"/>
+        <pathelement location="${lib.dir}/backport-util-concurrent.jar"/>
+        <pathelement location="${lib.dir}/slf4j-simple.jar"/>
+        <pathelement location="${lib.dir}/junit-4.1.jar"/>
+      </classpath>
       <link href="${jdk.doc.api.url}"
 	    offline="true"
 	    packagelistLoc="${jdk.package.list}"/>
@@ -314,7 +330,6 @@
       <jvmarg line="${test.jvm.args}"/>
       <jvmarg value="-Djava.library.path=${bdb.lib.dir}"/>
       <jvmarg value="-Djava.io.tmpdir=${build.dir}/test/output"/>
-<<<<<<< HEAD
       <classpath path="${build.dir}/test/classes/server;
 		       ${build.dir}/classes/server;
 		       ${bdb.lib.dir}/db.jar;
@@ -322,13 +337,6 @@
 		       ${lib.dir}/backport-util-concurrent.jar;
 		       ${lib.dir}/slf4j-simple.jar"/>
 
-=======
-      <classpath>
-          <pathelement path="${build.dir}/test/classes/server"/>
-          <pathelement path="${build.dir}/classes/server"/>
-          <pathelement path="${bdb.lib.dir}/db.jar"/>
-      </classpath>
->>>>>>> a2dcb399
       <syspropertyset>
 	<propertyref prefix="test."/>
       </syspropertyset>
