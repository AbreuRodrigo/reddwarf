--- conflicted
+++ resolved
@@ -317,11 +317,8 @@
 		       ${bdb.lib.dir}/db.jar"/>
       <syspropertyset>
 	<propertyref prefix="test."/>
-<<<<<<< HEAD
+	<propertyref prefix="com.sun.sgs."/>
 	<propertyref name="java.util.logging.config.file"/>
-=======
-	<propertyref prefix="com.sun.sgs."/>
->>>>>>> 1e8cd321
       </syspropertyset>
       <!-- XXX: This doesn't work in Ant 1.6.1,
 	   either. -tjb@sun.com (01/13/2006) -->
