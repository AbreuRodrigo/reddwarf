<?xml version="1.0" encoding="UTF-8"?>

<project name="sgs" default="build" basedir=".">

  <description>
    Builds Project Darkstar
  </description>

  <!-- First load the user's properties -->
  <property name="user.properties.file"
	    location="${user.home}/.build.properties"/>
  <property file="${user.properties.file}"/>

  <!-- VARIABLE DEFINITIONS -->

  <!-- Build location -->
  <property name="build.dir" location="build"/>
  <property name="lib.dir" location="lib"/>

  <!-- Values for controlling compilation -->
  <property name="javac.source" value="1.5"/>
  <property name="javac.compilerargs"
	    value="-Xlint"/>

  <!-- Where to find Ruby on the current platform -->
  <property name="ruby" location="/usr/bin/ruby"/>

  <!-- Version information -->
  <property name="project.release" value="0.9.3"/>
  <!-- Set to true when building an external release -->
  <property name="external.release" value="false"/>

  <!-- Values for the JavaDocs -->
  <property name="project.name" value="Project Darkstar"/>
  <tstamp>
    <format property="project.build" pattern="MMMM-d-yyyy" locale="en"/>
  </tstamp>

  <property name="javadoc.excludepackages" value="com.sun.sgs.example.hack.*"/>

  <property name="jdk.doc.api.url"
	    value="http://java.sun.com/j2se/1.5/docs/api"/>
  <property name="jdk.package.list" value="etc/jdk5.0_package_list"/>
  <property name="mina.doc.api.url"
            value="http://mina.apache.org/report/1.1/apidocs"/>
  <property name="mina.package.list" value="etc/mina1.1_package_list"/>

  <property name="apidoc.server.zip"
            location="${build.dir}/sgs-server-apidoc.zip"/>
  <property name="apidoc.client.zip"
            location="${build.dir}/sgs-client-apidoc.zip"/>

  <!-- Values for testing -->
  <property name="test.logging" location="test/test.logging"/>
  <property name="test.assertions" value="-enableassertions"/>
  <property name="test.jvm.args" value="${test.assertions}"/>
  <property name="test.formatter.type" value="plain"/>
  <property name="test.showoutput" value="false"/>
  <property name="test.include" value="**/Test*.java"/>

  <!-- Properties for Berkeley DB libraries -->
  <!-- The caller should set the bdb.lib.dir property to a directory
       containing the full set of JAR and native library files for
       Berkeley DB for the current platform if building the server -->
  <!-- The caller should set the bdb.builds.dir property to a directory
<<<<<<< HEAD
       containing builds of Berkeley DB for all of the platforms if
       calling the dist-server task. -->
  <property name="bdb.je.jar" location="lib/je-3.2.23.jar"/>
=======
       containing builds of Berkeley DB for all platforms if building
       the server binary distribution -->
>>>>>>> 83732f51

  <!-- Shared code class path -->
  <path id="shared.classpath">
    <pathelement location="${build.dir}/classes/shared"/>
    <pathelement location="${lib.dir}/mina-core-1.1.jar"/>
    <pathelement location="${lib.dir}/slf4j-jdk14-1.4.0.jar"/>
    <pathelement location="${lib.dir}/slf4j-api-1.4.0.jar"/>
  </path>

  <!-- Server class path -->
  <path id="server.classpath">
    <pathelement location="${build.dir}/classes/server"/>
    <pathelement location="${bdb.lib.dir}/db.jar"/>
    <pathelement location="${bdb.je.jar}"/>
    <path refid="shared.classpath"/>
  </path>

  <!-- Client class path -->
  <path id="client.classpath">
    <pathelement location="${build.dir}/classes/client"/>
    <path refid="shared.classpath"/>
  </path>

  <!-- TARGET DEFINITIONS -->

  <!-- Builds everything -->
  <target name="all" depends="build, jar, javadoc, dist, checkstyle, test"
	  description="Builds everything"/>

  <!-- Builds a debug version of the complete project -->
  <target name="build" depends="build-server,build-client"
	  description="Builds code"/>

  <!-- Builds the shared code -->
  <target name="-build-shared">
    <mkdir dir="${build.dir}/classes/shared"/>
    <depend srcdir="j2se"
	    destdir="${build.dir}/classes/shared"
	    cache="${build.dir}/depend"
	    closure="true"/>
    <javac includeAntRuntime="no" debug="on" deprecation="on"
           srcdir="src/shared/j2se" destdir="${build.dir}/classes/shared"
           classpathref="shared.classpath" source="${javac.source}">
      <compilerarg value="${javac.compilerargs}"/>
    </javac>
  </target>

  <!-- Builds the server -->
  <target name="build-server" depends="-build-shared"
      description="Builds server code">
    <fail unless="bdb.lib.dir"
	  message="The bdb.lib.dir property must be set"/>
    <mkdir dir="${build.dir}/classes/server"/>
    <depend srcdir="j2se"
	    destdir="${build.dir}/classes/server"
	    cache="${build.dir}/depend"
	    closure="true"/>
    <javac includeAntRuntime="no" debug="on" deprecation="on"
           srcdir="src/server/j2se" destdir="${build.dir}/classes/server"
           classpathref="server.classpath" source="${javac.source}">
      <compilerarg value="${javac.compilerargs}"/>
    </javac>
  </target>

  <!-- Builds the client -->
  <target name="build-client" depends="-build-shared"
	  description="Builds client code">
    <mkdir dir="${build.dir}/classes/client"/>
    <depend srcdir="j2se"
	    destdir="${build.dir}/classes/client"
	    cache="${build.dir}/depend"
	    closure="true"/>
    <javac includeAntRuntime="no" debug="on" deprecation="on"
           srcdir="src/client/j2se" destdir="${build.dir}/classes/client"
           classpathref="client.classpath" source="${javac.source}">
      <compilerarg value="${javac.compilerargs}"/>
    </javac>
  </target>

  <!-- Removes all built files and all ~ files -->
  <target name="clean" description="Removes all built files and all ~ files">
    <delete dir="${build.dir}"/>
    <delete>
      <fileset dir="." defaultexcludes="no" includes="**/*~"/>
    </delete>
  </target>

  <!-- Builds the documentation -->
  <target name="doc" depends="javadoc" description="Builds documentation"/>

  <!-- Build the JavaDoc from the source -->
  <target name="javadoc" depends="javadoc-api,javadoc-internal"
	  description="Builds javadoc"/>

  <target name="javadoc-api" depends="javadoc-api-server,javadoc-api-client"
	  description="Builds public API javadoc"/>

  <!-- Build the internal JavaDoc -->
  <target name="javadoc-internal" depends="build, project-version"
          description="Builds internal (full) javadoc">
    <javadoc destdir="${build.dir}/javadoc/internal"
             packagenames="com.sun.*"
             excludepackagenames="${javadoc.excludepackages}"
             overview="src/server/j2se/overview.html"
             windowtitle="${project.name}" doctitle="${project.name}"
	     author="no" access="package">
      <classpath>
        <pathelement location="${build.dir}/test/classes/server"/>
        <pathelement location="${build.dir}/test/classes/client"/>
        <pathelement location="${build.dir}/test/classes/shared"/>
        <pathelement location="${build.dir}/example/classes"/>
        <path refid="server.classpath"/>
        <path refid="client.classpath"/>
        <pathelement location="lib/junit-4.1.jar"/>
      </classpath>
      <sourcepath>
        <dirset dir="src" includes="*/j2se"/>
        <dirset dir="test" includes="*/j2se"/>
        <dirset dir="example" includes="*/src"/>
      </sourcepath>
      <link href="${jdk.doc.api.url}"
	    offline="true"
	    packagelistLoc="${jdk.package.list}"/>
      <link href="${mina.doc.api.url}"
            offline="true"
            packagelistLoc="${mina.package.list}"/>
      <footer>
        <![CDATA[<font size="-1">Project Darkstar, Version
        ${project.version}<br>${project.build}</font>]]>
      </footer>
      <bottom>
        <![CDATA[<font size="-1">Copyright &copy; 2007 Sun Microsystems,
        Inc. All rights reserved<br>THIS PRODUCT CONTAINS CONFIDENTIAL
        INFORMATION AND TRADE SECRETS OF SUN MICROSYSTEMS, INC. USE,
        DISCLOSURE OR REPRODUCTION IS PROHIBITED WITHOUT THE PRIOR
        EXPRESS WRITTEN PERMISSION OF SUN MICROSYSTEMS, INC. </font>]]>
      </bottom>
    </javadoc>
  </target>

  <!-- Build the public Application API JavaDoc -->
  <target name="javadoc-api-server" depends="build-server, project-version"
	  description="Builds public server application API javadoc">
    <javadoc sourcepath="src/server/j2se:src/shared/j2se"
             destdir="${build.dir}/javadoc/apidoc/sgs-server-apidoc"
             classpathref="server.classpath"
             packagenames="com.sun.sgs.app.*, com.sun.sgs.protocol.simple"
             overview="src/server/j2se/overview.html"
             windowtitle="${project.name} Server API"
             doctitle="${project.name} Server API"
             public="true" author="no">
      <link href="${jdk.doc.api.url}"
	    offline="true"
	    packagelistLoc="${jdk.package.list}"/>
      <link href="${mina.doc.api.url}"
            offline="true"
            packagelistLoc="${mina.package.list}"/>
      <footer>
        <![CDATA[<font size="-1">Project Darkstar, Version
        ${project.version}<br>${project.build}</font>]]>
      </footer>
      <bottom>
        <![CDATA[<font size="-1">Copyright &copy; 2007 Sun Microsystems,
        Inc. All rights reserved</font>]]>
      </bottom>
    </javadoc>
  </target>

  <!-- Build the public Client API JavaDoc -->
  <target name="javadoc-api-client" depends="build-client, project-version"
	  description="Builds public client API javadoc">
    <javadoc destdir="${build.dir}/javadoc/apidoc/sgs-client-apidoc"
             classpathref="client.classpath"
             packagenames="com.sun.sgs.client,com.sun.sgs.client.simple,com.sun.sgs.protocol.simple"
             overview="src/client/j2se/overview.html"
             windowtitle="${project.name} Client API"
             doctitle="${project.name} Client API"
             public="true" author="no">
      <sourcepath>
        <dirset dir="src/client/j2se"/>
        <dirset dir="src/shared/j2se"/>
      </sourcepath>
      <link href="${jdk.doc.api.url}"
	    offline="true"
	    packagelistLoc="${jdk.package.list}"/>
      <link href="${mina.doc.api.url}"
            offline="true"
            packagelistLoc="${mina.package.list}"/>
      <footer>
        <![CDATA[<font size="-1">Project Darkstar, Version
        ${project.version}<br>${project.build}</font>]]>
      </footer>
      <bottom>
        <![CDATA[<font size="-1">Copyright &copy; 2007 Sun Microsystems,
        Inc. All rights reserved</font>]]>
      </bottom>
    </javadoc>
  </target>

  <!-- Builds the API javadoc zip files -->
  <target name="apidoc" depends="zip-apidoc-server,zip-apidoc-client"
	  description="Builds API javadoc zip files"/>

  <!-- Builds the app API javadoc zip file -->
  <target name="zip-apidoc-server" depends="javadoc-api-server"
	  description="Builds app API javadoc zip file">
    <zip destfile="${apidoc.server.zip}"
          basedir="${build.dir}/javadoc/apidoc"
          includes="sgs-server-apidoc/**"/>
  </target>

  <!-- Builds the client API javadoc zip file -->
  <target name="zip-apidoc-client" depends="javadoc-api-client"
	  description="Builds client API javadoc zip file">
    <zip destfile="${apidoc.client.zip}"
          basedir="${build.dir}/javadoc/apidoc"
          includes="sgs-client-apidoc/**"/>
  </target>

  <!-- Creates distribution files -->
  <target name="dist" depends="dist-client, dist-server"
	  description="Creates distribution files"/>

  <!-- Creates client distribution files -->
  <target name="dist-client" depends="dist-client-source, dist-client-binary"
	  description="Creates client distribution files"/>

  <!-- Creates client source distribution -->
  <target name="dist-client-source" depends="project-version"
	  description="Creates client source distribution">
    <delete dir="${build.dir}/sgs-client-src"/>
    <copy todir="${build.dir}/sgs-client-src">
      <fileset dir="."
	       excludes="**/.svn"
	       includes="doc/ClientTutorial.*,
			 example/tutorial/src/com/sun/sgs/tutorial/client/**,
			 src/client/**,
			 src/shared/**,
			 test/client/**"/>
    </copy>
    <copy file="etc/CHANGELOG-client"
	  tofile="${build.dir}/sgs-client-src/CHANGELOG"/>
    <copy file="etc/LICENSE-client"
	  tofile="${build.dir}/sgs-client-src/LICENSE"/>
    <copy file="etc/README-client-source"
	  tofile="${build.dir}/sgs-client-src/README">
      <filterset>
	<filter token="VERSION" value="${project.version}"/>
      </filterset>
    </copy>
    <apply executable="${ruby}" logError="true">
      <arg file="etc/update_copyrights"/>
      <arg file="etc/COPYRIGHT-client"/>
      <fileset dir="${build.dir}/sgs-client-src" includes="**/*.java"/>
    </apply>
    <delete>
      <fileset dir="${build.dir}/sgs-client-src" includes="**/*~"/>
    </delete>
    <zip destfile="${build.dir}/sgs-client-src-${project.version}.zip">
      <zipfileset dir="${build.dir}/sgs-client-src"
		  prefix="sgs-client-src-${project.version}"/>
    </zip>
  </target>

  <!-- Creates client binary distribution -->
  <target name="dist-client-binary"
	  depends="javadoc-api-client, jar-client, jar-tutorial,
		   project-version"
	  description="Creates client binary files for distribution">
    <delete dir="${build.dir}/sgs-client"/>
    <copy todir="${build.dir}/sgs-client/doc/sgs-client-api">
      <fileset dir="${build.dir}/javadoc/apidoc/sgs-client-apidoc/"/>
    </copy>
    <copy todir="${build.dir}/sgs-client/lib">
      <fileset file="${build.dir}/lib/sgs-client.jar"/>
      <fileset dir="lib"
	       includes="mina-core-1.1.jar,
			 slf4j-api-1.4.0.jar,
			 slf4j-jdk14-1.4.0.jar"/>
    </copy>
    <copy todir="${build.dir}/sgs-client/tutorial">
      <fileset file="${build.dir}/example/tutorial/tutorial-client.jar"/>
      <fileset file="doc/ClientTutorial.pdf"/>
    </copy>
    <copy todir="${build.dir}/sgs-client/tutorial/src">
      <fileset dir="example/tutorial/src"
	       includes="com/sun/sgs/tutorial/client/**/*.java"/>
    </copy>
    <copy file="etc/CHANGELOG-client"
	  tofile="${build.dir}/sgs-client/CHANGELOG"/>
    <copy file="etc/LICENSE-client"
	  tofile="${build.dir}/sgs-client/LICENSE"/>
    <copy file="etc/THIRDPARTYLICENSE" todir="${build.dir}/sgs-client"/>
    <copy file="etc/README-client-binary"
	  tofile="${build.dir}/sgs-client/README">
      <filterset>
	<filter token="VERSION" value="${project.version}"/>
      </filterset>
    </copy>
    <zip destfile="${build.dir}/sgs-client-${project.version}.zip">
      <zipfileset dir="${build.dir}/sgs-client"
		  prefix="sgs-client-${project.version}"/>
    </zip>
  </target>

  <!-- Creates server distribution files -->
  <target name="dist-server" depends="dist-server-source, dist-server-binary"
	  description="Creates server distribution files "/>

  <!-- Creates server source distribution -->
  <target name="dist-server-source" depends="project-version"
	  description="Creates server source distribution">
    <delete dir="${build.dir}/sgs-src"/>
    <copy todir="${build.dir}/sgs-src">
      <fileset dir="."
	       excludes="**/.svn"
	       includes="build.xml,
			 doc/ServerAppTutorial.*,
			 etc/jdk5.0_package_list/**,
			 etc/mina1.1_package_list/**,
			 etc/sgs-config.properties,
			 etc/sgs-logging.properties,
			 etc/sgs.bat,
			 etc/sgs.sh,
			 example/tutorial/*,
			 example/tutorial/src/com/sun/sgs/tutorial/server/**,
			 src/shared/**,
			 src/server/**,
			 test/shared/**,
			 test/server/**"/>
    </copy>
    <copy file="etc/CHANGELOG-server" tofile="${build.dir}/sgs-src/CHANGELOG"/>
    <copy file="etc/LICENSE-server" tofile="${build.dir}/sgs-src/LICENSE"/>
    <copy file="etc/README-server-source" tofile="${build.dir}/sgs-src/README">
      <filterset>
	<filter token="VERSION" value="${project.version}"/>
      </filterset>
    </copy>
    <mkdir dir="${build.dir}/sgs-src/lib"/>
    <zip destfile="${build.dir}/sgs-src-${project.version}.zip">
      <zipfileset dir="${build.dir}/sgs-src"
		  prefix="sgs-src-${project.version}"/>
    </zip>
  </target>

  <!-- Creates server binary distribution -->
  <target name="dist-server-binary"
	  depends="-dist-server-binary-clean, dist-server-binary-tutorial,
		   dist-server-binary-bdb, jar-server, javadoc-api-server,
		   project-version"
	  description="Creates server binary distribution">
    <copy todir="${build.dir}/sgs">
      <fileset dir="etc"
	       includes="sgs.*,
			 sgs-*.properties"/>
    </copy>
    <copy file="etc/CHANGELOG-server" tofile="${build.dir}/sgs/CHANGELOG"/>
    <copy file="etc/LICENSE-server" tofile="${build.dir}/sgs/LICENSE"/>
    <copy file="etc/THIRDPARTYLICENSE" todir="${build.dir}/sgs"/>
    <copy file="etc/README-server-binary" tofile="${build.dir}/sgs/README">
      <filterset>
	<filter token="VERSION" value="${project.version}"/>
      </filterset>
    </copy>
    <chmod file="${build.dir}/sgs/sgs.sh" perm="a+x"/>
    <copy todir="${build.dir}/sgs/lib">
      <fileset file="${build.dir}/lib/sgs.jar"/>
      <fileset dir="lib" includes="mina-*.jar, slf4j-*.jar"/>
    </copy>
    <copy todir="${build.dir}/sgs/doc/sgs-api">
      <fileset dir="${build.dir}/javadoc/apidoc/sgs-server-apidoc"/>
    </copy>
    <zip destfile="${build.dir}/sgs-${project.version}.zip">
      <zipfileset dir="${build.dir}/sgs" includes="**"
		  excludes="sgs.sh, lib/bdb/win32-x86/*"
		  prefix="sgs-${project.version}"/>
      <zipfileset dir="${build.dir}/sgs"
		  includes="sgs.sh, lib/bdb/win32-x86/*"
		  filemode="755"
		  prefix="sgs-${project.version}"/>
    </zip>
  </target>

  <!-- Cleans the server binary distribution directory -->
  <target name="-dist-server-binary-clean">
    <delete dir="${build.dir}/sgs"/>
  </target>

  <!-- Builds files for distributing Berkeley DB -->
  <target name="dist-server-binary-bdb"
	  description="Builds files for distributing Berkeley DB">
    <fail unless="bdb.builds.dir"
	  message="The bdb.builds.dir property must be set"/>
    <copy todir="${build.dir}/sgs/lib/bdb"
	  file="${bdb.builds.dir}/macosx-ppc/lib/db.jar"/>
    <copy todir="${build.dir}/sgs/lib/bdb/macosx-ppc">
      <fileset dir="${bdb.builds.dir}/macosx-ppc/lib"
	       includes="libdb-?.?.dylib,
			 libdb_java-?.?.jnilib"/>
    </copy>
    <copy todir="${build.dir}/sgs/lib/bdb/macosx-x86">
      <fileset dir="${bdb.builds.dir}/macosx-x86/lib"
	       includes="libdb-?.?.dylib,
			 libdb_java-?.?.jnilib"/>
    </copy>
    <copy todir="${build.dir}/sgs/lib/bdb/solaris-x86">
      <fileset dir="${bdb.builds.dir}/solaris-x86/lib"
	       includes="libdb-?.?.so,
			 libdb_java-?.?.so"/>
    </copy>
    <copy todir="${build.dir}/sgs/lib/bdb/solaris-sparc">
      <fileset dir="${bdb.builds.dir}/solaris-sparc/lib"
	       includes="libdb-?.?.so,
			 libdb_java-?.?.so"/>
    </copy>
    <copy todir="${build.dir}/sgs/lib/bdb/linux-x86">
      <fileset dir="${bdb.builds.dir}/linux-x86/lib"
	       includes="libdb-?.?.so,
			 libdb_java-?.?.so"/>
    </copy>
    <copy todir="${build.dir}/sgs/lib/bdb/linux-x86_64">
      <fileset dir="${bdb.builds.dir}/linux-x86_64/lib"
	       includes="libdb-?.?.so,
			 libdb_java-?.?.so"/>
    </copy>
    <copy todir="${build.dir}/sgs/lib/bdb/win32-x86/">
      <fileset dir="${bdb.builds.dir}/win32-x86/Release"
	       includes="libdb_java??.dll"/>
    </copy>
  </target>

  <!-- Builds the jar files for the project classes -->
  <target name="jar" depends="jar-client, jar-server, jar-tutorial"
	  description="Builds JAR files"/>

  <!-- Builds the client JAR file -->
  <target name="jar-client" depends="build-client"
	  description="Builds the client JAR file">
    <mkdir dir="${build.dir}/lib"/>
    <jar destfile="${build.dir}/lib/sgs-client.jar">
      <fileset dir="${build.dir}/classes/client"/>
      <fileset dir="${build.dir}/classes/shared"/>
      <manifest>
        <attribute name="Class-Path"
		   value="mina-core-1.1.jar
			  slf4j-jdk14-1.4.0.jar
			  slf4j-api-1.4.0.jar"/>
      </manifest>
    </jar>
  </target>

  <!-- Builds the server JAR file -->
  <target name="jar-server" depends="build-server, project-version"
	  description="Builds server JAR files">
    <mkdir dir="${build.dir}/lib"/>
    <echo file="${build.dir}/classes/server/com/sun/sgs/sgs.version"
	  message="${project.version}"/>
    <jar destfile="${build.dir}/lib/sgs.jar">
      <fileset dir="${build.dir}/classes/server"/>
      <fileset dir="${build.dir}/classes/shared"/>
      <manifest>
        <attribute name="Main-Class" value="com.sun.sgs.impl.kernel.Kernel"/>
        <attribute name="Class-Path"
                   value="bdb/db.jar
                          mina-core-1.1.jar
                          slf4j-jdk14-1.4.0.jar
			  slf4j-api-1.4.0.jar"/>
      </manifest>
    </jar>
  </target>

  <!-- Sets properties for the project version -->
  <target name="project-version"
	  description="Sets properties for the project version">
    <!-- Use the latest committed revision, the part after the colon -->
    <exec outputproperty="project.revision"
	  executable="svnversion"
	  logError="true">
      <arg line="-c"/>
      <redirector>
	<outputfilterchain>
	  <tokenfilter>
	    <containsregex pattern="[^:]*:?([^:]*)" replace="\1"/>
	  </tokenfilter>
	</outputfilterchain>
      </redirector>
    </exec>
    <condition property="release.suffix" value=".internal" else="">
      <isfalse value="${external.release}"/>
    </condition>
    <property name="project.version"
	      value="${project.release}${release.suffix}-r${project.revision}"/>
    <echo message="${project.version}"/>
  </target>

  <!-- Checks Java coding style -->
  <target name="checkstyle"
	  depends="checkstyle-client, checkstyle-server, checkstyle-shared"
	  description="Checks Java coding style">
  </target>

  <!-- Checks client Java coding style -->
  <target name="checkstyle-client"
	  depends="build-client,-checkstyle.init"
	  description="Checks client Java coding style">
    <checkstyle config="etc/checkstyle/darkstar_checks.xml"
	        classpathref="client.classpath">
      <fileset dir="src/client/j2se"/>
    </checkstyle>
  </target>

  <!-- Checks server Java coding style -->
  <target name="checkstyle-server"
	  depends="build-server,-checkstyle.init"
	  description="Checks server Java coding style">
    <checkstyle config="etc/checkstyle/darkstar_checks.xml"
		classpathref="server.classpath">
      <fileset dir="src/server/j2se"/>
    </checkstyle>
  </target>

  <!-- Checks shared Java coding style -->
  <target name="checkstyle-shared"
	  depends="-build-shared,-checkstyle.init"
	  description="Checks shared Java coding style">
    <checkstyle config="etc/checkstyle/darkstar_checks.xml"
		classpathref="shared.classpath">
      <fileset dir="src/shared/j2se"/>
    </checkstyle>
  </target>

  <!-- Verify checkstyle.jar is set, build local checkstyle classes,
       and define the checkstyle task. -->
  <target name="-checkstyle.init">
      <fail unless="checkstyle.jar"
	    message="The checkstyle.jar property must be set to the location of the checkstyle-all JAR file"/>
      <mkdir dir="${build.dir}/classes/checkstyle"/>
      <depend srcdir="etc/checkstyle" destdir="${build.dir}/classes/checkstyle"
	      cache="${build.dir}/depend" closure="true"/>
      <javac srcdir="etc/checkstyle" destdir="${build.dir}/classes/checkstyle"
	     classpath="${checkstyle.jar}" includeAntRuntime="no"
	     debug="${build.debug}" debuglevel="${build.debug.level}"
	     source="${javac.source}">
	<compilerarg line="${javac.compilerargs}"/>
      </javac>
      <taskdef resource="checkstyletask.properties"
	       classpath="${build.dir}/classes/checkstyle:${checkstyle.jar}"/>
  </target>

  <!-- Checks for bugs using FindBugs (http://findbugs.sourceforge.net) -->
  <target name="findbugs"
	  depends="findbugs-client, findbugs-server, findbugs-shared"
	  description="Checks for bugs using FindBugs"/>

  <!-- Checks for bugs in the client -->
  <target name="findbugs-client" depends="build-client, -findbugs.init"
	  description="Checks for bugs in the client">
    <findbugs home="${findbugs.dir}" jvmargs="-Xmx384m" effort="max"
	      reportLevel="low" output="emacs">
      <sourcePath path="src/client/j2se"/>
      <class location="${build.dir}/classes/client"/>
      <auxClasspath>
	<path refid="shared.classpath"/>
      </auxClasspath>
    </findbugs>
  </target>

  <!-- Checks for bugs in the server -->
  <target name="findbugs-server" depends="build-server, -findbugs.init"
	  description="Checks for bugs in the server">
    <findbugs home="${findbugs.dir}" jvmargs="-Xmx384m" effort="max"
	      reportLevel="low" output="emacs">
      <sourcePath path="src/server/j2se"/>
      <class location="${build.dir}/classes/server"/>
      <auxClasspath>
	<path refid="shared.classpath"/>
	<pathelement location="${bdb.lib.dir}/db.jar"/>
      </auxClasspath>
    </findbugs>
  </target>

  <!-- Checks for bugs in shared code -->
  <target name="findbugs-shared" depends="-build-shared, -findbugs.init"
	  description="Checks for bugs in shared code">
    <findbugs home="${findbugs.dir}" jvmargs="-Xmx384m" effort="max"
	      reportLevel="low" output="emacs">
      <sourcePath path="src/shared/j2se"/>
      <class location="${build.dir}/classes/shared"/>
      <auxClasspath>
	<path refid="shared.classpath"/>
      </auxClasspath>
    </findbugs>
  </target>

  <!-- Defines the findbugs task -->
  <target name="-findbugs.init">
    <fail unless="findbugs.dir"
	  message="The findbugs.dir property must be set to a directory containing the FindBugs installation"/>
    <taskdef name="findbugs"
	     classname="edu.umd.cs.findbugs.anttask.FindBugsTask"
	     classpath="${findbugs.dir}/lib/findbugs-ant.jar"/>
  </target>

  <!-- Compile and run tests -->
  <target name="test" depends="test-shared, test-server, test-client"
	  description="Compiles and runs tests"/>

  <!-- Compile and run shared tests -->
  <target name="test-shared" depends="-test-shared.classes"
	  description="Compiles and runs shared tests">
    <mkdir dir="${build.dir}/test"/>
    <delete dir="${build.dir}/test/output"/>
    <mkdir dir="${build.dir}/test/output"/>
    <!-- XXX: We'd like to use forkmode="once" here, but that doesn't
	 seem to work in Ant 1.6.1 -tjb@sun.com (01/13/2006)
      -->
    <junit fork="true"
	   printsummary="on"
	   showoutput="${test.showoutput}"
	   tempdir="${build.dir}/test/output"
	   failureproperty="tests.failed">
      <jvmarg line="${test.jvm.args}"/>
      <sysproperty key="java.library.path" file="${bdb.lib.dir}"/>
      <sysproperty key="java.io.tmpdir" file="${build.dir}/test/output"/>
      <sysproperty key="java.util.logging.config.file"
		   file="${test.logging}"/>
      <classpath>
        <pathelement location="${build.dir}/test/classes/shared"/>
        <path refid="shared.classpath"/>
      </classpath>
      <syspropertyset>
	<propertyref prefix="test."/>
	<propertyref prefix="com.sun.sgs."/>
      </syspropertyset>
      <!-- XXX: This doesn't work in Ant 1.6.1,
	   either. -tjb@sun.com (01/13/2006) -->
      <!-- <assertions>
	     <enable/>
	   </assertions> -->
      <formatter type="${test.formatter.type}"/>
      <batchtest todir="${build.dir}/test/output">
	<fileset dir="test/shared/j2se"
	  includes="${test.include}"/>
      </batchtest>
    </junit>
    <fail if="tests.failed" message="Some tests failed"/>
  </target>

  <!-- Compile and run server tests -->
  <target name="test-server" depends="-test-server.classes"
	  description="Compiles and runs server tests">
    <mkdir dir="${build.dir}/test"/>
    <delete dir="${build.dir}/test/output"/>
    <mkdir dir="${build.dir}/test/output"/>
    <!-- XXX: We'd like to use forkmode="once" here, but that doesn't
	 seem to work in Ant 1.6.1 -tjb@sun.com (01/13/2006)
      -->
    <junit fork="true"
	   printsummary="on"
	   showoutput="${test.showoutput}"
	   tempdir="${build.dir}/test/output"
	   failureproperty="tests.failed">
      <jvmarg line="${test.jvm.args}"/>
      <sysproperty key="java.library.path" file="${bdb.lib.dir}"/>
      <sysproperty key="java.io.tmpdir" file="${build.dir}/test/output"/>
      <sysproperty key="java.util.logging.config.file"
		   file="${test.logging}"/>
      <classpath>
        <pathelement location="${build.dir}/test/classes/server"/>
        <path refid="server.classpath"/>
      </classpath>
      <syspropertyset>
	<propertyref prefix="test."/>
	<propertyref prefix="com.sun.sgs."/>
	<propertyref prefix="je."/>
      </syspropertyset>
      <!-- XXX: This doesn't work in Ant 1.6.1,
	   either. -tjb@sun.com (01/13/2006) -->
      <!-- <assertions>
	     <enable/>
	   </assertions> -->
      <formatter type="${test.formatter.type}"/>
      <batchtest todir="${build.dir}/test/output">
	<fileset dir="test/server/j2se"
	  includes="${test.include}"/>
      </batchtest>
    </junit>
    <fail if="tests.failed" message="Some tests failed"/>
  </target>

  <!-- Compile and run shared tests -->
  <target name="test-client" depends="-test-client.classes"
	  description="Compiles and runs client tests">
    <mkdir dir="${build.dir}/test"/>
    <delete dir="${build.dir}/test/output"/>
    <mkdir dir="${build.dir}/test/output"/>
    <!-- XXX: We'd like to use forkmode="once" here, but that doesn't
	 seem to work in Ant 1.6.1 -tjb@sun.com (01/13/2006)
      -->
    <junit fork="true"
	   printsummary="on"
	   showoutput="${test.showoutput}"
	   tempdir="${build.dir}/test/output"
	   failureproperty="tests.failed">
      <jvmarg line="${test.jvm.args}"/>
      <sysproperty key="java.library.path" file="${bdb.lib.dir}"/>
      <sysproperty key="java.io.tmpdir" file="${build.dir}/test/output"/>
      <sysproperty key="java.util.logging.config.file"
		   file="${test.logging}"/>
      <classpath>
        <pathelement location="${build.dir}/test/classes/client"/>
        <path refid="client.classpath"/>
      </classpath>
      <syspropertyset>
	<propertyref prefix="test."/>
	<propertyref prefix="com.sun.sgs."/>
      </syspropertyset>
      <!-- XXX: This doesn't work in Ant 1.6.1,
	   either. -tjb@sun.com (01/13/2006) -->
      <!-- <assertions>
	     <enable/>
	   </assertions> -->
      <formatter type="${test.formatter.type}"/>
      <batchtest todir="${build.dir}/test/output">
	<fileset dir="test/client/j2se"
	  includes="${test.include}"/>
      </batchtest>
    </junit>
    <fail if="tests.failed" message="Some tests failed"/>
  </target>

  <!-- Compiles tests -->
  <target name="-test-shared.classes" depends="-build-shared">
    <mkdir dir="${build.dir}/test/classes/shared"/>
    <depend srcdir="test/shared/j2se"
	    destdir="${build.dir}/test/classes/shared"
	    cache="${build.dir}/test/depend"
	    closure="true"/>
    <javac srcdir="test/shared/j2se"
	   destdir="${build.dir}/test/classes/shared"
	   includeAntRuntime="yes"
	   debug="on"
	   source="${javac.source}"
	   classpathref="shared.classpath"
	   includes="**/*.java">
      <compilerarg value="${javac.compilerargs}"/>
    </javac>
  </target>

  <target name="-test-server.classes" depends="build-server">
    <mkdir dir="${build.dir}/test/classes/server"/>
    <depend srcdir="test/server/j2se"
	    destdir="${build.dir}/test/classes/server"
	    cache="${build.dir}/test/depend"
	    closure="true"/>
    <javac srcdir="test/server/j2se"
	   destdir="${build.dir}/test/classes/server"
	   includeAntRuntime="yes"
	   debug="on"
	   source="${javac.source}"
	   classpathref="server.classpath"
	   includes="**/*.java">
      <compilerarg value="${javac.compilerargs}"/>
    </javac>
  </target>

  <target name="-test-client.classes" depends="build-client">
    <mkdir dir="${build.dir}/test/classes/client"/>
    <depend srcdir="test/client/j2se"
	    destdir="${build.dir}/test/classes/client"
	    cache="${build.dir}/test/depend"
	    closure="true"/>
    <javac srcdir="test/client/j2se"
	   destdir="${build.dir}/test/classes/client"
	   includeAntRuntime="yes"
	   debug="on"
	   source="${javac.source}"
	   classpathref="client.classpath"
	   includes="**/*.java">
      <compilerarg value="${javac.compilerargs}"/>
    </javac>
  </target>

  <!-- Run IO test server -->
  <target name="io-test-server" depends="-test-shared.classes"
          description="Runs the IO test server">
    <java classname="com.sun.sgs.test.impl.io.ServerTest"
          fork="true">
      <jvmarg line="${test.jvm.args}"/>
      <sysproperty key="java.library.path" file="${bdb.lib.dir}"/>
      <sysproperty key="java.util.logging.config.file"
		   file="${test.logging}"/>
      <classpath>
        <pathelement location="${build.dir}/test/classes/shared"/>
        <path refid="shared.classpath"/>
      </classpath>
    </java>
  </target>

  <!-- Run IO test client -->
  <target name="io-test-client" depends="-test-shared.classes"
          description="Runs the IO test client">
    <java classname="com.sun.sgs.test.impl.io.ClientTest"
          fork="true">
      <jvmarg line="${test.jvm.args}"/>
      <sysproperty key="java.library.path" file="${bdb.lib.dir}"/>
      <sysproperty key="java.util.logging.config.file"
		   file="${test.logging}"/>
      <classpath>
        <pathelement location="${build.dir}/test/classes/shared"/>
        <path refid="shared.classpath"/>
      </classpath>
    </java>
  </target>

  <!-- Run Client API test server -->
  <target name="clientapi-test-server" depends="-test-client.classes"
          description="Runs the Client API test server">
    <java classname="com.sun.sgs.test.client.simple.SimpleServer"
          fork="true">
      <jvmarg line="${test.jvm.args}"/>
      <sysproperty key="java.library.path" file="${bdb.lib.dir}"/>
      <sysproperty key="java.util.logging.config.file"
		   file="${test.logging}"/>
      <classpath>
        <pathelement location="${build.dir}/test/classes/client"/>
        <path refid="client.classpath"/>
      </classpath>
    </java>
  </target>

  <!-- Run Client API test client -->
  <target name="clientapi-test-client" depends="-test-client.classes"
          description="Runs the Client API test client">
    <java classname="com.sun.sgs.test.client.simple.ClientTest"
          fork="true">
      <jvmarg line="${test.jvm.args}"/>
      <sysproperty key="java.library.path" file="${bdb.lib.dir}"/>
      <sysproperty key="java.util.logging.config.file"
		   file="${test.logging}"/>
      <classpath>
        <pathelement location="${build.dir}/test/classes/client"/>
        <path refid="client.classpath"/>
      </classpath>
    </java>
  </target>
  
  <!-- Run Client API test client GUI -->
  <target name="clientapi-test-client-gui" depends="-test-client.classes"
          description="Runs the Client API test client GUI">
    <java classname="com.sun.sgs.test.client.simple.SimpleClientTestUI"
          fork="true">
      <jvmarg line="${test.jvm.args}"/>
      <sysproperty key="java.library.path" file="${bdb.lib.dir}"/>
      <sysproperty key="java.util.logging.config.file"
		   file="${test.logging}"/>
      <classpath>
        <pathelement location="${build.dir}/test/classes/client"/>
        <path refid="client.classpath"/>
      </classpath>
    </java>
  </target>

  <!-- Builds the example code -->
  <target name="example-classes" depends="build"
          description="Builds the example code">
    <mkdir dir="${build.dir}/example/classes"/>
    <depend srcdir="example"
            destdir="${build.dir}/example/classes"
	    cache="${build.dir}/example/depend"
	    closure="true"/>
    <javac destdir="${build.dir}/example/classes"
	   debug="on"
	   source="${javac.source}">
      <src>
        <dirset dir="example" includes="*/src"/>
      </src>
      <classpath>
        <pathelement location="${build.dir}/classes/server"/>
        <pathelement location="${build.dir}/classes/client"/>
        <pathelement location="${build.dir}/classes/shared"/>
      </classpath>
      <compilerarg value="${javac.compilerargs}"/>
    </javac>
  </target>

  <!-- Runs the example ChatApp (server) -->
  <target name="example-chat-app" depends="example-classes"
          description="Runs the example ChatApp (server)">
    <mkdir dir="/tmp/ChatApp/dsdb"/>
    <java classname="com.sun.sgs.impl.kernel.Kernel"
          fork="true">
      <jvmarg line="${test.jvm.args}"/>
      <sysproperty key="java.library.path" file="${bdb.lib.dir}"/>
      <sysproperty key="java.util.logging.config.file"
		   file="${test.logging}"/>
      <classpath>
        <pathelement location="${build.dir}/example/classes"/>
        <path refid="server.classpath"/>
      </classpath>
      <arg value="example/chat/ChatApp.properties"/>
    </java>
  </target>

  <!-- Runs the example ChatClient -->
  <target name="example-chat-client" depends="example-classes"
          description="Runs the example ChatClient">
    <java classname="com.sun.sgs.example.chat.client.ChatClient"
          fork="true">
      <jvmarg line="${test.jvm.args}"/>
      <sysproperty key="java.util.logging.config.file"
		   file="${test.logging}"/>
      <classpath>
        <pathelement location="${build.dir}/example/classes"/>
        <path refid="client.classpath"/>
      </classpath>
    </java>
  </target>

  <!-- Runs the example HackApp (server) -->
  <target name="example-hack-app" depends="example-classes"
          description="Runs the example HackApp (server)">
    <mkdir dir="/tmp/HackApp/dsdb"/>
    <copy todir="/tmp/HackApp/gameData">
      <fileset dir="example/hack/gameData"/>
    </copy>
    <java classname="com.sun.sgs.impl.kernel.Kernel"
          fork="true">
      <jvmarg line="${test.jvm.args}"/>
      <jvmarg line="-server"/>
      <!--<sysproperty key="com.sun.management.jmxremote" value=""/>-->
      <sysproperty key="com.sun.sgs.config.file"
           file="example/hack/System.properties"/>
      <sysproperty key="java.library.path" file="${bdb.lib.dir}"/>
      <sysproperty key="java.util.logging.config.file"
		   file="${test.logging}"/>
      <classpath>
        <pathelement location="${build.dir}/example/classes"/>
        <path refid="server.classpath"/>
      </classpath>
      <arg value="example/hack/HackApp.properties"/>
    </java>
  </target>

  <!-- Runs the example HackClient (GUI client) -->
  <target name="example-hack-client" depends="example-classes"
          description="Runs the example HackClient">
    <java classname="com.sun.sgs.example.hack.client.Client"
          fork="true">
      <jvmarg line="${test.jvm.args}"/>
      <sysproperty key="host" value="localhost"/>
      <sysproperty key="port" value="4458"/>
      <sysproperty key="java.util.logging.config.file"
		   file="${test.logging}"/>
      <classpath>
        <pathelement location="${build.dir}/example/classes"/>
        <path refid="client.classpath"/>
      </classpath>
    </java>
  </target>

  <!-- Builds tutorial jar files -->
  <target name="jar-tutorial" depends="example-classes"
          description="Builds tutorial jar file">
    <mkdir dir="${build.dir}/example/tutorial"/>
    <jar destfile="${build.dir}/example/tutorial/tutorial.jar">
      <fileset dir="${build.dir}/example/classes"
               includes="com/sun/sgs/tutorial/server/**"/>
    </jar>
    <jar destfile="${build.dir}/example/tutorial/tutorial-client.jar">
      <fileset dir="${build.dir}/example/classes"
               includes="com/sun/sgs/tutorial/client/**"/>
    </jar>
  </target>

  <!-- Builds tutorial files for the binary server distribution -->
  <target name="dist-server-binary-tutorial" depends="jar-tutorial"
          description=
	    "Builds tutorial files for the binary server distribution">
    <copy todir="${build.dir}/sgs/tutorial">
      <fileset dir="example/tutorial" includes="*.properties"/>
      <fileset file="${build.dir}/example/tutorial/tutorial.jar"/>
      <fileset file="doc/ServerAppTutorial.pdf"/>
    </copy>
    <copy todir="${build.dir}/sgs/tutorial/src">
      <fileset dir="example/tutorial/src"
	       includes="com/sun/sgs/tutorial/server/**/*.java"/>
    </copy>
    <mkdir dir="${build.dir}/sgs/tutorial/data/HelloChannels/dsdb"/>
    <mkdir dir="${build.dir}/sgs/tutorial/data/HelloEcho/dsdb"/>
    <mkdir dir="${build.dir}/sgs/tutorial/data/HelloLogger/dsdb"/>
    <mkdir dir="${build.dir}/sgs/tutorial/data/HelloPersistence/dsdb"/>
    <mkdir dir="${build.dir}/sgs/tutorial/data/HelloPersistence2/dsdb"/>
    <mkdir dir="${build.dir}/sgs/tutorial/data/HelloPersistence3/dsdb"/>
    <mkdir dir="${build.dir}/sgs/tutorial/data/HelloTimer/dsdb"/>
    <mkdir dir="${build.dir}/sgs/tutorial/data/HelloUser/dsdb"/>
    <mkdir dir="${build.dir}/sgs/tutorial/data/HelloUser2/dsdb"/>
    <mkdir dir="${build.dir}/sgs/tutorial/data/HelloWorld/dsdb"/>
    <mkdir dir="${build.dir}/sgs/tutorial/data/SwordWorld/dsdb"/>
    <!-- TODO: generate and package javadoc -->
  </target>

  <!-- Runs the data store network server -->
  <target name="test-data-store-network-server" depends="build"
	  description="Runs the data store network server">
    <property name="test.server.host" value="localhost"/>
    <delete dir="${build.dir}/test/data-store-network-server"/>
    <mkdir dir="${build.dir}/test/data-store-network-server"/>
    <java
       classname="com.sun.sgs.impl.service.data.store.net.DataStoreServerImpl"
       classpathref="server.classpath"
       fork="true">
      <jvmarg line="${test.jvm.args}"/>
      <sysproperty key="java.library.path" file="${bdb.lib.dir}"/>
      <sysproperty key="java.util.logging.config.file" file="${test.logging}"/>
      <sysproperty
	 key="com.sun.sgs.impl.service.data.store.DataStoreImpl.directory"
	 file="${build.dir}/test/data-store-network-server"/>
      <sysproperty key="java.rmi.server.hostname" value="${test.server.host}"/>
      <syspropertyset>
	<propertyref prefix="test."/>
	<propertyref prefix="com.sun.sgs."/>
      </syspropertyset>
    </java>
  </target>

</project><|MERGE_RESOLUTION|>--- conflicted
+++ resolved
@@ -63,14 +63,9 @@
        containing the full set of JAR and native library files for
        Berkeley DB for the current platform if building the server -->
   <!-- The caller should set the bdb.builds.dir property to a directory
-<<<<<<< HEAD
-       containing builds of Berkeley DB for all of the platforms if
-       calling the dist-server task. -->
-  <property name="bdb.je.jar" location="lib/je-3.2.23.jar"/>
-=======
        containing builds of Berkeley DB for all platforms if building
        the server binary distribution -->
->>>>>>> 83732f51
+  <property name="bdb.je.jar" location="lib/je-3.2.23.jar"/>
 
   <!-- Shared code class path -->
   <path id="shared.classpath">
