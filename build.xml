<?xml version="1.0" encoding="UTF-8"?>

<project name="sgs" default="build" basedir=".">

  <description>
    Builds Project Darkstar
  </description>

  <!-- First load the user's properties -->
  <property name="user.properties.file"
	    location="${user.home}/.build.properties"/>
  <property file="${user.properties.file}"/>

  <!-- VARIABLE DEFINITIONS -->

  <!-- Build location -->
  <property name="build.dir" location="build"/>
  <property name="lib.dir" location="lib"/>

  <!-- Values for controlling compilation -->
  <property name="javac.source" value="1.5"/>
  <property name="javac.compilerargs"
	    value="-Xlint"/>

  <!-- Where to find Ruby on the current platform -->
  <property name="ruby" location="/usr/bin/ruby"/>

  <!-- Version information -->
  <property name="project.release" value="0.9.4"/>
  <!-- Set to true when building an external release -->
  <property name="external.release" value="false"/>

  <!-- Values for the JavaDocs -->
  <property name="project.name" value="Project Darkstar"/>
  <tstamp>
    <format property="project.build" pattern="MMMM-d-yyyy" locale="en"/>
  </tstamp>

  <property name="javadoc.excludepackages" value="com.sun.sgs.example.hack.*"/>

  <property name="jdk.doc.api.url"
	    value="http://java.sun.com/j2se/1.5/docs/api"/>
  <property name="jdk.package.list" value="etc/jdk5.0_package_list"/>
  <property name="mina.doc.api.url"
            value="http://mina.apache.org/report/1.1/apidocs"/>
  <property name="mina.package.list" value="etc/mina1.1_package_list"/>

  <property name="apidoc.server.zip"
            location="${build.dir}/sgs-server-apidoc.zip"/>
  <property name="apidoc.client.zip"
            location="${build.dir}/sgs-client-apidoc.zip"/>

  <!-- Versions of referenced software, for creating subdirectories in
       the server binary distribution -->
  <property name="bdb.version" value="4.5.20"/>
  <property name="bdb.je.version" value="3.2.44"/>
  <property name="mina.version" value="1.1"/>
  <property name="slf4j.version" value="1.4.0"/>

  <!-- Values for testing -->
  <property name="test.logging" location="test/test.logging"/>
  <property name="test.assertions" value="-ea:com.sun.sgs..."/>
  <property name="test.jvm.args" value="${test.assertions}"/>
  <property name="test.formatter.type" value="plain"/>
  <property name="test.showoutput" value="false"/>
  <property name="test.include" value="**/Test*.java"/>
  <property name="test.use.je" value="true"/>
  <condition property="test.use.je.if.set">
    <istrue value="${test.use.je}"/>
  </condition>
  <condition
     property="test.bdb.env"
     value="com.sun.sgs.impl.service.data.store.db.je.JeEnvironment"
     else="com.sun.sgs.impl.service.data.store.db.bdb.BdbEnvironment">
    <istrue value="${test.use.je}"/>
  </condition>

<<<<<<< HEAD
  <!-- Properties for Berkeley DB -->
  <!-- The directory containing the full set of JAR and native library
       files for Berkeley DB, standard edition, for the current
       platform, or an empty value if not being used. -->
  <property name="bdb.lib.dir" value=""/>
  <!-- Whether a non-empty value was supplied for bdb.lib.dir -->
  <condition property="bdb.lib.dir.supplied">
    <length string="${bdb.lib.dir}" length="0" when="greater"/>
  </condition>
  <!-- JAR file for Berkeley DB, Java edition. -->
  <property name="bdb.je.jar.name" value="je-${bdb.je.version}.jar"/>
  <property name="bdb.je.jar" location="lib/${bdb.je.jar.name}"/>
  <!-- Files in the database layer for Berkeley DB, standard edition -->
  <property name="bdb.db.files"
	    value="com/sun/sgs/impl/service/data/store/db/bdb/*.java"/>
=======
  <!-- Values for analysis -->
  <property name="analysis.jvm.args"
	    value="-server
		   -XX:+UseParallelGC
		   -XX:+UseFastAccessorMethods
		   -XX:+AggressiveOpts
		   -XX:+MaxFDLimit
		   -XX:NewSize=512m
		   -Xms700m
		   -Xmx2g"/>
  <!-- Set analysis.use.data.store.server to perform analysis using the
       networked data store -->
  <condition
     property="analysis.data.store.class"
     value="com.sun.sgs.impl.service.data.store.net.DataStoreClient"
     else="com.sun.sgs.impl.service.data.store.DataStoreImpl">
    <istrue value="${analysis.use.data.store.server}"/>
  </condition>
  <property name="analysis.data.store.server.run" value="true"/>
  <property name="analysis.data.store.server.host" value="localhost"/>
  <property name="analysis.data.store.server.port" value="44530"/>

  <!-- Properties for Berkeley DB libraries -->
  <!-- The caller should set the bdb.lib.dir property to a directory
       containing the full set of JAR and native library files for
       Berkeley DB for the current platform if building the server -->
  <!-- The caller should set the bdb.builds.dir property to a directory
       containing builds of Berkeley DB for all platforms if building
       the server binary distribution -->
  <property name="bdb.je.jar" location="lib/je-${bdb.je.version}.jar"/>
>>>>>>> 22d58588

  <!-- Shared code class path -->
  <path id="shared.classpath">
    <pathelement location="${build.dir}/classes/shared"/>
    <pathelement location="${lib.dir}/mina-core-1.1.jar"/>
    <pathelement location="${lib.dir}/slf4j-jdk14-1.4.0.jar"/>
    <pathelement location="${lib.dir}/slf4j-api-1.4.0.jar"/>
  </path>

  <!-- Class path entry for Berkeley DB, standard edition -->
  <condition property="bdb.path.entry"
	     value="${bdb.lib.dir}/db.jar"
	     else="">
    <isset property="bdb.lib.dir.supplied"/>
  </condition>

  <!-- Class path for Berkeley DB -->
  <path id="bdb.classpath">
    <pathelement location="${bdb.je.jar}"/>
    <pathelement path="${bdb.path.entry}"/>
  </path>

  <!-- Server class path -->
  <path id="server.classpath">
    <pathelement location="${build.dir}/classes/server"/>
    <path refid="bdb.classpath"/>
    <path refid="shared.classpath"/>
  </path>

  <!-- Client class path -->
  <path id="client.classpath">
    <pathelement location="${build.dir}/classes/client"/>
    <path refid="shared.classpath"/>
  </path>

  <!-- TARGET DEFINITIONS -->

  <!-- Builds everything -->
  <target name="all" depends="build, jar, javadoc, dist, checkstyle, test"
	  description="Builds everything"/>

  <!-- Builds a debug version of the complete project -->
  <target name="build" depends="build-server,build-client"
	  description="Builds code"/>

  <!-- Builds the shared code -->
  <target name="-build-shared">
    <mkdir dir="${build.dir}/classes/shared"/>
    <depend srcdir="j2se"
	    destdir="${build.dir}/classes/shared"
	    cache="${build.dir}/depend"
	    closure="true"/>
    <javac includeAntRuntime="no" debug="on" deprecation="on"
           srcdir="src/shared/j2se" destdir="${build.dir}/classes/shared"
           classpathref="shared.classpath" source="${javac.source}">
      <compilerarg value="${javac.compilerargs}"/>
    </javac>
  </target>

  <!-- Builds the server -->
  <target name="build-server" depends="-build-shared"
      description="Builds server code">
    <mkdir dir="${build.dir}/classes/server"/>
    <depend srcdir="j2se"
	    destdir="${build.dir}/classes/server"
	    cache="${build.dir}/depend"
	    closure="true">
      <exclude name="${bdb.db.files}"/>
    </depend>
    <javac includeAntRuntime="no" debug="on" deprecation="on"
           srcdir="src/server/j2se" destdir="${build.dir}/classes/server"
           classpathref="server.classpath" source="${javac.source}"
	   excludes="${bdb.db.files}">
      <compilerarg value="${javac.compilerargs}"/>
    </javac>
  </target>

  <!-- Builds database layer for Berkeley DB, standard edition -->
  <target
     name="build-bdb-db" depends="build-server"
     description="Builds database layer for Berkeley DB, standard edition">
    <fail unless="bdb.lib.dir.supplied"
	  message="Need to supply a value for bdb.lib.dir property"/>
    <depend srcdir="j2se"
	    destdir="${build.dir}/classes/server"
	    cache="${build.dir}/depend"
	    closure="true"/>
    <javac includeAntRuntime="no" debug="on" deprecation="on"
           srcdir="src/server/j2se" destdir="${build.dir}/classes/server"
           classpathref="server.classpath" source="${javac.source}"
	   includes="${bdb.db.files}">
      <compilerarg value="${javac.compilerargs}"/>
    </javac>
  </target>

  <!-- Builds the client -->
  <target name="build-client" depends="-build-shared"
	  description="Builds client code">
    <mkdir dir="${build.dir}/classes/client"/>
    <depend srcdir="j2se"
	    destdir="${build.dir}/classes/client"
	    cache="${build.dir}/depend"
	    closure="true"/>
    <javac includeAntRuntime="no" debug="on" deprecation="on"
           srcdir="src/client/j2se" destdir="${build.dir}/classes/client"
           classpathref="client.classpath" source="${javac.source}">
      <compilerarg value="${javac.compilerargs}"/>
    </javac>
  </target>

  <!-- Removes all built files and all ~ files -->
  <target name="clean" description="Removes all built files and all ~ files">
    <delete dir="${build.dir}"/>
    <delete>
      <fileset dir="." defaultexcludes="no" includes="**/*~"/>
    </delete>
  </target>

  <!-- Builds the documentation -->
  <target name="doc" depends="javadoc" description="Builds documentation"/>

  <!-- Build the JavaDoc from the source -->
  <target name="javadoc" depends="javadoc-api,javadoc-internal"
	  description="Builds javadoc"/>

  <target name="javadoc-api" depends="javadoc-api-server,javadoc-api-client"
	  description="Builds public API javadoc"/>

  <!-- Build the internal JavaDoc -->
  <target name="javadoc-internal" depends="build, project-version"
          description="Builds internal (full) javadoc">
    <javadoc destdir="${build.dir}/javadoc/internal"
             packagenames="com.sun.*"
             excludepackagenames="${javadoc.excludepackages}"
             overview="src/server/j2se/overview.html"
             windowtitle="${project.name}" doctitle="${project.name}"
	     author="no" access="package">
      <classpath>
        <pathelement location="${build.dir}/test/classes/server"/>
        <pathelement location="${build.dir}/test/classes/client"/>
        <pathelement location="${build.dir}/test/classes/shared"/>
        <pathelement location="${build.dir}/example/classes"/>
        <path refid="server.classpath"/>
        <path refid="client.classpath"/>
        <pathelement location="lib/junit-4.1.jar"/>
      </classpath>
      <sourcepath>
        <dirset dir="src" includes="*/j2se"/>
        <dirset dir="test" includes="*/j2se"/>
        <dirset dir="example" includes="*/src"/>
      </sourcepath>
      <link href="${jdk.doc.api.url}"
	    offline="true"
	    packagelistLoc="${jdk.package.list}"/>
      <link href="${mina.doc.api.url}"
            offline="true"
            packagelistLoc="${mina.package.list}"/>
      <footer>
        <![CDATA[<font size="-1">Project Darkstar, Version
        ${project.version}<br>${project.build}</font>]]>
      </footer>
      <bottom>
        <![CDATA[<font size="-1">Copyright &copy; 2007 Sun Microsystems,
        Inc. All rights reserved</font>]]>
      </bottom>
    </javadoc>
  </target>

  <!-- Build the public Application API JavaDoc -->
  <target name="javadoc-api-server" depends="build-server, project-version"
	  description="Builds public server application API javadoc">
    <javadoc sourcepath="src/server/j2se:src/shared/j2se"
             destdir="${build.dir}/javadoc/apidoc/sgs-server-apidoc"
             classpathref="server.classpath"
             packagenames="com.sun.sgs.app.*, com.sun.sgs.protocol.simple"
             overview="src/server/j2se/overview.html"
             windowtitle="${project.name} Server API"
             doctitle="${project.name} Server API"
             public="true" author="no">
      <link href="${jdk.doc.api.url}"
	    offline="true"
	    packagelistLoc="${jdk.package.list}"/>
      <link href="${mina.doc.api.url}"
            offline="true"
            packagelistLoc="${mina.package.list}"/>
      <footer>
        <![CDATA[<font size="-1">Project Darkstar, Version
        ${project.version}<br>${project.build}</font>]]>
      </footer>
      <bottom>
        <![CDATA[<font size="-1">Copyright &copy; 2007 Sun Microsystems,
        Inc. All rights reserved</font>]]>
      </bottom>
    </javadoc>
  </target>

  <!-- Build the public Client API JavaDoc -->
  <target name="javadoc-api-client" depends="build-client, project-version"
	  description="Builds public client API javadoc">
    <javadoc destdir="${build.dir}/javadoc/apidoc/sgs-client-apidoc"
             classpathref="client.classpath"
             packagenames="com.sun.sgs.client,com.sun.sgs.client.simple,com.sun.sgs.protocol.simple"
             overview="src/client/j2se/overview.html"
             windowtitle="${project.name} Client API"
             doctitle="${project.name} Client API"
             public="true" author="no">
      <sourcepath>
        <dirset dir="src/client/j2se"/>
        <dirset dir="src/shared/j2se"/>
      </sourcepath>
      <link href="${jdk.doc.api.url}"
	    offline="true"
	    packagelistLoc="${jdk.package.list}"/>
      <link href="${mina.doc.api.url}"
            offline="true"
            packagelistLoc="${mina.package.list}"/>
      <footer>
        <![CDATA[<font size="-1">Project Darkstar, Version
        ${project.version}<br>${project.build}</font>]]>
      </footer>
      <bottom>
        <![CDATA[<font size="-1">Copyright &copy; 2007 Sun Microsystems,
        Inc. All rights reserved</font>]]>
      </bottom>
    </javadoc>
  </target>

  <!-- Builds the API javadoc zip files -->
  <target name="apidoc" depends="zip-apidoc-server,zip-apidoc-client"
	  description="Builds API javadoc zip files"/>

  <!-- Builds the app API javadoc zip file -->
  <target name="zip-apidoc-server" depends="javadoc-api-server"
	  description="Builds app API javadoc zip file">
    <zip destfile="${apidoc.server.zip}"
          basedir="${build.dir}/javadoc/apidoc"
          includes="sgs-server-apidoc/**"/>
  </target>

  <!-- Builds the client API javadoc zip file -->
  <target name="zip-apidoc-client" depends="javadoc-api-client"
	  description="Builds client API javadoc zip file">
    <zip destfile="${apidoc.client.zip}"
          basedir="${build.dir}/javadoc/apidoc"
          includes="sgs-client-apidoc/**"/>
  </target>

  <!-- Creates distribution files -->
  <target name="dist" depends="dist-client, dist-server"
	  description="Creates distribution files"/>

  <!-- Creates client distribution files -->
  <target name="dist-client" depends="dist-client-source, dist-client-binary"
	  description="Creates client distribution files"/>

  <!-- Creates client source distribution -->
  <target name="dist-client-source" depends="project-version"
	  description="Creates client source distribution">
    <delete dir="${build.dir}/sgs-client-src"/>
    <copy todir="${build.dir}/sgs-client-src">
      <fileset dir="."
	       excludes="**/.svn"
	       includes="doc/ClientTutorial.*,
			 example/c-client/**,
			 example/tutorial/src/com/sun/sgs/tutorial/client/**,
			 src/client/**,
			 src/shared/**,
			 test/client/**"/>
    </copy>
    <copy file="etc/CHANGELOG-client"
	  tofile="${build.dir}/sgs-client-src/CHANGELOG"/>
    <copy file="etc/LICENSE-client"
	  tofile="${build.dir}/sgs-client-src/LICENSE"/>
    <copy file="etc/NOTICE.txt" todir="${build.dir}/sgs-client-src"/>
    <copy file="etc/THIRDPARTYLICENSE-non-gpl.txt"
	  tofile="${build.dir}/sgs-client-src/THIRDPARTYLICENSE.txt"/>
    <copy file="etc/README-client-source"
	  tofile="${build.dir}/sgs-client-src/README">
      <filterset refid="versions"/>
    </copy>
    <apply executable="${ruby}" logError="true">
      <arg file="etc/update_copyrights"/>
      <arg file="etc/COPYRIGHT-client"/>
      <fileset dir="${build.dir}/sgs-client-src" includes="**/*.java"/>
    </apply>
    <delete>
      <fileset dir="${build.dir}/sgs-client-src"
	       defaultexcludes="no"
	       includes="**/*~"/>
    </delete>
    <zip destfile="${build.dir}/sgs-client-src-${project.version}.zip">
      <zipfileset dir="${build.dir}/sgs-client-src"
		  prefix="sgs-client-src-${project.version}"/>
    </zip>
  </target>

  <!-- Creates client binary distribution -->
  <target name="dist-client-binary"
	  depends="javadoc-api-client, jar-client, jar-tutorial,
		   project-version"
	  description="Creates client binary files for distribution">
    <delete dir="${build.dir}/sgs-client"/>
    <copy todir="${build.dir}/sgs-client/doc/sgs-client-api">
      <fileset dir="${build.dir}/javadoc/apidoc/sgs-client-apidoc/"/>
    </copy>
    <copy todir="${build.dir}/sgs-client/lib">
      <fileset file="${build.dir}/lib/sgs-client.jar"/>
      <fileset dir="lib"
	       includes="mina-core-1.1.jar,
			 slf4j-api-1.4.0.jar,
			 slf4j-jdk14-1.4.0.jar"/>
    </copy>
    <copy todir="${build.dir}/sgs-client/tutorial">
      <fileset file="${build.dir}/example/tutorial/tutorial-client.jar"/>
      <fileset file="doc/ClientTutorial.pdf"/>
    </copy>
    <copy todir="${build.dir}/sgs-client/tutorial/src">
      <fileset dir="example/tutorial/src"
	       includes="com/sun/sgs/tutorial/client/**/*.java"/>
    </copy>
    <copy file="etc/CHANGELOG-client"
	  tofile="${build.dir}/sgs-client/CHANGELOG"/>
    <copy file="etc/LICENSE-client"
	  tofile="${build.dir}/sgs-client/LICENSE"/>
    <copy file="etc/NOTICE.txt" todir="${build.dir}/sgs-client"/>
    <copy file="etc/THIRDPARTYLICENSE-non-gpl.txt"
	  tofile="${build.dir}/sgs-client/THIRDPARTYLICENSE.txt"/>
    <copy file="etc/README-client-binary"
	  tofile="${build.dir}/sgs-client/README">
      <filterset refid="versions"/>
    </copy>
    <zip destfile="${build.dir}/sgs-client-${project.version}.zip">
      <zipfileset dir="${build.dir}/sgs-client"
		  prefix="sgs-client-${project.version}"/>
    </zip>
  </target>

  <!-- Creates server distribution files -->
  <target name="dist-server" depends="dist-server-source, dist-server-binary"
	  description="Creates server distribution files "/>

  <!-- Creates server source distribution -->
  <target name="dist-server-source" depends="project-version"
	  description="Creates server source distribution">
    <delete dir="${build.dir}/sgs-src"/>
    <copy todir="${build.dir}/sgs-src">
      <fileset dir="."
	       excludes="**/.svn"
	       includes="build.xml,
			 doc/ServerAppTutorial.*,
			 etc/jdk5.0_package_list/**,
			 etc/mina1.1_package_list/**,
			 etc/sgs-config.properties,
			 etc/sgs-logging.properties,
			 etc/sgs.bat,
			 etc/sgs.sh,
			 example/tutorial/*,
			 example/tutorial/src/com/sun/sgs/tutorial/server/**,
			 src/shared/**,
			 src/server/**,
			 test/shared/**,
			 test/server/**"/>
    </copy>
    <copy file="etc/CHANGELOG-server" tofile="${build.dir}/sgs-src/CHANGELOG"/>
    <copy file="etc/LICENSE-server" tofile="${build.dir}/sgs-src/LICENSE"/>
    <copy file="etc/NOTICE.txt" todir="${build.dir}/sgs-src"/>
    <copy file="etc/NOTICE-server-gpl"
	  tofile="${build.dir}/sgs-src/NOTICE-gpl"/>
    <copy file="etc/THIRDPARTYLICENSE-non-gpl.txt"
	  tofile="${build.dir}/sgs-src/THIRDPARTYLICENSE.txt"/>
    <copy file="etc/README-server-source" tofile="${build.dir}/sgs-src/README">
      <filterset refid="versions"/>
    </copy>
    <mkdir dir="${build.dir}/sgs-src/lib"/>
    <zip destfile="${build.dir}/sgs-src-${project.version}.zip">
      <zipfileset dir="${build.dir}/sgs-src"
		  prefix="sgs-src-${project.version}"/>
    </zip>
  </target>

  <!-- Creates server binary distribution -->
  <target name="dist-server-binary"
	  depends="-dist-server-binary-clean, dist-server-binary-tutorial,
		   jar-server, javadoc-api-server, project-version"
	  description="Creates server binary distribution">
    <copy todir="${build.dir}/sgs">
      <fileset dir="etc"
	       includes="sgs.*,
			 sgs-*.properties"/>
    </copy>
    <copy file="etc/CHANGELOG-server" tofile="${build.dir}/sgs/CHANGELOG"/>
    <copy file="etc/LICENSE-server" tofile="${build.dir}/sgs/LICENSE"/>
    <copy file="etc/NOTICE.txt" todir="${build.dir}/sgs"/>
    <copy file="etc/NOTICE-server-gpl" tofile="${build.dir}/sgs/NOTICE-gpl"/>
    <copy file="etc/README-server-binary" tofile="${build.dir}/sgs/README">
      <filterset refid="versions"/>
    </copy>
    <chmod file="${build.dir}/sgs/sgs.sh" perm="a+x"/>
    <copy file="${build.dir}/lib/sgs.jar" todir="${build.dir}/sgs/lib"/>
    <copy file="${bdb.je.jar}" todir="${build.dir}/je"/>
    <copy file="etc/LICENSE-je" tofile="${build.dir}/je/LICENSE"/>
    <copy todir="${build.dir}/sgs/doc/sgs-api">
      <fileset dir="${build.dir}/javadoc/apidoc/sgs-server-apidoc"/>
    </copy>
    <copy todir="${build.dir}/mina">
      <fileset dir="lib" includes="mina-*.jar"/>
    </copy>
    <copy file="etc/LICENSE-mina" tofile="${build.dir}/mina/LICENSE"/>
    <copy file="etc/NOTICE-mina" tofile="${build.dir}/mina/NOTICE"/>
    <copy todir="${build.dir}/slf4j">
      <fileset dir="lib" includes="slf4j-*.jar"/>
    </copy>
    <copy file="etc/LICENSE-slf4j" tofile="${build.dir}/slf4j/LICENSE"/>
    <copy file="etc/README-server-binary-toplevel"
	  tofile="${build.dir}/README">
      <filterset refid="versions"/>
    </copy>
    <zip destfile="${build.dir}/sgs-${project.version}.zip">
      <fileset file="${build.dir}/README"/>
      <zipfileset dir="${build.dir}/sgs" includes="**"
		  excludes="sgs.sh"
		  prefix="sgs-${project.version}"/>
      <zipfileset dir="${build.dir}/sgs"
		  includes="sgs.sh"
		  filemode="755"
		  prefix="sgs-${project.version}"/>
      <zipfileset dir="${build.dir}/je" includes="**"
		  prefix="je-${bdb.je.version}"/>
      <zipfileset dir="${build.dir}/mina" includes="**"
		  prefix="mina-${mina.version}"/>
      <zipfileset dir="${build.dir}/slf4j" includes="**"
		  prefix="slf4j-${slf4j.version}"/>
    </zip>
  </target>

  <!-- Cleans the server binary distribution directory -->
  <target name="-dist-server-binary-clean">
    <delete dir="${build.dir}/sgs"/>
  </target>

  <!-- Builds the jar files for the project classes -->
  <target name="jar" depends="jar-client, jar-server, jar-tutorial"
	  description="Builds JAR files"/>

  <!-- Builds the client JAR file -->
  <target name="jar-client" depends="build-client"
	  description="Builds the client JAR file">
    <mkdir dir="${build.dir}/lib"/>
    <jar destfile="${build.dir}/lib/sgs-client.jar">
      <fileset dir="${build.dir}/classes/client"/>
      <fileset dir="${build.dir}/classes/shared"/>
      <manifest>
        <attribute name="Class-Path"
		   value="mina-core-1.1.jar
			  slf4j-jdk14-1.4.0.jar
			  slf4j-api-1.4.0.jar"/>
      </manifest>
    </jar>
  </target>

  <!-- Builds the server JAR file -->
  <target name="jar-server"
	  depends="build-server, build-bdb-db, project-version"
	  description="Builds server JAR files">
    <mkdir dir="${build.dir}/lib"/>
    <echo file="${build.dir}/classes/server/com/sun/sgs/sgs.version"
	  message="${project.version}"/>
    <jar destfile="${build.dir}/lib/sgs.jar">
      <fileset dir="${build.dir}/classes/server"/>
      <fileset dir="${build.dir}/classes/shared"/>
      <manifest>
        <attribute name="Main-Class" value="com.sun.sgs.impl.kernel.Kernel"/>
        <attribute name="Class-Path"
                   value="${bdb.je.jar.name}
                          mina-core-1.1.jar
                          slf4j-jdk14-1.4.0.jar
			  slf4j-api-1.4.0.jar"/>
      </manifest>
    </jar>
  </target>

  <!-- Sets properties for the project version -->
  <target name="project-version"
	  description="Sets properties for the project version">
    <!-- Use the latest committed revision, the part after the colon -->
    <exec outputproperty="project.revision"
	  executable="svnversion"
	  logError="true">
      <arg line="-c"/>
      <redirector>
	<outputfilterchain>
	  <tokenfilter>
	    <containsregex pattern="[^:]*:?([^:]*)" replace="\1"/>
	  </tokenfilter>
	</outputfilterchain>
      </redirector>
    </exec>
    <condition property="release.suffix" value=".internal" else="">
      <isfalse value="${external.release}"/>
    </condition>
    <property name="project.version"
	      value="${project.release}${release.suffix}-r${project.revision}"/>
    <echo message="${project.version}"/>
    <filterset id="versions">
      <filter token="VERSION" value="${project.version}"/>
      <filter token="BDB.VERSION" value="${bdb.version}"/>
      <filter token="BDBJE.VERSION" value="${bdb.je.version}"/>
      <filter token="MINA.VERSION" value="${mina.version}"/>
      <filter token="SLF4J.VERSION" value="${slf4j.version}"/>
    </filterset>
  </target>

  <!-- Checks Java coding style -->
  <target name="checkstyle"
	  depends="checkstyle-client, checkstyle-server, checkstyle-shared"
	  description="Checks Java coding style">
  </target>

  <!-- Checks client Java coding style -->
  <target name="checkstyle-client"
	  depends="build-client,-checkstyle.init"
	  description="Checks client Java coding style">
    <checkstyle config="etc/checkstyle/darkstar_checks.xml"
	        classpathref="client.classpath">
      <fileset dir="src/client/j2se"/>
    </checkstyle>
  </target>

  <!-- Checks server Java coding style -->
  <target name="checkstyle-server"
	  depends="build-server,-checkstyle.init"
	  description="Checks server Java coding style">
    <checkstyle config="etc/checkstyle/darkstar_checks.xml"
		classpathref="server.classpath">
      <fileset dir="src/server/j2se"/>
    </checkstyle>
  </target>

  <!-- Checks shared Java coding style -->
  <target name="checkstyle-shared"
	  depends="-build-shared,-checkstyle.init"
	  description="Checks shared Java coding style">
    <checkstyle config="etc/checkstyle/darkstar_checks.xml"
		classpathref="shared.classpath">
      <fileset dir="src/shared/j2se"/>
    </checkstyle>
  </target>

  <!-- Verify checkstyle.jar is set, build local checkstyle classes,
       and define the checkstyle task. -->
  <target name="-checkstyle.init">
      <fail unless="checkstyle.jar"
	    message="The checkstyle.jar property must be set to the location of the checkstyle-all JAR file"/>
      <mkdir dir="${build.dir}/classes/checkstyle"/>
      <depend srcdir="etc/checkstyle" destdir="${build.dir}/classes/checkstyle"
	      cache="${build.dir}/depend" closure="true"/>
      <javac srcdir="etc/checkstyle" destdir="${build.dir}/classes/checkstyle"
	     classpath="${checkstyle.jar}" includeAntRuntime="no"
	     debug="${build.debug}" debuglevel="${build.debug.level}"
	     source="${javac.source}">
	<compilerarg line="${javac.compilerargs}"/>
      </javac>
      <taskdef resource="checkstyletask.properties"
	       classpath="${build.dir}/classes/checkstyle:${checkstyle.jar}"/>
  </target>

  <!-- Checks for bugs using FindBugs (http://findbugs.sourceforge.net) -->
  <target name="findbugs"
	  depends="findbugs-client, findbugs-server, findbugs-shared"
	  description="Checks for bugs using FindBugs"/>

  <!-- Checks for bugs in the client -->
  <target name="findbugs-client" depends="build-client, -findbugs.init"
	  description="Checks for bugs in the client">
    <findbugs home="${findbugs.dir}" jvmargs="-Xmx384m" effort="max"
	      reportLevel="low" sort="true" output="emacs">
      <sourcePath path="src/client/j2se"/>
      <class location="${build.dir}/classes/client"/>
      <auxClasspath>
	<path refid="shared.classpath"/>
      </auxClasspath>
    </findbugs>
  </target>

  <!-- Checks for bugs in the server -->
  <target name="findbugs-server" depends="build-server, -findbugs.init"
	  description="Checks for bugs in the server">
    <findbugs home="${findbugs.dir}" jvmargs="-Xmx384m" effort="max"
	      reportLevel="low" sort="true" output="emacs">
      <sourcePath path="src/server/j2se"/>
      <class location="${build.dir}/classes/server"/>
      <auxClasspath>
	<path refid="shared.classpath"/>
	<path refid="bdb.classpath"/>
      </auxClasspath>
    </findbugs>
  </target>

  <!-- Checks for bugs in shared code -->
  <target name="findbugs-shared" depends="-build-shared, -findbugs.init"
	  description="Checks for bugs in shared code">
    <findbugs home="${findbugs.dir}" jvmargs="-Xmx384m" effort="max"
	      reportLevel="low" sort="true" output="emacs">
      <sourcePath path="src/shared/j2se"/>
      <class location="${build.dir}/classes/shared"/>
      <auxClasspath>
	<path refid="shared.classpath"/>
      </auxClasspath>
    </findbugs>
  </target>

  <!-- Defines the findbugs task -->
  <target name="-findbugs.init">
    <fail unless="findbugs.dir"
	  message="The findbugs.dir property must be set to a directory containing the FindBugs installation"/>
    <taskdef name="findbugs"
	     classname="edu.umd.cs.findbugs.anttask.FindBugsTask"
	     classpath="${findbugs.dir}/lib/findbugs-ant.jar"/>
  </target>

  <!-- Compile and run tests -->
  <target name="test" depends="test-shared, test-server, test-client"
	  description="Compiles and runs tests"/>

  <!-- Compile and run shared tests -->
  <target name="test-shared" depends="-test-shared.classes"
	  description="Compiles and runs shared tests">
    <mkdir dir="${build.dir}/test"/>
    <delete dir="${build.dir}/test/output"/>
    <mkdir dir="${build.dir}/test/output"/>
    <!-- XXX: We'd like to use forkmode="once" here, but that doesn't
	 seem to work in Ant 1.6.1 -tjb@sun.com (01/13/2006)
      -->
    <junit fork="true"
	   printsummary="on"
	   showoutput="${test.showoutput}"
	   tempdir="${build.dir}/test/output"
	   failureproperty="tests.failed">
      <jvmarg line="${test.jvm.args}"/>
      <sysproperty key="java.io.tmpdir" file="${build.dir}/test/output"/>
      <sysproperty key="java.util.logging.config.file"
		   file="${test.logging}"/>
      <classpath>
        <pathelement location="${build.dir}/test/classes/shared"/>
        <path refid="shared.classpath"/>
      </classpath>
      <syspropertyset>
	<propertyref prefix="test."/>
	<propertyref prefix="com.sun.sgs."/>
      </syspropertyset>
      <!-- XXX: This doesn't work in Ant 1.6.1,
	   either. -tjb@sun.com (01/13/2006) -->
      <!-- <assertions>
	     <enable/>
	   </assertions> -->
      <formatter type="${test.formatter.type}"/>
      <batchtest todir="${build.dir}/test/output">
	<fileset dir="test/shared/j2se"
	  includes="${test.include}"/>
      </batchtest>
    </junit>
    <fail if="tests.failed" message="Some tests failed"/>
  </target>

  <!-- Compile and run server tests -->
  <target name="test-server" depends="-test-server.classes"
	  description="Compiles and runs server tests">
    <mkdir dir="${build.dir}/test"/>
    <delete dir="${build.dir}/test/output"/>
    <mkdir dir="${build.dir}/test/output"/>
    <!-- XXX: We'd like to use forkmode="once" here, but that doesn't
	 seem to work in Ant 1.6.1 -tjb@sun.com (01/13/2006)
      -->
    <junit fork="true"
	   printsummary="on"
	   showoutput="${test.showoutput}"
	   tempdir="${build.dir}/test/output"
	   failureproperty="tests.failed">
      <jvmarg line="${test.jvm.args}"/>
      <sysproperty key="java.library.path" file="${bdb.lib.dir}"/>
      <sysproperty
	 key="com.sun.sgs.impl.service.data.store.db.environment.class"
	 value="${test.bdb.env}"/>
      <sysproperty key="java.io.tmpdir" file="${build.dir}/test/output"/>
      <sysproperty key="java.util.logging.config.file"
		   file="${test.logging}"/>
      <classpath>
        <pathelement location="${build.dir}/test/classes/server"/>
        <path refid="server.classpath"/>
      </classpath>
      <syspropertyset>
	<propertyref prefix="test."/>
	<propertyref prefix="com.sun.sgs."/>
	<propertyref prefix="je."/>
      </syspropertyset>
      <!-- XXX: This doesn't work in Ant 1.6.1,
	   either. -tjb@sun.com (01/13/2006) -->
      <!-- <assertions>
	     <enable/>
	   </assertions> -->
      <formatter type="${test.formatter.type}"/>
      <batchtest todir="${build.dir}/test/output">
	<fileset dir="test/server/j2se"
	  includes="${test.include}"/>
      </batchtest>
    </junit>
    <fail if="tests.failed" message="Some tests failed"/>
  </target>

  <!-- Compiles and runs client tests -->
  <target name="test-client" depends="-test-client.classes"
	  description="Compiles and runs client tests">
    <mkdir dir="${build.dir}/test"/>
    <delete dir="${build.dir}/test/output"/>
    <mkdir dir="${build.dir}/test/output"/>
    <!-- XXX: We'd like to use forkmode="once" here, but that doesn't
	 seem to work in Ant 1.6.1 -tjb@sun.com (01/13/2006)
      -->
    <junit fork="true"
	   printsummary="on"
	   showoutput="${test.showoutput}"
	   tempdir="${build.dir}/test/output"
	   failureproperty="tests.failed">
      <jvmarg line="${test.jvm.args}"/>
      <sysproperty key="java.io.tmpdir" file="${build.dir}/test/output"/>
      <sysproperty key="java.util.logging.config.file"
		   file="${test.logging}"/>
      <classpath>
        <pathelement location="${build.dir}/test/classes/client"/>
        <path refid="client.classpath"/>
      </classpath>
      <syspropertyset>
	<propertyref prefix="test."/>
	<propertyref prefix="com.sun.sgs."/>
      </syspropertyset>
      <!-- XXX: This doesn't work in Ant 1.6.1,
	   either. -tjb@sun.com (01/13/2006) -->
      <!-- <assertions>
	     <enable/>
	   </assertions> -->
      <formatter type="${test.formatter.type}"/>
      <batchtest todir="${build.dir}/test/output">
	<fileset dir="test/client/j2se"
	  includes="${test.include}"/>
      </batchtest>
    </junit>
    <fail if="tests.failed" message="Some tests failed"/>
  </target>

  <!-- Compiles tests -->
  <target name="-test-shared.classes" depends="-build-shared">
    <mkdir dir="${build.dir}/test/classes/shared"/>
    <depend srcdir="test/shared/j2se"
	    destdir="${build.dir}/test/classes/shared"
	    cache="${build.dir}/test/depend"
	    closure="true"/>
    <javac srcdir="test/shared/j2se"
	   destdir="${build.dir}/test/classes/shared"
	   includeAntRuntime="yes"
	   debug="on"
	   source="${javac.source}"
	   classpathref="shared.classpath"
	   includes="**/*.java">
      <compilerarg value="${javac.compilerargs}"/>
    </javac>
  </target>

  <target name="-test-server.classes"
	  depends="build-server, -test-maybe-build-bdb-db">
    <mkdir dir="${build.dir}/test/classes/server"/>
    <depend srcdir="test/server/j2se"
	    destdir="${build.dir}/test/classes/server"
	    cache="${build.dir}/test/depend"
	    closure="true"/>
    <javac srcdir="test/server/j2se"
	   destdir="${build.dir}/test/classes/server"
	   includeAntRuntime="yes"
	   debug="on"
	   source="${javac.source}"
	   classpathref="server.classpath"
	   includes="**/*.java">
      <compilerarg value="${javac.compilerargs}"/>
    </javac>
  </target>

  <target name="-test-maybe-build-bdb-db" unless="test.use.je.if.set">
    <antcall target="build-bdb-db"/>
  </target>

  <target name="-test-client.classes" depends="build-client">
    <mkdir dir="${build.dir}/test/classes/client"/>
    <depend srcdir="test/client/j2se"
	    destdir="${build.dir}/test/classes/client"
	    cache="${build.dir}/test/depend"
	    closure="true"/>
    <javac srcdir="test/client/j2se"
	   destdir="${build.dir}/test/classes/client"
	   includeAntRuntime="yes"
	   debug="on"
	   source="${javac.source}"
	   classpathref="client.classpath"
	   includes="**/*.java">
      <compilerarg value="${javac.compilerargs}"/>
    </javac>
  </target>

  <!-- Run IO test server -->
  <target name="io-test-server" depends="-test-shared.classes"
          description="Runs the IO test server">
    <java classname="com.sun.sgs.test.impl.io.ServerTest"
          fork="true">
      <jvmarg line="${test.jvm.args}"/>
      <sysproperty key="java.util.logging.config.file"
		   file="${test.logging}"/>
      <classpath>
        <pathelement location="${build.dir}/test/classes/shared"/>
        <path refid="shared.classpath"/>
      </classpath>
    </java>
  </target>

  <!-- Run IO test client -->
  <target name="io-test-client" depends="-test-shared.classes"
          description="Runs the IO test client">
    <java classname="com.sun.sgs.test.impl.io.ClientTest"
          fork="true">
      <jvmarg line="${test.jvm.args}"/>
      <sysproperty key="java.util.logging.config.file"
		   file="${test.logging}"/>
      <classpath>
        <pathelement location="${build.dir}/test/classes/shared"/>
        <path refid="shared.classpath"/>
      </classpath>
    </java>
  </target>

  <!-- Run Async IO test server -->
  <target name="aio-test-server" depends="-test-shared.classes"
          description="Runs the Async IO test server">
    <java classname="com.sun.sgs.test.impl.nio.EchoServer" fork="true">
      <jvmarg line="${test.jvm.args}"/>
      <sysproperty key="java.awt.headless" value="true"/>
      <sysproperty key="java.net.preferIPv4Stack" value="true"/>
      <sysproperty key="com.sun.sgs.nio.channels.spi.AsynchronousChannelProvider"
                   value="com.sun.sgs.impl.nio.ReactiveAsyncChannelProvider"/>
      <sysproperty key="com.sun.sgs.nio.async.reactive.reactors" value="1"/>
      <sysproperty key="java.util.logging.config.file" file="${test.logging}"/>
      <sysproperty key="host" value="localhost"/>
      <sysproperty key="port" value="38502"/>
      <sysproperty key="buffer_size" value="32"/>
      <sysproperty key="threads" value="4"/>
      <sysproperty key="maxthreads" value="4"/>
      <sysproperty key="tcp_nodelay" value="true"/>
      <sysproperty key="backlog" value="5"/>
      <classpath>
        <pathelement location="${build.dir}/test/classes/shared"/>
        <pathelement location="${build.dir}/classes/shared"/>
      </classpath>
    </java>
  </target>

  <!-- Run Async IO test client -->
  <target name="aio-test-client" depends="-test-shared.classes"
          description="Runs the Async IO test client">
    <java classname="com.sun.sgs.test.impl.nio.EchoClient" fork="true">
      <jvmarg line="${test.jvm.args}"/>
      <sysproperty key="java.awt.headless" value="true"/>
      <sysproperty key="java.net.preferIPv4Stack" value="true"/>
      <sysproperty key="com.sun.sgs.nio.channels.spi.AsynchronousChannelProvider"
                   value="com.sun.sgs.impl.nio.ReactiveAsyncChannelProvider"/>
      <sysproperty key="com.sun.sgs.nio.async.reactive.reactors" value="1"/>
      <sysproperty key="java.util.logging.config.file" file="${test.logging}"/>
      <sysproperty key="host" value="localhost"/>
      <sysproperty key="port" value="38502"/>
      <sysproperty key="buffer_size" value="32"/>
      <sysproperty key="threads" value="4"/>
      <sysproperty key="maxthreads" value="4"/>
      <sysproperty key="tcp_nodelay" value="true"/>
      <sysproperty key="clients" value="200"/>
      <sysproperty key="messages" value="1000"/>
      <classpath>
        <pathelement location="${build.dir}/test/classes/shared"/>
        <pathelement location="${build.dir}/classes/shared"/>
      </classpath>
    </java>
  </target>

  <!-- Run Client API test server -->
  <target name="clientapi-test-server" depends="-test-client.classes"
          description="Runs the Client API test server">
    <java classname="com.sun.sgs.test.client.simple.SimpleServer"
          fork="true">
      <jvmarg line="${test.jvm.args}"/>
      <sysproperty key="java.util.logging.config.file"
		   file="${test.logging}"/>
      <classpath>
        <pathelement location="${build.dir}/test/classes/client"/>
        <path refid="client.classpath"/>
      </classpath>
    </java>
  </target>

  <!-- Run Client API test client -->
  <target name="clientapi-test-client" depends="-test-client.classes"
          description="Runs the Client API test client">
    <java classname="com.sun.sgs.test.client.simple.ClientTest"
          fork="true">
      <jvmarg line="${test.jvm.args}"/>
      <sysproperty key="java.util.logging.config.file"
		   file="${test.logging}"/>
      <classpath>
        <pathelement location="${build.dir}/test/classes/client"/>
        <path refid="client.classpath"/>
      </classpath>
    </java>
  </target>
  
  <!-- Run Client API test client GUI -->
  <target name="clientapi-test-client-gui" depends="-test-client.classes"
          description="Runs the Client API test client GUI">
    <java classname="com.sun.sgs.test.client.simple.SimpleClientTestUI"
          fork="true">
      <jvmarg line="${test.jvm.args}"/>
      <sysproperty key="java.util.logging.config.file"
		   file="${test.logging}"/>
      <classpath>
        <pathelement location="${build.dir}/test/classes/client"/>
        <path refid="client.classpath"/>
      </classpath>
    </java>
  </target>

  <!-- Builds the example code -->
  <target name="example-classes" depends="build"
          description="Builds the example code">
    <mkdir dir="${build.dir}/example/classes"/>
    <depend srcdir="example"
            destdir="${build.dir}/example/classes"
	    cache="${build.dir}/example/depend"
	    closure="true"/>
    <javac destdir="${build.dir}/example/classes"
	   debug="on"
	   source="${javac.source}">
      <src>
        <dirset dir="example" includes="*/src"/>
      </src>
      <classpath>
        <pathelement location="${build.dir}/classes/server"/>
        <pathelement location="${build.dir}/classes/client"/>
        <pathelement location="${build.dir}/classes/shared"/>
      </classpath>
      <compilerarg value="${javac.compilerargs}"/>
    </javac>
  </target>

  <!-- Builds the analysis code -->
  <target name="analysis-classes" depends="build"
          description="Builds the analysis code">
    <mkdir dir="${build.dir}/analysis/classes"/>
    <depend srcdir="analysis"
            destdir="${build.dir}/analysis/classes"
	    cache="${build.dir}/depend"
	    closure="true"/>
    <javac srcdir="analysis/server/j2se"
	   destdir="${build.dir}/analysis/classes"
	   includeAntRuntime="no"
	   debug="on"
	   source="${javac.source}"
	   classpathref="server.classpath"
	   includes="**/*.java">
      <compilerarg value="${javac.compilerargs}"/>
    </javac>
  </target>

  <!-- Runs the example ChatApp (server) -->
  <target name="example-chat-app" depends="example-classes"
          description="Runs the example ChatApp (server)">
    <mkdir dir="/tmp/ChatApp/dsdb"/>
    <java classname="com.sun.sgs.impl.kernel.Kernel"
          fork="true">
      <jvmarg line="${test.jvm.args}"/>
      <sysproperty key="java.library.path" file="${bdb.lib.dir}"/>
      <sysproperty
	 key="com.sun.sgs.impl.service.data.store.db.environment.class"
	 value="${test.bdb.env}"/>
      <sysproperty key="java.util.logging.config.file"
		   file="${test.logging}"/>
      <classpath>
        <pathelement location="${build.dir}/example/classes"/>
        <path refid="server.classpath"/>
      </classpath>
      <arg value="example/chat/ChatApp.properties"/>
    </java>
  </target>

  <!-- Runs the example ChatClient -->
  <target name="example-chat-client" depends="example-classes"
          description="Runs the example ChatClient">
    <java classname="com.sun.sgs.example.chat.client.ChatClient"
          fork="true">
      <jvmarg line="${test.jvm.args}"/>
      <sysproperty key="java.util.logging.config.file"
		   file="${test.logging}"/>
      <classpath>
        <pathelement location="${build.dir}/example/classes"/>
        <path refid="client.classpath"/>
      </classpath>
    </java>
  </target>

  <!-- Runs the task timing analysis -->
  <target name="analysis" depends="analysis-classes"
          description="Runs the task timing analysis">
    <mkdir dir="${build.dir}/analysis"/>
    <delete dir="${build.dir}/analysis/logs"/>
    <delete dir="${build.dir}/analysis/data"/>
    <delete dir="${build.dir}/analysis/dsdb"/>
    <mkdir dir="${build.dir}/analysis/logs"/>
    <mkdir dir="${build.dir}/analysis/data"/>
    <mkdir dir="${build.dir}/analysis/dsdb"/>
    <java classname="com.sun.sgs.impl.kernel.Kernel"
	  fork="true">
      <jvmarg line="${analysis.jvm.args}"/>
      <sysproperty key="com.sun.sgs.config.file"
		   file="analysis/System.properties"/>
      <sysproperty key="java.library.path" 
		   file="${bdb.lib.dir}"/>
      <sysproperty key="java.util.logging.config.file"
		   file="${test.logging}"/>
      <sysproperty key="com.sun.sgs.app.root"
		   file="${build.dir}/analysis"/>
      <sysproperty
	 key="com.sun.sgs.impl.service.data.store.db.environment.class"
	 value="${test.bdb.env}"/>
      <sysproperty
	 key="com.sun.sgs.impl.service.data.DataServiceImpl.data.store.class"
	 value="${analysis.data.store.class}"/>
      <sysproperty key="com.sun.sgs.impl.service.data.store.net.server.run"
		   value="${analysis.data.store.server.run}"/>
      <sysproperty key="com.sun.sgs.impl.service.data.store.net.server.host"
		   value="${analysis.data.store.server.host}"/>
      <sysproperty key="com.sun.sgs.impl.service.data.store.net.server.port"
		   value="${analysis.data.store.server.port}"/>
      <classpath>
        <pathelement location="${build.dir}/analysis/classes"/>
        <path refid="server.classpath"/>
      </classpath>
      <arg value="analysis/AnalysisApplication.properties"/>
    </java>
  </target>

  <!-- Runs the example HackApp (server) -->
  <target name="example-hack-app" depends="example-classes"
          description="Runs the example HackApp (server)">
    <mkdir dir="/tmp/HackApp/dsdb"/>
    <copy todir="/tmp/HackApp/gameData">
      <fileset dir="example/hack/gameData"/>
    </copy>
    <java classname="com.sun.sgs.impl.kernel.Kernel"
          fork="true">
      <jvmarg line="${test.jvm.args}"/>
      <jvmarg line="-server"/>
      <!--<sysproperty key="com.sun.management.jmxremote" value=""/>-->
      <sysproperty key="com.sun.sgs.config.file"
           file="example/hack/System.properties"/>
      <sysproperty key="java.library.path" file="${bdb.lib.dir}"/>
      <sysproperty
	 key="com.sun.sgs.impl.service.data.store.db.environment.class"
	 value="${test.bdb.env}"/>
      <sysproperty key="java.util.logging.config.file"
		   file="${test.logging}"/>
      <classpath>
        <pathelement location="${build.dir}/example/classes"/>
        <path refid="server.classpath"/>
      </classpath>
      <arg value="example/hack/HackApp.properties"/>
    </java>
  </target>

  <!-- Runs the example HackClient (GUI client) -->
  <target name="example-hack-client" depends="example-classes"
          description="Runs the example HackClient">
    <java classname="com.sun.sgs.example.hack.client.Client"
          fork="true">
      <jvmarg line="${test.jvm.args}"/>
      <sysproperty key="host" value="localhost"/>
      <sysproperty key="port" value="4458"/>
      <sysproperty key="java.util.logging.config.file"
		   file="${test.logging}"/>
      <classpath>
        <pathelement location="${build.dir}/example/classes"/>
        <path refid="client.classpath"/>
      </classpath>
    </java>
  </target>

  <!-- Builds tutorial jar files -->
  <target name="jar-tutorial" depends="example-classes"
          description="Builds tutorial jar file">
    <mkdir dir="${build.dir}/example/tutorial"/>
    <jar destfile="${build.dir}/example/tutorial/tutorial.jar">
      <fileset dir="${build.dir}/example/classes"
               includes="com/sun/sgs/tutorial/server/**"/>
    </jar>
    <jar destfile="${build.dir}/example/tutorial/tutorial-client.jar">
      <fileset dir="${build.dir}/example/classes"
               includes="com/sun/sgs/tutorial/client/**"/>
    </jar>
  </target>

  <!-- Builds tutorial files for the binary server distribution -->
  <target name="dist-server-binary-tutorial" depends="jar-tutorial"
          description=
	    "Builds tutorial files for the binary server distribution">
    <copy todir="${build.dir}/sgs/tutorial">
      <fileset dir="example/tutorial" includes="*.properties"/>
      <fileset file="${build.dir}/example/tutorial/tutorial.jar"/>
      <fileset file="doc/ServerAppTutorial.pdf"/>
    </copy>
    <copy todir="${build.dir}/sgs/tutorial/src">
      <fileset dir="example/tutorial/src"
	       includes="com/sun/sgs/tutorial/server/**/*.java"/>
    </copy>
    <mkdir dir="${build.dir}/sgs/tutorial/data/HelloChannels/dsdb"/>
    <mkdir dir="${build.dir}/sgs/tutorial/data/HelloEcho/dsdb"/>
    <mkdir dir="${build.dir}/sgs/tutorial/data/HelloLogger/dsdb"/>
    <mkdir dir="${build.dir}/sgs/tutorial/data/HelloPersistence/dsdb"/>
    <mkdir dir="${build.dir}/sgs/tutorial/data/HelloPersistence2/dsdb"/>
    <mkdir dir="${build.dir}/sgs/tutorial/data/HelloPersistence3/dsdb"/>
    <mkdir dir="${build.dir}/sgs/tutorial/data/HelloTimer/dsdb"/>
    <mkdir dir="${build.dir}/sgs/tutorial/data/HelloUser/dsdb"/>
    <mkdir dir="${build.dir}/sgs/tutorial/data/HelloUser2/dsdb"/>
    <mkdir dir="${build.dir}/sgs/tutorial/data/HelloWorld/dsdb"/>
    <mkdir dir="${build.dir}/sgs/tutorial/data/SwordWorld/dsdb"/>
    <!-- TODO: generate and package javadoc -->
  </target>

  <!-- Runs the data store network server -->
  <target name="test-data-store-network-server" depends="build-server"
	  description="Runs the data store network server">
    <property name="test.server.dir"
	      location="${build.dir}/test/data-store-network-server"/>
    <property name="test.server.level" value="INFO"/>
    <delete dir="${test.server.dir}"/>
    <mkdir dir="${test.server.dir}"/>
    <mkdir dir="${test.server.dir}/dsdb"/>
    <echo file="${test.server.dir}/app.config">
      com.sun.sgs.app.name = DataStoreServerImpl
      com.sun.sgs.app.root = ${build.dir}/test/data-store-network-server
      com.sun.sgs.app.port = 0
      com.sun.sgs.app.listener = NONE
      com.sun.sgs.app.finalService = DataService
      com.sun.sgs.impl.service.data.store.net.server.host = localhost
      com.sun.sgs.impl.service.data.store.net.server.run = true
      com.sun.sgs.impl.service.data.DataServiceImpl.data.store.class = \
        com.sun.sgs.impl.service.data.store.net.DataStoreClient
      com.sun.sgs.impl.service.data.store.db.environment.class = \
        ${test.bdb.env}
    </echo>
    <echo file="${test.server.dir}/logging.config">
      .level = ${test.server.level}
      sun.rmi.level = WARNING
      handlers = java.util.logging.ConsoleHandler
      java.util.logging.ConsoleHandler.formatter = \
        java.util.logging.SimpleFormatter
      java.util.logging.ConsoleHandler.level = ${test.server.level}
    </echo>
    <java classname="com.sun.sgs.impl.kernel.Kernel"
	  classpathref="server.classpath"
	  fork="true">
      <jvmarg line="${test.jvm.args}"/>
      <sysproperty key="java.library.path" file="${bdb.lib.dir}"/>
      <sysproperty
	 key="com.sun.sgs.impl.service.data.store.db.environment.class"
	 value="${test.bdb.env}"/>
      <sysproperty key="java.util.logging.config.file"
		   file="${test.server.dir}/logging.config"/>
      <!-- Set the java.rmi.server.hostname property to use a
	   non-standard network interface on the server -->
      <arg file="${test.server.dir}/app.config"/>
      <syspropertyset>
	<propertyref prefix="test."/>
	<propertyref prefix="com.sun.sgs."/>
	<propertyref prefix="java.rmi."/>
      </syspropertyset>
    </java>
  </target>

</project><|MERGE_RESOLUTION|>--- conflicted
+++ resolved
@@ -75,23 +75,6 @@
     <istrue value="${test.use.je}"/>
   </condition>
 
-<<<<<<< HEAD
-  <!-- Properties for Berkeley DB -->
-  <!-- The directory containing the full set of JAR and native library
-       files for Berkeley DB, standard edition, for the current
-       platform, or an empty value if not being used. -->
-  <property name="bdb.lib.dir" value=""/>
-  <!-- Whether a non-empty value was supplied for bdb.lib.dir -->
-  <condition property="bdb.lib.dir.supplied">
-    <length string="${bdb.lib.dir}" length="0" when="greater"/>
-  </condition>
-  <!-- JAR file for Berkeley DB, Java edition. -->
-  <property name="bdb.je.jar.name" value="je-${bdb.je.version}.jar"/>
-  <property name="bdb.je.jar" location="lib/${bdb.je.jar.name}"/>
-  <!-- Files in the database layer for Berkeley DB, standard edition -->
-  <property name="bdb.db.files"
-	    value="com/sun/sgs/impl/service/data/store/db/bdb/*.java"/>
-=======
   <!-- Values for analysis -->
   <property name="analysis.jvm.args"
 	    value="-server
@@ -114,15 +97,21 @@
   <property name="analysis.data.store.server.host" value="localhost"/>
   <property name="analysis.data.store.server.port" value="44530"/>
 
-  <!-- Properties for Berkeley DB libraries -->
-  <!-- The caller should set the bdb.lib.dir property to a directory
-       containing the full set of JAR and native library files for
-       Berkeley DB for the current platform if building the server -->
-  <!-- The caller should set the bdb.builds.dir property to a directory
-       containing builds of Berkeley DB for all platforms if building
-       the server binary distribution -->
-  <property name="bdb.je.jar" location="lib/je-${bdb.je.version}.jar"/>
->>>>>>> 22d58588
+  <!-- Properties for Berkeley DB -->
+  <!-- The directory containing the full set of JAR and native library
+       files for Berkeley DB, standard edition, for the current
+       platform, or an empty value if not being used. -->
+  <property name="bdb.lib.dir" value=""/>
+  <!-- Whether a non-empty value was supplied for bdb.lib.dir -->
+  <condition property="bdb.lib.dir.supplied">
+    <length string="${bdb.lib.dir}" length="0" when="greater"/>
+  </condition>
+  <!-- JAR file for Berkeley DB, Java edition. -->
+  <property name="bdb.je.jar.name" value="je-${bdb.je.version}.jar"/>
+  <property name="bdb.je.jar" location="lib/${bdb.je.jar.name}"/>
+  <!-- Files in the database layer for Berkeley DB, standard edition -->
+  <property name="bdb.db.files"
+	    value="com/sun/sgs/impl/service/data/store/db/bdb/*.java"/>
 
   <!-- Shared code class path -->
   <path id="shared.classpath">
