--- conflicted
+++ resolved
@@ -91,7 +91,7 @@
 	  description="Builds everything"/>
 
   <!-- Builds a debug version of the complete project -->
-  <target name="build" depends="-build-shared,-build-server,-build-client"
+  <target name="build" depends="-build-server,-build-client"
 	  description="Builds code"/>
 
   <!-- Builds the shared code -->
@@ -109,12 +109,7 @@
   </target>
 
   <!-- Builds the server -->
-<<<<<<< HEAD
   <target name="-build-server" depends="-build-shared">
-=======
-  <target name="build-server" depends="-build-shared"
-      description="Builds server code">
->>>>>>> c8455853
     <fail unless="bdb.lib.dir"
 	  message="The bdb.lib.dir property must be set"/>
     <mkdir dir="${build.dir}/classes/server"/>
@@ -130,12 +125,7 @@
   </target>
 
   <!-- Builds the client -->
-<<<<<<< HEAD
   <target name="-build-client" depends="-build-shared">
-=======
-  <target name="build-client" depends="-build-shared"
-	  description="Builds client code">
->>>>>>> c8455853
     <mkdir dir="${build.dir}/classes/client"/>
     <depend srcdir="j2se"
 	    destdir="${build.dir}/classes/client"
@@ -170,17 +160,9 @@
 	  description="Builds public API javadoc"/>
 
   <!-- Build the internal server JavaDoc -->
-<<<<<<< HEAD
   <target name="-javadoc-server">
     <javadoc sourcepath="src/server/j2se:src/shared/j2se:test/server/j2se:test/shared/j2se"
              destdir="${build.dir}/javadoc/server"
-=======
-  <target name="javadoc-server" depends="build-server"
-	  description="Builds internal (full) server javadoc">
-    <javadoc sourcepath="src/server/j2se:src/shared/j2se"
-             destdir="${build.dir}/javadoc/server"
-             classpathref="server.classpath"
->>>>>>> c8455853
              packagenames="com.sun.*"
              overview="src/server/j2se/overview.html"
              windowtitle="${project.name}" doctitle="${project.name}"
@@ -211,17 +193,9 @@
   </target>
 
   <!-- Build the internal client JavaDoc -->
-<<<<<<< HEAD
   <target name="-javadoc-client">
     <javadoc sourcepath="src/client/j2se:test/client/j2se"
              destdir="${build.dir}/javadoc/client"
-=======
-  <target name="javadoc-client" depends="build-client"
-	  description="Builds internal (full) client javadoc">
-    <javadoc sourcepath="src/client/j2se"
-             destdir="${build.dir}/javadoc/client"
-             classpathref="client.classpath"
->>>>>>> c8455853
              packagenames="com.sun.*"
              overview="src/client/j2se/overview.html"
              windowtitle="${project.name}" doctitle="${project.name}"
@@ -334,19 +308,11 @@
     <copy todir="${build.dir}/sgs/doc/sgs-api">
       <fileset dir="${build.dir}/javadoc/apidoc/sgs-server-apidoc/"/>
     </copy>
-<<<<<<< HEAD
     <tar destfile="${build.dir}/sgs-${project.version}.tar.gz"
         compression="gzip">
       <tarfileset dir="${build.dir}" includes="sgs/**" excludes="sgs/sgs.sh"/>
       <tarfileset dir="${build.dir}" includes="sgs/sgs.sh" mode="755"/>
     </tar>
-=======
-    <!-- <tar destfile="${build.dir}/sgs-${project.version}.tar.gz"
-        compression="gzip">
-      <tarfileset dir="${build.dir}" includes="sgs/**" excludes="sgs/sgs.sh"/>
-      <tarfileset dir="${build.dir}" includes="sgs/sgs.sh" mode="755"/>
-    </tar> -->
->>>>>>> c8455853
     <zip destfile="${build.dir}/sgs-${project.version}.zip">
       <zipfileset dir="${build.dir}" includes="sgs/**" excludes="sgs/sgs.sh"/>
       <zipfileset dir="${build.dir}" includes="sgs/sgs.sh" filemode="755"/>
@@ -409,8 +375,8 @@
       <fileset dir="${build.dir}/classes/client"/>
       <fileset dir="${build.dir}/classes/shared"/>
       <manifest>
-        <attribute name="Class-Path"
-                   value="mina-core-1.1.jar slf4j-jdk14.jar"/>
+	<attribute name="Class-Path"
+		   value="mina-core-1.1.jar slf4j-jdk14.jar"/>
       </manifest>
     </jar>
   </target>
@@ -425,22 +391,18 @@
       <fileset dir="${build.dir}/classes/server"/>
       <fileset dir="${build.dir}/classes/shared"/>
       <manifest>
-        <attribute name="Main-Class" value="com.sun.sgs.impl.kernel.Kernel"/>
-        <attribute name="Class-Path"
-                   value="bdb/db.jar
-                          mina-core-1.1.jar
-                          slf4j-jdk14.jar"/>
+	<attribute name="Main-Class" value="com.sun.sgs.impl.kernel.Kernel"/>
+	<attribute name="Class-Path"
+		   value="bdb/db.jar
+			  mina-core-1.1.jar
+			  slf4j-jdk14.jar"/>
       </manifest>
     </jar>
   </target>
 
   <!-- Checks Java coding style -->
   <target name="checkstyle"
-<<<<<<< HEAD
 	  depends="-checkstyle-client,-checkstyle-server,-checkstyle-shared"
-=======
-	  depends="checkstyle-client, checkstyle-server, checkstyle-shared"
->>>>>>> c8455853
 	  description="Checks Java coding style">
   </target>
 
@@ -463,14 +425,8 @@
   </target>
 
   <!-- Checks shared Java coding style -->
-<<<<<<< HEAD
   <target name="-checkstyle-shared"
 	  depends="-build-shared,-checkstyle.init">
-=======
-  <target name="checkstyle-shared"
-	  depends="-build-shared,-checkstyle.init"
-	  description="Checks shared Java coding style">
->>>>>>> c8455853
     <checkstyle config="${neuromancer_checks.xml}"
 		classpathref="shared.classpath">
       <fileset dir="src/shared/j2se"/>
@@ -489,12 +445,9 @@
   <target name="test" depends="test-server"
 	  description="Compiles and runs tests"/>
 
-<<<<<<< HEAD
   <target name="build-test" depends="-test-shared.classes, -test-server.classes, -test-client.classes"
           description="Compiles tests"/>
 
-=======
->>>>>>> c8455853
   <!-- Compile and run shared tests -->
   <target name="test-shared" depends="-test-shared.classes"
 	  description="Compiles and runs shared tests">
