<?xml version="1.0" encoding="UTF-8"?>

<project name="sgs" default="build" basedir=".">

  <description>
    Builds the Sun Game Server project
  </description>

  <!-- First load the user's properties -->
  <property name="user.properties.file"
	    location="${user.home}/.build.properties"/>
  <property file="${user.properties.file}"/>

  <!-- VARIABLE DEFINITIONS -->

  <!-- Build location -->
  <property name="build.dir" location="build"/>
  <property name="lib.dir" location="lib"/>

  <!-- Values for controlling compilation -->
  <property name="javac.source" value="1.5"/>
  <property name="javac.compilerargs"
	    value="-Xlint"/>

  <!-- Version information -->
  <exec outputproperty="project.revision"
	executable="svnversion"
	logError="true"/>
  <property name="project.version" value="1.0alpha-${project.revision}"/>

  <!-- Values for the JavaDocs -->
  <property name="project.name" value="Sun Game Server"/>
  <tstamp>
    <format property="project.build" pattern="MMMM-d-yyyy" locale="en"/>
  </tstamp>
  <property name="jdk.doc.api.url"
	    value="http://java.sun.com/j2se/1.5/docs/api"/>
  <property name="jdk.package.list" value="etc/jdk5.0_package_list"/>
  <property name="mina.doc.api.url"
            value="http://mina.apache.org/report/1.1/apidocs"/>
  <property name="mina.package.list" value="etc/mina1.1_package_list"/>

  <property name="apidoc.server.zip"
            location="${build.dir}/sgs-server-apidoc.zip"/>
  <property name="apidoc.client.zip"
            location="${build.dir}/sgs-client-apidoc.zip"/>

  <!-- Values for programming style checks -->
  <import file="${checkstyle.dir}/checkstyle_task.xml" optional="true"/>

  <!-- Values for testing -->
  <property name="test.logging" location="test/test.logging"/>
  <property name="test.assertions" value="-enableassertions"/>
  <property name="test.jvm.args" value="${test.assertions}"/>
  <property name="test.formatter.type" value="plain"/>
  <property name="test.showoutput" value="false"/>
  <property name="test.include" value="**/Test*.java"/>

  <!-- Directory containing Berkeley DB libraries -->
  <!-- The caller should set the bdb.lib.dir property to a directory
       containing the full set of JAR and native library files for the
       current platform -->
  <!-- The caller should set the bdb.builds.dir property to a directory
       containing builds of Berkeley DB for all of the platforms if
       calling the dist-server task. -->

  <!-- Shared code class path -->
  <path id="shared.classpath">
    <pathelement location="${build.dir}/classes/shared"/>
    <pathelement location="${lib.dir}/mina-core-1.1.jar"/>
    <pathelement location="${lib.dir}/slf4j-jdk14.jar"/>
  </path>

  <!-- Server class path -->
  <path id="server.classpath">
    <pathelement location="${build.dir}/classes/server"/>
    <pathelement location="${bdb.lib.dir}/db.jar"/>
    <path refid="shared.classpath"/>
  </path>

  <!-- Client class path -->
  <path id="client.classpath">
    <pathelement location="${build.dir}/classes/client"/>
    <path refid="shared.classpath"/>
  </path>

  <!-- TARGET DEFINITIONS -->

  <!-- Builds everything -->
  <target name="all" depends="build, jar, javadoc, dist, checkstyle, test"
	  description="Builds everything"/>

  <!-- Builds a debug version of the complete project -->
  <target name="build" depends="-build-server,-build-client"
	  description="Builds code"/>

  <!-- Builds the shared code -->
  <target name="-build-shared">
    <mkdir dir="${build.dir}/classes/shared"/>
    <depend srcdir="j2se"
	    destdir="${build.dir}/classes/shared"
	    cache="${build.dir}/depend"
	    closure="true"/>
    <javac includeAntRuntime="no" debug="on" deprecation="on"
           srcdir="src/shared/j2se" destdir="${build.dir}/classes/shared"
           classpathref="shared.classpath" source="${javac.source}">
      <compilerarg value="${javac.compilerargs}"/>
    </javac>
  </target>

  <!-- Builds the server -->
  <target name="-build-server" depends="-build-shared">
    <fail unless="bdb.lib.dir"
	  message="The bdb.lib.dir property must be set"/>
    <mkdir dir="${build.dir}/classes/server"/>
    <depend srcdir="j2se"
	    destdir="${build.dir}/classes/server"
	    cache="${build.dir}/depend"
	    closure="true"/>
    <javac includeAntRuntime="no" debug="on" deprecation="on"
           srcdir="src/server/j2se" destdir="${build.dir}/classes/server"
           classpathref="server.classpath" source="${javac.source}">
      <compilerarg value="${javac.compilerargs}"/>
    </javac>
  </target>

  <!-- Builds the client -->
  <target name="-build-client" depends="-build-shared">
    <mkdir dir="${build.dir}/classes/client"/>
    <depend srcdir="j2se"
	    destdir="${build.dir}/classes/client"
	    cache="${build.dir}/depend"
	    closure="true"/>
    <javac includeAntRuntime="no" debug="on" deprecation="on"
           srcdir="src/client/j2se" destdir="${build.dir}/classes/client"
           classpathref="client.classpath" source="${javac.source}">
      <compilerarg value="${javac.compilerargs}"/>
    </javac>
  </target>

  <!-- Removes all built files and all ~ files -->
  <target name="clean" description="Removes all built files and all ~ files">
    <delete dir="${build.dir}"/>
    <delete>
      <fileset dir="." defaultexcludes="no" includes="**/*~"/>
    </delete>
  </target>

  <!-- Builds the documentation -->
  <target name="doc" depends="javadoc" description="Builds documentation"/>

  <!-- Build the JavaDoc from the source -->
  <target name="javadoc" depends="javadoc-api,javadoc-internal"
	  description="Builds javadoc"/>

  <target name="javadoc-internal" depends="-javadoc-server,-javadoc-client"
	  description="Builds internal (full) javadoc"/>

  <target name="javadoc-api" depends="-javadoc-api-server,-javadoc-api-client"
	  description="Builds public API javadoc"/>

  <!-- Build the internal server JavaDoc -->
  <target name="-javadoc-server">
    <javadoc sourcepath="src/server/j2se:src/shared/j2se:test/server/j2se:test/shared/j2se"
             destdir="${build.dir}/javadoc/server"
             packagenames="com.sun.*"
             overview="src/server/j2se/overview.html"
             windowtitle="${project.name}" doctitle="${project.name}"
	     author="no">
      <classpath>
        <pathelement location="${build.dir}/test/classes/server"/>
        <path refid="server.classpath"/>
        <pathelement location="lib/junit-4.1.jar"/>
      </classpath>
      <link href="${jdk.doc.api.url}"
	    offline="true"
	    packagelistLoc="${jdk.package.list}"/>
      <link href="${mina.doc.api.url}"
            offline="true"
            packagelistLoc="${mina.package.list}"/>
      <footer>
        <![CDATA[<font size="-1">Sun Game Server, Version
        ${project.version}<br>${project.build}</font>]]>
      </footer>
      <bottom>
        <![CDATA[<font size="-1">Copyright &copy; 2007 Sun Microsystems,
        Inc. All rights reserved<br>THIS PRODUCT CONTAINS CONFIDENTIAL
        INFORMATION AND TRADE SECRETS OF SUN MICROSYSTEMS, INC. USE,
        DISCLOSURE OR REPRODUCTION IS PROHIBITED WITHOUT THE PRIOR
        EXPRESS WRITTEN PERMISSION OF SUN MICROSYSTEMS, INC. </font>]]>
      </bottom>
    </javadoc>
  </target>

  <!-- Build the internal client JavaDoc -->
  <target name="-javadoc-client">
    <javadoc sourcepath="src/client/j2se:test/client/j2se"
             destdir="${build.dir}/javadoc/client"
             packagenames="com.sun.*"
             overview="src/client/j2se/overview.html"
             windowtitle="${project.name}" doctitle="${project.name}"
	     author="no">
      <classpath>
        <pathelement location="${build.dir}/test/classes/client"/>
        <path refid="client.classpath"/>
        <pathelement location="lib/junit-4.1.jar"/>
      </classpath>
      <link href="${jdk.doc.api.url}"
	    offline="true"
	    packagelistLoc="${jdk.package.list}"/>
      <link href="${mina.doc.api.url}"
            offline="true"
            packagelistLoc="${mina.package.list}"/>
      <footer>
        <![CDATA[<font size="-1">Sun Game Server, Version
        ${project.version}<br>${project.build}</font>]]>
      </footer>
      <bottom>
<<<<<<< HEAD
        <![CDATA[<font size="-1">Copyright 2007 Sun Microsystems,
        Inc. All rights reserved. Use is subject to license
        terms.<p>Sun, Sun Microsystems, the Sun Logo, and Java are
        trademarks or registered trademarks of Sun Microsystems, Inc. in
        the US and other countries.</font>]]>
=======
        <![CDATA[<font size="-1">Copyright &copy; 2007 Sun Microsystems,
        Inc. All rights reserved<br>THIS PRODUCT CONTAINS CONFIDENTIAL
        INFORMATION AND TRADE SECRETS OF SUN MICROSYSTEMS, INC. USE,
        DISCLOSURE OR REPRODUCTION IS PROHIBITED WITHOUT THE PRIOR
        EXPRESS WRITTEN PERMISSION OF SUN MICROSYSTEMS, INC. </font>]]>
>>>>>>> ec522560
      </bottom>
    </javadoc>
  </target>

  <!-- Build the public Application API JavaDoc -->
  <target name="-javadoc-api-server">
    <javadoc sourcepath="src/server/j2se"
             destdir="${build.dir}/javadoc/apidoc/sgs-server-apidoc"
             classpathref="server.classpath"
             packagenames="com.sun.sgs.app.*"
             overview="src/server/j2se/overview.html"
             windowtitle="${project.name} Server API"
             doctitle="${project.name} Server API"
             public="true" author="no">
      <link href="${jdk.doc.api.url}"
	    offline="true"
	    packagelistLoc="${jdk.package.list}"/>
      <link href="${mina.doc.api.url}"
            offline="true"
            packagelistLoc="${mina.package.list}"/>
      <footer>
        <![CDATA[<font size="-1">Sun Game Server, Version
        ${project.version}<br>${project.build}</font>]]>
      </footer>
      <bottom>
        <![CDATA[<font size="-1">Copyright &copy; 2007 Sun Microsystems,
        Inc. All rights reserved</font>]]>
      </bottom>
    </javadoc>
  </target>

  <!-- Build the public Client API JavaDoc -->
  <target name="-javadoc-api-client">
    <javadoc sourcepath="src/client/j2se"
             destdir="${build.dir}/javadoc/apidoc/sgs-client-apidoc"
             classpathref="client.classpath"
             packagenames="com.sun.sgs.client,com.sun.sgs.client.simple"
             overview="src/client/j2se/overview.html"
             windowtitle="${project.name} Client API"
             doctitle="${project.name} Client API"
             public="true" author="no">
      <link href="${jdk.doc.api.url}"
	    offline="true"
	    packagelistLoc="${jdk.package.list}"/>
      <link href="${mina.doc.api.url}"
            offline="true"
            packagelistLoc="${mina.package.list}"/>
      <footer>
        <![CDATA[<font size="-1">Sun Game Server, Version
        ${project.version}<br>${project.build}</font>]]>
      </footer>
      <bottom>
        <![CDATA[<font size="-1">Copyright &copy; 2007 Sun Microsystems,
        Inc. All rights reserved</font>]]>
      </bottom>
    </javadoc>
  </target>

  <!-- Builds the API javadoc zip files -->
  <target name="zip-apidoc" depends="-zip-apidoc-server,-zip-apidoc-client"
	  description="Builds API javadoc zip files"/>

  <!-- Builds the app API javadoc zip file -->
  <target name="-zip-apidoc-server" depends="-javadoc-api-server">
    <zip destfile="${apidoc.server.zip}"
          basedir="${build.dir}/javadoc/apidoc"
          includes="sgs-server-apidoc/**"/>
  </target>

  <!-- Builds the client API javadoc zip file -->
  <target name="-zip-apidoc-client" depends="-javadoc-api-client">
    <zip destfile="${apidoc.client.zip}"
          basedir="${build.dir}/javadoc/apidoc"
          includes="sgs-client-apidoc/**"/>
  </target>

  <!-- Builds files for distribution -->
  <target name="dist" depends="-dist-client, -dist-server, javadoc-api"
	  description="Builds files for distribution">
    <copy todir="${build.dir}/sgs/doc/sgs-client-api">
      <fileset dir="${build.dir}/javadoc/apidoc/sgs-client-apidoc/"/>
    </copy>
    <copy todir="${build.dir}/sgs/doc/sgs-api">
      <fileset dir="${build.dir}/javadoc/apidoc/sgs-server-apidoc/"/>
    </copy>
    <tar destfile="${build.dir}/sgs-${project.version}.tar.gz"
        compression="gzip">
      <tarfileset dir="${build.dir}" includes="sgs/**" excludes="sgs/sgs.sh"/>
      <tarfileset dir="${build.dir}" includes="sgs/sgs.sh" mode="755"/>
    </tar>
    <zip destfile="${build.dir}/sgs-${project.version}.zip">
      <zipfileset dir="${build.dir}" includes="sgs/**" excludes="sgs/sgs.sh"/>
      <zipfileset dir="${build.dir}" includes="sgs/sgs.sh" filemode="755"/>
    </zip>
  </target>

  <!-- Builds client files for distribution -->
  <target name="-dist-client" depends="jar-client">
    <copy todir="${build.dir}/sgs/lib" file="${build.dir}/lib/sgs-client.jar"/>
  </target>

  <!-- Builds server files for distribution -->
  <target name="-dist-server" depends="jar-server, -dist-bdb">
    <copy todir="${build.dir}/sgs">
      <fileset dir="etc" includes="sgs.*, sgs-*.properties"/>
    </copy>
    <chmod file="${build.dir}/sgs/sgs.sh" perm="a+x"/>
    <copy todir="${build.dir}/sgs/lib">
      <fileset file="${build.dir}/lib/sgs.jar"/>
      <fileset dir="lib" includes="mina-core-1.1.jar, slf4j-jdk14.jar"/>
    </copy>
  </target>

  <!-- Builds files for distributing Berkeley DB -->
  <target name="-dist-bdb">
    <fail unless="bdb.builds.dir"
	  message="The bdb.builds.dir property must be set"/>
    <copy todir="${build.dir}/sgs/lib/bdb"
	  file="${bdb.builds.dir}/ppc/lib/db.jar"/>
    <copy todir="${build.dir}/sgs/lib/bdb/macosx-ppc">
      <fileset dir="${bdb.builds.dir}/ppc/lib"
	       includes="libdb-?.?.dylib,
			 libdb_java-?.?.jnilib"/>
    </copy>
    <copy todir="${build.dir}/sgs/lib/bdb/solaris-x86">
      <fileset dir="${bdb.builds.dir}/i86pc/lib"
	       includes="libdb-?.?.so,
			 libdb_java-?.?.so"/>
    </copy>
    <copy todir="${build.dir}/sgs/lib/bdb/solaris-sparc">
      <fileset dir="${bdb.builds.dir}/sun4/lib"
	       includes="libdb-?.?.so,
			 libdb_java-?.?.so"/>
    </copy>
    <copy todir="${build.dir}/sgs/lib/bdb/win32-x86/">
      <fileset dir="${bdb.builds.dir}/win32/Release"
	       includes="libdb_java??.dll"/>
    </copy>
  </target>

  <!-- Builds the jar files for the project classes -->
  <target name="jar" depends="jar-client, jar-server"
	  description="Builds JAR files"/>

  <!-- Builds the client JAR file -->
  <target name="jar-client" depends="-build-client"
	  description="Builds the client JAR file">
    <mkdir dir="${build.dir}/lib"/>
    <jar destfile="${build.dir}/lib/sgs-client.jar">
      <fileset dir="${build.dir}/classes/client"/>
      <fileset dir="${build.dir}/classes/shared"/>
      <manifest>
	<attribute name="Class-Path"
		   value="mina-core-1.1.jar slf4j-jdk14.jar"/>
      </manifest>
    </jar>
  </target>

  <!-- Builds the server JAR file -->
  <target name="jar-server" depends="-build-server"
	  description="Builds server JAR files">
    <mkdir dir="${build.dir}/lib"/>
    <echo file="${build.dir}/classes/server/com/sun/sgs/sgs.version"
	  message="${project.version}"/>
    <jar destfile="${build.dir}/lib/sgs.jar">
      <fileset dir="${build.dir}/classes/server"/>
      <fileset dir="${build.dir}/classes/shared"/>
      <manifest>
	<attribute name="Main-Class" value="com.sun.sgs.impl.kernel.Kernel"/>
	<attribute name="Class-Path"
		   value="bdb/db.jar
			  mina-core-1.1.jar
			  slf4j-jdk14.jar"/>
      </manifest>
    </jar>
  </target>

  <!-- Checks Java coding style -->
  <target name="checkstyle"
	  depends="-checkstyle-client,-checkstyle-server,-checkstyle-shared"
	  description="Checks Java coding style">
  </target>

  <!-- Checks client Java coding style -->
  <target name="-checkstyle-client"
	  depends="-build-client,-checkstyle.init">
    <checkstyle config="${neuromancer_checks.xml}"
	        classpathref="client.classpath">
      <fileset dir="src/client/j2se"/>
    </checkstyle>
  </target>

  <!-- Checks server Java coding style -->
  <target name="-checkstyle-server"
	  depends="-build-server,-checkstyle.init">
    <checkstyle config="${neuromancer_checks.xml}"
		classpathref="server.classpath">
      <fileset dir="src/server/j2se"/>
    </checkstyle>
  </target>

  <!-- Checks shared Java coding style -->
  <target name="-checkstyle-shared"
	  depends="-build-shared,-checkstyle.init">
    <checkstyle config="${neuromancer_checks.xml}"
		classpathref="shared.classpath">
      <fileset dir="src/shared/j2se"/>
    </checkstyle>
  </target>

  <!-- Verify checkstyle.dir is set, calculate checkstyle.includes, and
       build the checkjars target in checkstyle.dir. -->
  <target name="-checkstyle.init">
      <fail unless="checkstyle.dir"
	    message="The checkstyle.dir property must be set to a directory containing the checkstyle subproject"/>
      <ant dir="${checkstyle.dir}" target="checkjars" inheritAll="false"/>
  </target>

  <!-- Compile and run tests -->
  <target name="test" depends="test-server"
	  description="Compiles and runs tests"/>

  <target name="build-test" depends="-test-shared.classes, -test-server.classes, -test-client.classes"
          description="Compiles tests"/>

  <!-- Compile and run shared tests -->
  <target name="test-shared" depends="-test-shared.classes"
	  description="Compiles and runs shared tests">
    <mkdir dir="${build.dir}/test"/>
    <delete dir="${build.dir}/test/output"/>
    <mkdir dir="${build.dir}/test/output"/>
    <!-- XXX: We'd like to use forkmode="once" here, but that doesn't
	 seem to work in Ant 1.6.1 -tjb@sun.com (01/13/2006)
      -->
    <junit fork="true"
	   printsummary="on"
	   showoutput="${test.showoutput}"
	   tempdir="${build.dir}/test/output"
	   failureproperty="tests.failed">
      <jvmarg line="${test.jvm.args}"/>
      <sysproperty key="java.library.path" file="${bdb.lib.dir}"/>
      <sysproperty key="java.io.tmpdir" file="${build.dir}/test/output"/>
      <sysproperty key="java.util.logging.config.file"
		   file="${test.logging}"/>
      <classpath>
        <pathelement location="${build.dir}/test/classes/shared"/>
        <path refid="shared.classpath"/>
      </classpath>
      <syspropertyset>
	<propertyref prefix="test."/>
	<propertyref prefix="com.sun.sgs."/>
      </syspropertyset>
      <!-- XXX: This doesn't work in Ant 1.6.1,
	   either. -tjb@sun.com (01/13/2006) -->
      <!-- <assertions>
	     <enable/>
	   </assertions> -->
      <formatter type="${test.formatter.type}"/>
      <batchtest todir="${build.dir}/test/output">
	<fileset dir="test/shared/j2se"
	  includes="${test.include}"/>
      </batchtest>
    </junit>
    <fail if="tests.failed" message="Some tests failed"/>
  </target>

  <!-- Compile and run server tests -->
  <target name="test-server" depends="-test-server.classes"
	  description="Compiles and runs server tests">
    <mkdir dir="${build.dir}/test"/>
    <delete dir="${build.dir}/test/output"/>
    <mkdir dir="${build.dir}/test/output"/>
    <!-- XXX: We'd like to use forkmode="once" here, but that doesn't
	 seem to work in Ant 1.6.1 -tjb@sun.com (01/13/2006)
      -->
    <junit fork="true"
	   printsummary="on"
	   showoutput="${test.showoutput}"
	   tempdir="${build.dir}/test/output"
	   failureproperty="tests.failed">
      <jvmarg line="${test.jvm.args}"/>
      <sysproperty key="java.library.path" file="${bdb.lib.dir}"/>
      <sysproperty key="java.io.tmpdir" file="${build.dir}/test/output"/>
      <sysproperty key="java.util.logging.config.file"
		   file="${test.logging}"/>
      <classpath>
        <pathelement location="${build.dir}/test/classes/server"/>
        <path refid="server.classpath"/>
      </classpath>
      <syspropertyset>
	<propertyref prefix="test."/>
	<propertyref prefix="com.sun.sgs."/>
      </syspropertyset>
      <!-- XXX: This doesn't work in Ant 1.6.1,
	   either. -tjb@sun.com (01/13/2006) -->
      <!-- <assertions>
	     <enable/>
	   </assertions> -->
      <formatter type="${test.formatter.type}"/>
      <batchtest todir="${build.dir}/test/output">
	<fileset dir="test/server/j2se"
	  includes="${test.include}"/>
      </batchtest>
    </junit>
    <fail if="tests.failed" message="Some tests failed"/>
  </target>

  <!-- Compiles tests -->
  <target name="-test-shared.classes" depends="build">
    <mkdir dir="${build.dir}/test/classes/shared"/>
    <depend srcdir="test/shared/j2se"
	    destdir="${build.dir}/test/classes/shared"
	    cache="${build.dir}/test/depend"
	    closure="true"/>
    <javac srcdir="test/shared/j2se"
	   destdir="${build.dir}/test/classes/shared"
	   includeAntRuntime="yes"
	   debug="on"
	   source="${javac.source}"
	   classpathref="shared.classpath"
	   includes="**/*.java">
      <compilerarg value="${javac.compilerargs}"/>
    </javac>
  </target>

  <target name="-test-server.classes" depends="build">
    <mkdir dir="${build.dir}/test/classes/server"/>
    <depend srcdir="test/server/j2se"
	    destdir="${build.dir}/test/classes/server"
	    cache="${build.dir}/test/depend"
	    closure="true"/>
    <javac srcdir="test/server/j2se"
	   destdir="${build.dir}/test/classes/server"
	   includeAntRuntime="yes"
	   debug="on"
	   source="${javac.source}"
	   classpathref="server.classpath"
	   includes="**/*.java">
      <compilerarg value="${javac.compilerargs}"/>
    </javac>
  </target>

  <target name="-test-client.classes" depends="build">
    <mkdir dir="${build.dir}/test/classes/client"/>
    <depend srcdir="test/client/j2se"
	    destdir="${build.dir}/test/classes/client"
	    cache="${build.dir}/test/depend"
	    closure="true"/>
    <javac srcdir="test/client/j2se"
	   destdir="${build.dir}/test/classes/client"
	   includeAntRuntime="yes"
	   debug="on"
	   source="${javac.source}"
	   classpathref="client.classpath"
	   includes="**/*.java">
      <compilerarg value="${javac.compilerargs}"/>
    </javac>
  </target>

  <!-- Run IO test server -->
  <target name="io-test-server" depends="-test-shared.classes"
          description="Runs the IO test server">
    <java classname="com.sun.sgs.test.impl.io.ServerTest"
          fork="true">
      <jvmarg line="${test.jvm.args}"/>
      <sysproperty key="java.library.path" file="${bdb.lib.dir}"/>
      <sysproperty key="java.util.logging.config.file"
		   file="${test.logging}"/>
      <classpath>
        <pathelement location="${build.dir}/test/classes/shared"/>
        <path refid="shared.classpath"/>
      </classpath>
    </java>
  </target>

  <!-- Run IO test client -->
  <target name="io-test-client" depends="-test-shared.classes"
          description="Runs the IO test client">
    <java classname="com.sun.sgs.test.impl.io.ClientTest"
          fork="true">
      <jvmarg line="${test.jvm.args}"/>
      <sysproperty key="java.library.path" file="${bdb.lib.dir}"/>
      <sysproperty key="java.util.logging.config.file"
		   file="${test.logging}"/>
      <classpath>
        <pathelement location="${build.dir}/test/classes/shared"/>
        <path refid="shared.classpath"/>
      </classpath>
    </java>
  </target>

  <!-- Run Client API test server -->
  <target name="clientapi-test-server" depends="-test-client.classes"
          description="Runs the Client API test server">
    <java classname="com.sun.sgs.test.client.simple.SimpleServer"
          fork="true">
      <jvmarg line="${test.jvm.args}"/>
      <sysproperty key="java.library.path" file="${bdb.lib.dir}"/>
      <sysproperty key="java.util.logging.config.file"
		   file="${test.logging}"/>
      <classpath>
        <pathelement location="${build.dir}/test/classes/client"/>
        <path refid="client.classpath"/>
      </classpath>
    </java>
  </target>

  <!-- Run Client API test client -->
  <target name="clientapi-test-client" depends="-test-client.classes"
          description="Runs the Client API test client">
    <java classname="com.sun.sgs.test.client.simple.ClientTest"
          fork="true">
      <jvmarg line="${test.jvm.args}"/>
      <sysproperty key="java.library.path" file="${bdb.lib.dir}"/>
      <sysproperty key="java.util.logging.config.file"
		   file="${test.logging}"/>
      <classpath>
        <pathelement location="${build.dir}/test/classes/client"/>
        <path refid="client.classpath"/>
      </classpath>
    </java>
  </target>
  
  <!-- Run Client API test client GUI -->
  <target name="clientapi-test-client-gui" depends="-test-client.classes"
          description="Runs the Client API test client GUI">
    <java classname="com.sun.sgs.test.client.simple.SimpleClientTestUI"
          fork="true">
      <jvmarg line="${test.jvm.args}"/>
      <sysproperty key="java.library.path" file="${bdb.lib.dir}"/>
      <sysproperty key="java.util.logging.config.file"
		   file="${test.logging}"/>
      <classpath>
        <pathelement location="${build.dir}/test/classes/client"/>
        <path refid="client.classpath"/>
      </classpath>
    </java>
  </target>
  
</project><|MERGE_RESOLUTION|>--- conflicted
+++ resolved
@@ -216,19 +216,11 @@
         ${project.version}<br>${project.build}</font>]]>
       </footer>
       <bottom>
-<<<<<<< HEAD
-        <![CDATA[<font size="-1">Copyright 2007 Sun Microsystems,
-        Inc. All rights reserved. Use is subject to license
-        terms.<p>Sun, Sun Microsystems, the Sun Logo, and Java are
-        trademarks or registered trademarks of Sun Microsystems, Inc. in
-        the US and other countries.</font>]]>
-=======
         <![CDATA[<font size="-1">Copyright &copy; 2007 Sun Microsystems,
         Inc. All rights reserved<br>THIS PRODUCT CONTAINS CONFIDENTIAL
         INFORMATION AND TRADE SECRETS OF SUN MICROSYSTEMS, INC. USE,
         DISCLOSURE OR REPRODUCTION IS PROHIBITED WITHOUT THE PRIOR
         EXPRESS WRITTEN PERMISSION OF SUN MICROSYSTEMS, INC. </font>]]>
->>>>>>> ec522560
       </bottom>
     </javadoc>
   </target>
