--- conflicted
+++ resolved
@@ -31,16 +31,8 @@
   <property name="clientSrcDir" location="${srcDir}/client/j2se"/>
 
   <!-- Values for the JavaDocs -->
-<<<<<<< HEAD
-  <property name="baseJavadocDir" location="${buildDocDir}/javadoc"/>
-  <property name="serverJavadocDir" location="${baseJavadocDir}/server"/>
-  <property name="clientJavadocDir" location="${baseJavadocDir}/client"/>
-  <property name="projName" value="Sun Game Server"/>
-  <property name="projVersion" value="0.2"/>
-=======
   <property name="project.name" value="Sun Game Server"/>
   <property name="project.version" value="0.2"/>
->>>>>>> c009f632
   <property name="jdk.doc.api.url"
 	    value="http://java.sun.com/j2se/1.5/docs/api"/>
   <property name="jdk.package.list" value="etc/jdk5.0_package_list"/>
@@ -77,14 +69,14 @@
 
   <!-- Builds the client -->
   <target name="build-client">
-    <mkdir dir="${clientClassDir}"/>
+    <mkdir dir="${build.dir}/classes/client"/>
     <depend srcdir="j2se"
-	    destdir="${clientClassDir}"
-	    cache="${buildBaseDir}/depend"
+	    destdir="${build.dir}/classes/client"
+	    cache="${build.dir}/depend"
 	    closure="true"/>
     <javac includeAntRuntime="no" debug="on" deprecation="on"
-           srcdir="${clientSrcDir}" destdir="${clientClassDir}"
-           classpath="${clientClassDir}" source="${javac.source}">
+           srcdir="src/client/j2se" destdir="${build.dir}/classes/client"
+           classpath="${build.dir}/classes/client" source="${javac.source}">
       <compilerarg value="${javac.compilerargs}"/>
     </javac>
   </target>
@@ -129,16 +121,17 @@
 
   <!-- Build the client JavaDoc -->
   <target name="javadoc-client" depends="build-client">
-    <javadoc sourcepath="${clientSrcDir}" destdir="${clientJavadocDir}"
-             classpath="${clientClassDir}" packagenames="com.sun.*"
-             overview="${clientSrcDir}/overview.html"
-             windowtitle="${projName}" doctitle="${projName}" author="no">
+    <javadoc sourcepath="src/client/j2se" destdir="${build.dir}/javadoc/client"
+             classpath="${build.dir}/classes/client" packagenames="com.sun.*"
+             overview="src/client/j2se/overview.html"
+             windowtitle="${project.name}" doctitle="${project.name}"
+	     author="no">
       <link href="${jdk.doc.api.url}"
 	    offline="true"
 	    packagelistLoc="${jdk.package.list}"/>
       <footer>
-        <![CDATA[<font size="-1">Project Darkstar: Redstar version
-        ${projVersion}</font>]]>
+        <![CDATA[<font size="-1">Project Darkstar: Version
+        ${project.version}</font>]]>
       </footer>
       <bottom>
         <![CDATA[<font size="-1">Copyright 2006 Sun Microsystems,
