<?xml version="1.0" encoding="UTF-8"?>

<<<<<<< HEAD
<project name="sgs" default="build" basedir=".">
=======
<project name="darkstar" default="build" basedir=".">
>>>>>>> 03dd294b

  <description>
    Builds the Sun Game Server project
  </description>

  <!-- First load the user's properties -->
  <property name="user.properties.file"
	    location="${user.home}/.build.properties"/>
  <property file="${user.properties.file}"/>

  <!-- VARIABLE DEFINITIONS -->

  <!-- Build location -->
  <property name="build.dir" location="build"/>
  <property name="lib.dir" location="lib"/>

  <!-- Values for controlling compilation -->
  <property name="javac.source" value="1.5"/>
  <property name="javac.compilerargs"
	    value="-Xlint"/>

  <!-- Values for building the server -->
  <property name="server.jar" location="${build.dir}/lib/sgs.jar"/>
<<<<<<< HEAD
=======
  <property name="mina.jar" location="lib/mina-core-1.0.1.jar"/>
  <property name="slf4j.jar" location="lib/slf4j-simple.jar"/>
  <property name="backport-concurrent.jar" location="lib/backport-util-concurrent.jar"/>
>>>>>>> 03dd294b

  <!-- Values for the JavaDocs -->
  <property name="project.name" value="Sun Game Server"/>
  <property name="project.version" value="0.2"/>
  <property name="project.build" value="December 2006"/>
  <property name="jdk.doc.api.url"
	    value="http://java.sun.com/j2se/1.5/docs/api"/>
  <property name="jdk.package.list" value="etc/jdk5.0_package_list"/>

  <property name="apidoc.server.zip"
            location="${build.dir}/sgs-server-apidoc.zip"/>
  <property name="apidoc.client.zip"
            location="${build.dir}/sgs-client-apidoc.zip"/>

  <!-- Values for programming style checks -->
  <import file="${checkstyle.dir}/checkstyle_task.xml" optional="true"/>

  <!-- Values for testing -->
  <property name="test.logging" location="test/test.logging"/>
  <property name="test.jvm.args"
	    value="-Djava.util.logging.config.file=${test.logging}"/>
  <property name="test.formatter.type" value="plain"/>
  <property name="test.showoutput" value="false"/>
  <property name="test.include" value="**/Test*.java"/>

  <!-- Directory containing Berkeley DB libraries -->
  <!-- The caller should make sure to set the bdb.lib.dir property -->
  
  <!-- Server class path -->
  <path id="server.classpath">
    <pathelement location="${build.dir}/classes/server"/>
    <pathelement location="${bdb.lib.dir}/db.jar"/>
    <pathelement location="${lib.dir}/mina-core-1.0.0.jar"/>
    <pathelement location="${lib.dir}/backport-util-concurrent.jar"/>
    <pathelement location="${lib.dir}/slf4j-simple.jar"/>
  </path>

  <!-- TARGET DEFINITIONS -->

  <!-- Builds everything -->
  <target name="all" depends="jar, javadoc, checkstyle, test"
	  description="Builds everything"/>

  <!-- Builds a debug version of the complete project -->
  <target name="build" depends="build-server,build-client"
	  description="Builds code"/>

  <!-- Builds the server -->
  <target name="build-server" description="Builds server code">
    <fail unless="bdb.lib.dir"
	  message="The bdb.lib.dir property must be set"/>
    <mkdir dir="${build.dir}/classes/server"/>
    <depend srcdir="j2se"
	    destdir="${build.dir}/classes/server"
	    cache="${build.dir}/depend"
	    closure="true"/>
    <javac includeAntRuntime="no" debug="on" deprecation="on"
           srcdir="src/server/j2se" destdir="${build.dir}/classes/server"
           classpathref="server.classpath" source="${javac.source}">
      <compilerarg value="${javac.compilerargs}"/>
    </javac>
  </target>

  <!-- Builds the client -->
  <target name="build-client" description="Builds client code">
    <mkdir dir="${build.dir}/classes/client"/>
    <depend srcdir="j2se"
	    destdir="${build.dir}/classes/client"
	    cache="${build.dir}/depend"
	    closure="true"/>
    <javac includeAntRuntime="no" debug="on" deprecation="on"
           srcdir="src/client/j2se" destdir="${build.dir}/classes/client"
           classpath="${build.dir}/classes/client;${build.dir}/classes/server" source="${javac.source}">
      <compilerarg value="${javac.compilerargs}"/>
    </javac>
  </target>

  <!-- Removes all built files and all ~ files -->
  <target name="clean" description="Removes all built files and all ~ files">
    <delete dir="${build.dir}"/>
    <delete>
      <fileset dir="." defaultexcludes="no" includes="**/*~"/>
    </delete>
  </target>

  <!-- Builds the documentation -->
  <target name="doc" depends="javadoc" description="Builds documentation"/>

  <!-- Build the JavaDoc from the source -->
  <target name="javadoc" depends="javadoc-api,javadoc-internal"
	  description="Builds javadoc"/>

  <target name="javadoc-internal" depends="javadoc-server,javadoc-client"
	  description="Builds internal (full) javadoc"/>

  <target name="javadoc-api" depends="javadoc-api-server,javadoc-api-client"
	  description="Builds public API javadoc"/>

  <!-- Build the internal server JavaDoc -->
  <target name="javadoc-server" depends="build-server"
	  description="Builds internal (full) server javadoc">
    <javadoc sourcepath="src/server/j2se:test/server/j2se"
             destdir="${build.dir}/javadoc/server"
             packagenames="com.sun.*"
             overview="src/server/j2se/overview.html"
             windowtitle="${project.name}" doctitle="${project.name}"
	     author="no">
      <classpath>
        <path refid="server.classpath"/>
        <pathelement location="${lib.dir}/junit-4.1.jar"/>
      </classpath>
      <link href="${jdk.doc.api.url}"
	    offline="true"
	    packagelistLoc="${jdk.package.list}"/>
      <footer>
        <![CDATA[<font size="-1">Sun Game Server, Version
        ${project.version}</font>]]>
      </footer>
      <bottom>
        <![CDATA[<font size="-1">Copyright 2006 Sun Microsystems,
        Inc. All rights reserved. Use is subject to license
        terms.<p>Sun, Sun Microsystems, the Sun Logo, and Java are
        trademarks or registered trademarks of Sun Microsystems, Inc. in
        the US and other countries.</font>]]>
      </bottom>
    </javadoc>
  </target>

  <!-- Build the internal client JavaDoc -->
  <target name="javadoc-client" depends="build-client"
	  description="Builds internal (full) client javadoc">
    <javadoc sourcepath="src/client/j2se:test/client/j2se"
             destdir="${build.dir}/javadoc/client"
             packagenames="com.sun.*"
             overview="src/client/j2se/overview.html"
             windowtitle="${project.name}" doctitle="${project.name}"
	     author="no">
      <classpath>
        <pathelement location="${build.dir}/classes/client"/>
        <fileset dir="${build.dir}/classes/server">
          <include name="com/sun/sgs/**/io/**/*.class"/>
        </fileset>
        <pathelement location="${lib.dir}/mina-core-1.0.0.jar"/>
        <pathelement location="${lib.dir}/backport-util-concurrent.jar"/>
        <pathelement location="${lib.dir}/slf4j-simple.jar"/>
        <pathelement location="${lib.dir}/junit-4.1.jar"/>
      </classpath>
      <link href="${jdk.doc.api.url}"
	    offline="true"
	    packagelistLoc="${jdk.package.list}"/>
      <footer>
        <![CDATA[<font size="-1">Project Darkstar: Version
        ${project.version}</font>]]>
      </footer>
      <bottom>
        <![CDATA[<font size="-1">Copyright 2006 Sun Microsystems,
        Inc. All rights reserved. Use is subject to license
        terms.<p>Sun, Sun Microsystems, the Sun Logo, and Java are
        trademarks or registered trademarks of Sun Microsystems, Inc. in
        the US and other countries.</font>]]>
      </bottom>
    </javadoc>
  </target>

  <!-- Build the public Application API JavaDoc -->
  <target name="javadoc-api-server" depends="build-server"
	  description="Builds public server application API javadoc">
    <javadoc sourcepath="src/server/j2se"
             destdir="${build.dir}/javadoc/apidoc/sgs-server-apidoc"
             classpathref="server.classpath"
             packagenames="com.sun.sgs.app.*"
             overview="src/server/j2se/overview.html"
             windowtitle="${project.name} Server API"
             doctitle="${project.name} Server API"
             public="true" author="no">
      <link href="${jdk.doc.api.url}"
	    offline="true"
	    packagelistLoc="${jdk.package.list}"/>
      <footer>
        <![CDATA[<font size="-1">Sun Game Server version ${project.version}<br/>${project.build}</font>]]>
      </footer>
      <bottom>
        <![CDATA[<font size="-1">Copyright 2006 Sun Microsystems,
        Inc. All rights reserved.
        <p>Sun, Sun Microsystems, the Sun Logo, and Java are
        trademarks or registered trademarks of Sun Microsystems, Inc. in
        the US and other countries.
        <p>THIS PRODUCT CONTAINS CONFIDENTIAL INFORMATION AND TRADE SECRETS OF SUN MICROSYSTEMS, INC. USE, DISCLOSURE OR REPRODUCTION IS PROHIBITED WITHOUT THE PRIOR EXPRESS WRITTEN PERMISSION OF SUN MICROSYSTEMS, INC.</font>]]>
      </bottom>
    </javadoc>
  </target>

  <!-- Build the public Client API JavaDoc -->
  <target name="javadoc-api-client" depends="build-client"
	  description="Builds public client API javadoc">
    <javadoc sourcepath="src/client/j2se"
             destdir="${build.dir}/javadoc/apidoc/sgs-client-apidoc"
             classpath="${build.dir}/classes/client"
             packagenames="com.sun.sgs.client,com.sun.sgs.client.simple"
             overview="src/client/j2se/overview.html"
             windowtitle="${project.name} Client API"
             doctitle="${project.name} Client API"
             public="true" author="no">
      <link href="${jdk.doc.api.url}"
	    offline="true"
	    packagelistLoc="${jdk.package.list}"/>
      <footer>
        <![CDATA[<font size="-1">Sun Game Server version ${project.version}<br/>${project.build}</font>]]>
      </footer>
      <bottom>
        <![CDATA[<font size="-1">Copyright 2006 Sun Microsystems,
        Inc. All rights reserved.
        <p>Sun, Sun Microsystems, the Sun Logo, and Java are
        trademarks or registered trademarks of Sun Microsystems, Inc. in
        the US and other countries.
        <p>THIS PRODUCT CONTAINS CONFIDENTIAL INFORMATION AND TRADE SECRETS OF SUN MICROSYSTEMS, INC. USE, DISCLOSURE OR REPRODUCTION IS PROHIBITED WITHOUT THE PRIOR EXPRESS WRITTEN PERMISSION OF SUN MICROSYSTEMS, INC.</font>]]>
      </bottom>
    </javadoc>
  </target>

  <!-- Builds the API javadoc zip files -->
  <target name="apidoc" depends="zip-apidoc-server,zip-apidoc-client"
	  description="Builds API javadoc zip files"/>

  <!-- Builds the app API javadoc zip file -->
  <target name="zip-apidoc-server" depends="javadoc-api-server"
	  description="Builds app API javadoc zip file">
    <zip destfile="${apidoc.server.zip}"
          basedir="${build.dir}/javadoc/apidoc"
          includes="sgs-server-apidoc/**"/>
  </target>

  <!-- Builds the client API javadoc zip file -->
  <target name="zip-apidoc-client" depends="javadoc-api-client"
	  description="Builds client API javadoc zip file">
    <zip destfile="${apidoc.client.zip}"
          basedir="${build.dir}/javadoc/apidoc"
          includes="sgs-client-apidoc/**"/>
  </target>

  <!-- Builds the jar files for the project classes -->
  <target name="jar" depends="jar-server"
	  description="Builds JAR files"/>

  <!-- Builds the server jar file -->
  <target name="jar-server" depends="build-server"
	  description="Builds server JAR files">
    <mkdir dir="${build.dir}/lib"/>
    <jar destfile="${server.jar}" basedir="${build.dir}/classes/server"/>
  </target>

  <!-- Checks Java coding style -->
  <target name="checkstyle"
	  depends="checkstyle-client, checkstyle-server"
	  description="Checks Java coding style">
  </target>

  <!-- Checks client Java coding style -->
  <target name="checkstyle-client"
	  depends="build-client,-checkstyle.init"
	  description="Checks client Java coding style">
    <checkstyle config="${neuromancer_checks.xml}"
		classpath="${build.dir}/classes/client">
      <fileset dir="src/client/j2se"/>
    </checkstyle>
  </target>

  <!-- Checks server Java coding style -->
  <target name="checkstyle-server"
	  depends="build-server,-checkstyle.init"
	  description="Checks server Java coding style">
    <checkstyle config="${neuromancer_checks.xml}"
		classpathref="server.classpath">
      <fileset dir="src/server/j2se"/>
    </checkstyle>
  </target>

  <!-- Verify checkstyle.dir is set, calculate checkstyle.includes, and
       build the checkjars target in checkstyle.dir. -->
  <target name="-checkstyle.init">
      <fail unless="checkstyle.dir"
	    message="The checkstyle.dir property must be set to a directory containing the checkstyle subproject"/>
      <ant dir="${checkstyle.dir}" target="checkjars" inheritAll="false"/>
  </target>

  <!-- Compile and run tests -->
  <target name="test" depends="test-server"
	  description="Compiles and runs tests"/>

  <!-- Compile and run server tests -->
  <target name="test-server" depends="-test-server.classes"
	  description="Compiles and runs server tests">
    <mkdir dir="${build.dir}/test"/>
    <delete dir="${build.dir}/test/output"/>
    <mkdir dir="${build.dir}/test/output"/>
  	
    <!-- XXX: We'd like to use forkmode="once" here, but that doesn't
	 seem to work in Ant 1.6.1 -tjb@sun.com (01/13/2006)
      -->
  <!--
    <junit fork="true"
	   printsummary="on"
	   showoutput="${test.showoutput}"
	   tempdir="${build.dir}/test/output"
	   failureproperty="tests.failed">
      <jvmarg line="${test.jvm.args}"/>
      <jvmarg value="-Djava.library.path=${bdb.lib.dir}"/>
      <jvmarg value="-Djava.io.tmpdir=${build.dir}/test/output"/>
      <classpath path="${build.dir}/test/classes/server;
		       ${build.dir}/classes/server;
		       ${bdb.lib.dir}/db.jar;
		       ${lib.dir}/mina-core-1.0.0.jar;
		       ${lib.dir}/backport-util-concurrent.jar;
		       ${lib.dir}/slf4j-simple.jar"/>

      <syspropertyset>
	<propertyref prefix="test."/>
      </syspropertyset>
      <jvmarg value="-enableassertions"/>
      <formatter type="${test.formatter.type}"/>
      <batchtest todir="${build.dir}/test/output">
	<fileset dir="test/server/j2se">
	  <include name="${test.include}"/>
	</fileset>
      </batchtest>
    </junit>
    <fail if="tests.failed" message="Some tests failed"/>
    -->
  	
  	
  </target>
	
  <path id="test.classpath">
  	<pathelement location="${build.dir}/test/classes" />
  	<pathelement location="${build.dir}/classes/server" />
  	<fileset dir="lib">
		<include name="**/*.jar"/>
  	</fileset>
  </path>  
	
  <target name="run.tests" depends="-test.classes">
	<junit printsummary="withOutAndErr" >
		<classpath refid="test.classpath" />
		
		<formatter type="plain" usefile="false"/>
		
	    <batchtest fork="yes" >
	    	<fileset dir="test/server/j2se">
	      		<include name="**/*Test*.java"/>
	    	</fileset>
	  	</batchtest>
	</junit>
  </target>

  <!-- Compiles tests -->
  <target name="-test-server.classes" depends="build">
    <mkdir dir="${build.dir}/test/classes/server"/>
    <depend srcdir="test/server/j2se"
	    destdir="${build.dir}/test/classes/server"
	    cache="${build.dir}/test/depend"
	    closure="true"/>
    <javac srcdir="test/server/j2se"
	   destdir="${build.dir}/test/classes/server"
	   includeAntRuntime="yes"
	   debug="on"
	   source="${javac.source}"
	   classpath="${build.dir}/classes/server;${build.dir}/classes/client;"
	   includes="**/*.java">
      <compilerarg line="${javac.compilerargs}"/>
    </javac>
  </target>

</project><|MERGE_RESOLUTION|>--- conflicted
+++ resolved
@@ -1,10 +1,6 @@
 <?xml version="1.0" encoding="UTF-8"?>
 
-<<<<<<< HEAD
 <project name="sgs" default="build" basedir=".">
-=======
-<project name="darkstar" default="build" basedir=".">
->>>>>>> 03dd294b
 
   <description>
     Builds the Sun Game Server project
@@ -28,12 +24,6 @@
 
   <!-- Values for building the server -->
   <property name="server.jar" location="${build.dir}/lib/sgs.jar"/>
-<<<<<<< HEAD
-=======
-  <property name="mina.jar" location="lib/mina-core-1.0.1.jar"/>
-  <property name="slf4j.jar" location="lib/slf4j-simple.jar"/>
-  <property name="backport-concurrent.jar" location="lib/backport-util-concurrent.jar"/>
->>>>>>> 03dd294b
 
   <!-- Values for the JavaDocs -->
   <property name="project.name" value="Sun Game Server"/>
@@ -66,7 +56,7 @@
   <path id="server.classpath">
     <pathelement location="${build.dir}/classes/server"/>
     <pathelement location="${bdb.lib.dir}/db.jar"/>
-    <pathelement location="${lib.dir}/mina-core-1.0.0.jar"/>
+    <pathelement location="${lib.dir}/mina-core-1.0.1.jar"/>
     <pathelement location="${lib.dir}/backport-util-concurrent.jar"/>
     <pathelement location="${lib.dir}/slf4j-simple.jar"/>
   </path>
@@ -106,7 +96,7 @@
 	    closure="true"/>
     <javac includeAntRuntime="no" debug="on" deprecation="on"
            srcdir="src/client/j2se" destdir="${build.dir}/classes/client"
-           classpath="${build.dir}/classes/client;${build.dir}/classes/server" source="${javac.source}">
+           classpath="${build.dir}/classes/client" source="${javac.source}">
       <compilerarg value="${javac.compilerargs}"/>
     </javac>
   </target>
@@ -329,11 +319,9 @@
     <mkdir dir="${build.dir}/test"/>
     <delete dir="${build.dir}/test/output"/>
     <mkdir dir="${build.dir}/test/output"/>
-  	
     <!-- XXX: We'd like to use forkmode="once" here, but that doesn't
 	 seem to work in Ant 1.6.1 -tjb@sun.com (01/13/2006)
       -->
-  <!--
     <junit fork="true"
 	   printsummary="on"
 	   showoutput="${test.showoutput}"
@@ -352,6 +340,11 @@
       <syspropertyset>
 	<propertyref prefix="test."/>
       </syspropertyset>
+      <!-- XXX: This doesn't work in Ant 1.6.1,
+	   either. -tjb@sun.com (01/13/2006) -->
+      <!-- <assertions>
+	     <enable/>
+	   </assertions> -->
       <jvmarg value="-enableassertions"/>
       <formatter type="${test.formatter.type}"/>
       <batchtest todir="${build.dir}/test/output">
@@ -361,31 +354,6 @@
       </batchtest>
     </junit>
     <fail if="tests.failed" message="Some tests failed"/>
-    -->
-  	
-  	
-  </target>
-	
-  <path id="test.classpath">
-  	<pathelement location="${build.dir}/test/classes" />
-  	<pathelement location="${build.dir}/classes/server" />
-  	<fileset dir="lib">
-		<include name="**/*.jar"/>
-  	</fileset>
-  </path>  
-	
-  <target name="run.tests" depends="-test.classes">
-	<junit printsummary="withOutAndErr" >
-		<classpath refid="test.classpath" />
-		
-		<formatter type="plain" usefile="false"/>
-		
-	    <batchtest fork="yes" >
-	    	<fileset dir="test/server/j2se">
-	      		<include name="**/*Test*.java"/>
-	    	</fileset>
-	  	</batchtest>
-	</junit>
   </target>
 
   <!-- Compiles tests -->
@@ -400,7 +368,7 @@
 	   includeAntRuntime="yes"
 	   debug="on"
 	   source="${javac.source}"
-	   classpath="${build.dir}/classes/server;${build.dir}/classes/client;"
+	   classpath="${build.dir}/classes/server"
 	   includes="**/*.java">
       <compilerarg line="${javac.compilerargs}"/>
     </javac>
