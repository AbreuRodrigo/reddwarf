--- conflicted
+++ resolved
@@ -43,11 +43,7 @@
   <property name="test.include" value="**/Test*.java"/>
 
   <!-- Directory containing Berkeley DB libraries -->
-<<<<<<< HEAD
-  <fail unless="bdb.lib.dir" message="The bdb.lib.dir property must be set"/>
-=======
   <!-- The caller should make sure to set the bdb.lib.dir property -->
->>>>>>> 62fe1faa
   
   <!-- Server class path -->
   <path id="server.classpath">
