/*
 * This work is hereby released into the Public Domain. 
 * To view a copy of the public domain dedication, visit 
 * http://creativecommons.org/licenses/publicdomain/ or send 
 * a letter to Creative Commons, 171 Second Street, Suite 300, 
 * San Francisco, California, 94105, USA.
 */

package com.sun.sgs.example.hack.client;

import com.sun.sgs.client.ClientChannel;

import com.sun.sgs.example.hack.share.Commands;
import com.sun.sgs.example.hack.share.Commands.Command;
import com.sun.sgs.example.hack.share.CharacterStats;
import com.sun.sgs.example.hack.share.GameMembershipDetail;

import java.io.IOException;

import java.math.BigInteger;
import java.nio.ByteBuffer;


/**
 * This class listens for all messages from the creator game.
 */
public class CreatorChannelListener extends GameChannelListener
{

    // the listener that consumes creator messages
    private CreatorListener clistener;

    /**
     * Creates an instance of <code>CreatorChannelListener</code>.
     *
     * @param creatorListener listener for creator messages
     * @param chatListener listener for chat messages
     */
    public CreatorChannelListener(CreatorListener creatorListener,
                                  ChatListener chatListener) {
        super(chatListener);

        this.clistener = creatorListener;
    }

    /**
     * Notifies this listener that some data has arrived from a given
     * player. This should only be called with messages that pertain to
     * the creator.
     *
     * @param data the packet data
     * @param reliable true if this packet was sent reliably
     */
    public void receivedMessage(ClientChannel channel, 
                                ByteBuffer data) {


	int encodedCmd = (int)(data.getInt());
	Command cmd = Commands.decode(encodedCmd);
	System.out.println(this + " recevied command " + cmd + " from server");

	try {
<<<<<<< HEAD
	    switch (command) {
	    case 0:
		// we got some uid to player name mapping
		addUidMappings(data);
		break;
	    case 1:
		// we got some new character stats
		int id = data.getInt();
		CharacterStats stats = (CharacterStats)(getObject(data));
		clistener.changeStatistics(id, stats);
=======
	    switch(cmd) {
	    case ADD_PLAYER_ID:
		@SuppressWarnings("unchecked")
		BigInteger playerID = (BigInteger)(getObject(data));
		@SuppressWarnings("unchecked")
		String playerName = (String)(getObject(data));
		addPlayerIdMapping(playerID, playerName);
>>>>>>> 1e8b0fb7
		break;

	    case PLAYER_JOINED:
		notifyJoin(data);
		break;
		
	    case PLAYER_LEFT:
		notifyLeave(data);
		break;

	    /*
	     * NOTE: During the charactor creation state, the server
	     * does not broadcast any player-specific messages on the
	     * channel.  These are instead sent directly to the client.
	     */

	    default:
		System.out.printf("Received unknown command %s (%d) on the " + 
				  "Creator channel%n", cmd, encodedCmd);
	    }
	}	
	catch (IOException ioe) {
 	    // NOTE: this should probably handle the error a little
 	    //       more gracefully, but it's unclear what the right
 	    //       approach is
 	    ioe.printStackTrace();
 	}
    }

}<|MERGE_RESOLUTION|>--- conflicted
+++ resolved
@@ -57,21 +57,8 @@
 
 	int encodedCmd = (int)(data.getInt());
 	Command cmd = Commands.decode(encodedCmd);
-	System.out.println(this + " recevied command " + cmd + " from server");
 
 	try {
-<<<<<<< HEAD
-	    switch (command) {
-	    case 0:
-		// we got some uid to player name mapping
-		addUidMappings(data);
-		break;
-	    case 1:
-		// we got some new character stats
-		int id = data.getInt();
-		CharacterStats stats = (CharacterStats)(getObject(data));
-		clistener.changeStatistics(id, stats);
-=======
 	    switch(cmd) {
 	    case ADD_PLAYER_ID:
 		@SuppressWarnings("unchecked")
@@ -79,7 +66,6 @@
 		@SuppressWarnings("unchecked")
 		String playerName = (String)(getObject(data));
 		addPlayerIdMapping(playerID, playerName);
->>>>>>> 1e8b0fb7
 		break;
 
 	    case PLAYER_JOINED:
