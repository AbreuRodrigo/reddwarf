--- conflicted
+++ resolved
@@ -31,14 +31,6 @@
  */
 
 /*
-<<<<<<< HEAD
- * This file declares constants relevant to the Project Darkstar network
- * wire protocol.
- */
-
-/**
-=======
->>>>>>> 2ef72a73
  * SGS Protocol constants.
  *
  * A protocol message is constructed as follows:
